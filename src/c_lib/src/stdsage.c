--- conflicted
+++ resolved
@@ -36,15 +36,4 @@
     init_global_empty_tuple();
     init_memory_functions();
     setup_sage_signal_handler();
-<<<<<<< HEAD
-    setup_NTL_error_callback(global_NTL_error_callback, NULL);
-=======
-}
-
-/* This is called once for every single module that links in stdsage */
-void init_csage_module() {
-#if defined(__CYGWIN32__)
-    init_csage();
-#endif
->>>>>>> 7f5bb617
 }