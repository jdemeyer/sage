r"""
Balanced Incomplete Block Designs (BIBD)

This module implements two constructions of Balanced Incomplete Block Designs:

* Steiner Triple Systems, i.e. `(v,3,1)`-BIBD.
* `K_4`-decompositions of `K_v`, i.e. `(v,4,1)`-BIBD.

These BIBD can be obtained through the :func:`balanced_incomplete_block_design`
method, available in Sage as ``designs.balanced_incomplete_block_design``.

EXAMPLES::

    sage: designs.balanced_incomplete_block_design(7,3)
    Incidence structure with 7 points and 7 blocks
    sage: designs.balanced_incomplete_block_design(7,3).blocks()
    [[0, 1, 3], [0, 2, 4], [0, 5, 6], [1, 2, 6], [1, 4, 5], [2, 3, 5], [3, 4, 6]]
    sage: designs.balanced_incomplete_block_design(13,4).blocks()
    [[0, 1, 2, 12], [0, 3, 6, 9], [0, 4, 8, 10], [0, 5, 7, 11], [1, 3, 8, 11],
     [1, 4, 7, 9], [1, 5, 6, 10], [2, 3, 7, 10], [2, 4, 6, 11], [2, 5, 8, 9],
     [3, 4, 5, 12], [6, 7, 8, 12], [9, 10, 11, 12]]

`K_4`-decompositions of `K_v`
-----------------------------

Decompositions of `K_v` into `K_4` (i.e. `(v,4,1)`-BIBD) are built following
Douglas Stinson's construction as presented in [Stinson2004]_ page 167. It is
based upon the construction of `(v\{4,5,8,9,12\})`-PBD (see the doc of
:func:`PBD_4_5_8_9_12`), knowing that a `(v\{4,5,8,9,12\})`-PBD on `v` points
can always be transformed into a `((k-1)v+1,4,1)`-BIBD, which covers all
possible cases of `(v,4,1)`-BIBD.

`K_5`-decompositions of `K_v`
-----------------------------

Decompositions of `K_v` into `K_4` (i.e. `(v,4,1)`-BIBD) are built following
Clayton Smith's construction [ClaytonSmith]_.

.. [ClaytonSmith] On the existence of `(v,5,1)`-BIBD.
  http://www.argilo.net/files/bibd.pdf
  Clayton Smith


Functions
---------
"""

from sage.categories.sets_cat import EmptySetError
from sage.misc.unknown import Unknown
from design_catalog import transversal_design
from block_design import BlockDesign
from sage.rings.arith import binomial
from sage.rings.arith import is_prime_power

def balanced_incomplete_block_design(v,k,existence=False,use_LJCR=False):
    r"""
    Returns a BIBD of parameters `v,k`.

    A Balanced Incomplete Block Design of parameters `v,k` is a collection
    `\mathcal C` of `k`-subsets of `V=\{0,\dots,v-1\}` such that for any two
    distinct elements `x,y\in V` there is a unique element `S\in \mathcal C`
    such that `x,y\in S`.

    More general definitions sometimes involve a `\lambda` parameter, and we
    assume here that `\lambda=1`.

    For more information on BIBD, see the
    :wikipedia:`corresponding Wikipedia entry <Block_design#Definition_of_a_BIBD_.28or_2-design.29>`.

    INPUT:

    - ``v,k`` (integers)

    - ``existence`` (boolean) -- instead of building the design, returns:

        - ``True`` -- meaning that Sage knows how to build the design

        - ``Unknown`` -- meaning that Sage does not know how to build the
          design, but that the design may exist (see :mod:`sage.misc.unknown`).

        - ``False`` -- meaning that the design does not exist.

    - ``use_LJCR`` (boolean) -- whether to query the La Jolla Covering
      Repository for the design when Sage does not know how to build it (see
      :func:`~sage.combinat.designs.covering_design.best_known_covering_design_www`). This
      requires internet.

    .. SEEALSO::

        * :func:`steiner_triple_system`
        * :func:`v_4_1_BIBD`
        * :func:`v_5_1_BIBD`

    TODO:

        * Implement other constructions from the Handbook of Combinatorial
          Designs.

    EXAMPLES::

        sage: designs.balanced_incomplete_block_design(7,3).blocks()
        [[0, 1, 3], [0, 2, 4], [0, 5, 6], [1, 2, 6], [1, 4, 5], [2, 3, 5], [3, 4, 6]]
        sage: B = designs.balanced_incomplete_block_design(21,5, use_LJCR=True) # optional - internet
        sage: B                                                              # optional - internet
        Incidence structure with 21 points and 21 blocks
        sage: B.blocks()                                                     # optional - internet
        [[0, 1, 2, 3, 20], [0, 4, 8, 12, 16], [0, 5, 10, 15, 19],
         [0, 6, 11, 13, 17], [0, 7, 9, 14, 18], [1, 4, 11, 14, 19],
         [1, 5, 9, 13, 16], [1, 6, 8, 15, 18], [1, 7, 10, 12, 17],
         [2, 4, 9, 15, 17], [2, 5, 11, 12, 18], [2, 6, 10, 14, 16],
         [2, 7, 8, 13, 19], [3, 4, 10, 13, 18], [3, 5, 8, 14, 17],
         [3, 6, 9, 12, 19], [3, 7, 11, 15, 16], [4, 5, 6, 7, 20],
         [8, 9, 10, 11, 20], [12, 13, 14, 15, 20], [16, 17, 18, 19, 20]]
        sage: designs.balanced_incomplete_block_design(20,5, use_LJCR=True) # optional - internet
        Traceback (most recent call last):
        ...
        ValueError: No such design exists !
        sage: designs.balanced_incomplete_block_design(16,6)
        Traceback (most recent call last):
        ...
        NotImplementedError: I don't know how to build a (16,6,1)-BIBD!

    TESTS::

        sage: designs.balanced_incomplete_block_design(85,5,existence=True)
        True
        sage: _ = designs.balanced_incomplete_block_design(85,5)

    A BIBD from a Finite Projective Plane::

        sage: _ = designs.balanced_incomplete_block_design(21,5)

    Some trivial BIBD::

        sage: designs.balanced_incomplete_block_design(10,10)
        Incidence structure with 10 points and 1 blocks
        sage: designs.balanced_incomplete_block_design(1,10)
        Incidence structure with 1 points and 0 blocks

    Existence of BIBD with `k=3,4,5`::

        sage: [v for v in xrange(50) if designs.balanced_incomplete_block_design(v,3,existence=True)]
        [1, 3, 7, 9, 13, 15, 19, 21, 25, 27, 31, 33, 37, 39, 43, 45, 49]
        sage: [v for v in xrange(100) if designs.balanced_incomplete_block_design(v,4,existence=True)]
        [1, 4, 13, 16, 25, 28, 37, 40, 49, 52, 61, 64, 73, 76, 85, 88, 97]
        sage: [v for v in xrange(150) if designs.balanced_incomplete_block_design(v,5,existence=True)]
        [1, 5, 21, 25, 41, 45, 61, 65, 81, 85, 101, 105, 121, 125, 141, 145]

    For `k > 5` there are currently very few constructions::

<<<<<<< HEAD
        sage: [v for v in xrange(150) if designs.balanced_incomplete_block_design(v,6,existence=True) is True]
        [1, 6, 31]
        sage: [v for v in xrange(150) if designs.balanced_incomplete_block_design(v,6,existence=True) is Unknown]
        [16, 21, 36, 46, 51, 61, 66, 76, 81, 91, 96, 106, 111, 121, 126, 136, 141]

=======
        sage: [v for v in xrange(150) if designs.BalancedIncompleteBlockDesign(v,6,existence=True) is True]
        [1, 6, 31, 91]
        sage: [v for v in xrange(150) if designs.BalancedIncompleteBlockDesign(v,6,existence=True) is Unknown]
        [16, 21, 36, 46, 51, 61, 66, 76, 81, 96, 106, 111, 121, 126, 136, 141]
>>>>>>> 01751347
    """
    if v == 1:
        if existence:
            return True
        return BlockDesign(v, [], test=False)

    if k == v:
        if existence:
            return True
        return BlockDesign(v, [range(v)], test=False)

    if v < k or k < 2 or (v-1) % (k-1) != 0 or (v*(v-1)) % (k*(k-1)) != 0:
        if existence:
            return False
        raise EmptySetError("No such design exists !")

    if k == 2:
        if existence:
            return True
        from itertools import combinations
        return BlockDesign(v, combinations(range(v),2), test = False)
    if k == 3:
        if existence:
            return v%6 == 1 or v%6 == 3
        return steiner_triple_system(v)
    if k == 4:
        if existence:
            return v%12 == 1 or v%12 == 4
        return BlockDesign(v, v_4_1_BIBD(v), test = False)
    if k == 5:
        if existence:
            return v%20 == 1 or v%20 == 5
        return BlockDesign(v, v_5_1_BIBD(v), test = False)

    from difference_family import difference_family

    if BIBD_from_TD(v,k,existence=True):
        if existence:
            return True
        return BlockDesign(v, BIBD_from_TD(v,k))
    if v == (k-1)**2+k and is_prime_power(k-1):
        if existence:
            return True
        from block_design import projective_plane
        return projective_plane(k-1)
    if difference_family(v,k,existence=True):
        if existence:
            return True
        G,D = difference_family(v,k)
        return BlockDesign(v, BIBD_from_difference_family(G,D,check=False), test=False)
    if use_LJCR:
        from covering_design import best_known_covering_design_www
        B = best_known_covering_design_www(v,k,2)

        # Is it a BIBD or just a good covering ?
        expected_n_of_blocks = binomial(v,2)/binomial(k,2)
        if B.low_bd() > expected_n_of_blocks:
            if existence:
                return False
            raise EmptySetError("No such design exists !")
        B = B.incidence_structure()
        if len(B.blcks) == expected_n_of_blocks:
            if existence:
                return True
            else:
                return B

    if existence:
        return Unknown
    else:
        raise NotImplementedError("I don't know how to build a ({},{},1)-BIBD!".format(v,k))

def steiner_triple_system(n):
    r"""
    Returns a Steiner Triple System

    A Steiner Triple System (STS) of a set `\{0,...,n-1\}`
    is a family `S` of 3-sets such that for any `i \not = j`
    there exists exactly one set of `S` in which they are
    both contained.

    It can alternatively be thought of as a factorization of
    the complete graph `K_n` with triangles.

    A Steiner Triple System of a `n`-set exists if and only if
    `n \equiv 1 \pmod 6` or `n \equiv 3 \pmod 6`, in which case
    one can be found through Bose's and Skolem's constructions,
    respectively [AndHonk97]_.

    INPUT:

    - ``n`` returns a Steiner Triple System of `\{0,...,n-1\}`

    EXAMPLE:

    A Steiner Triple System on `9` elements ::

        sage: sts = designs.steiner_triple_system(9)
        sage: sts
        Incidence structure with 9 points and 12 blocks
        sage: list(sts)
        [[0, 1, 5], [0, 2, 4], [0, 3, 6], [0, 7, 8], [1, 2, 3], [1, 4, 7], [1, 6, 8], [2, 5, 8], [2, 6, 7], [3, 4, 8], [3, 5, 7], [4, 5, 6]]

    As any pair of vertices is covered once, its parameters are ::

        sage: sts.parameters(t=2)
        (2, 9, 3, 1)

    An exception is raised for invalid values of ``n`` ::

        sage: designs.steiner_triple_system(10)
        Traceback (most recent call last):
        ...
        EmptySetError: Steiner triple systems only exist for n = 1 mod 6 or n = 3 mod 6

    REFERENCE:

    .. [AndHonk97] A short course in Combinatorial Designs,
      Ian Anderson, Iiro Honkala,
      Internet Editions, Spring 1997,
      http://www.utu.fi/~honkala/designs.ps
    """

    name = "Steiner Triple System on "+str(n)+" elements"

    if n%6 == 3:
        t = (n-3) // 6
        Z = range(2*t+1)

        T = lambda (x,y) : x + (2*t+1)*y

        sts = [[(i,0),(i,1),(i,2)] for i in Z] + \
            [[(i,k),(j,k),(((t+1)*(i+j)) % (2*t+1),(k+1)%3)] for k in range(3) for i in Z for j in Z if i != j]

    elif n%6 == 1:

        t = (n-1) // 6
        N = range(2*t)
        T = lambda (x,y) : x+y*t*2 if (x,y) != (-1,-1) else n-1

        L1 = lambda i,j : (i+j) % ((n-1)//3)
        L = lambda i,j : L1(i,j)//2 if L1(i,j)%2 == 0 else t+(L1(i,j)-1)//2

        sts = [[(i,0),(i,1),(i,2)] for i in range(t)] + \
            [[(-1,-1),(i,k),(i-t,(k+1) % 3)] for i in range(t,2*t) for k in [0,1,2]] + \
            [[(i,k),(j,k),(L(i,j),(k+1) % 3)] for k in [0,1,2] for i in N for j in N if i < j]

    else:
        raise EmptySetError("Steiner triple systems only exist for n = 1 mod 6 or n = 3 mod 6")

    from sage.sets.set import Set
    sts = Set(map(lambda x: Set(map(T,x)),sts))

    return BlockDesign(n, sts, name=name)

def BIBD_from_TD(v,k,existence=False):
    r"""
    Returns a BIBD through TD-based constructions.

    INPUT:

    - ``v,k`` (integers) -- computes a `(v,k,1)`-BIBD.

    - ``existence`` (boolean) -- instead of building the design, returns:

        - ``True`` -- meaning that Sage knows how to build the design

        - ``Unknown`` -- meaning that Sage does not know how to build the
          design, but that the design may exist (see :mod:`sage.misc.unknown`).

        - ``False`` -- meaning that the design does not exist.

    This method implements three constructions:

    - If there exists a `TD(k,v)` and a `(v,k,1)`-BIBD then there exists a
      `(kv,k,1)`-BIBD.

      The BIBD is obtained from all blocks of the `TD`, and from the blocks of
      the `(v,k,1)`-BIBDs defined over the `k` groups of the `TD`.

    - If there exists a `TD(k,v)` and a `(v+1,k,1)`-BIBD then there exists a
      `(kv+1,k,1)`-BIBD.

      The BIBD is obtained from all blocks of the `TD`, and from the blocks of
      the `(v+1,k,1)`-BIBDs defined over the sets `V_1\cup \infty,\dots,V_k\cup
      \infty` where the `V_1,\dots,V_k` are the groups of the TD.

    - If there exists a `TD(k,v)` and a `(v+k,k,1)`-BIBD then there exists a
      `(kv+k,k,1)`-BIBD.

      The BIBD is obtained from all blocks of the `TD`, and from the blocks of
      the `(v+k,k,1)`-BIBDs defined over the sets `V_1\cup
      \{\infty_1,\dots,\infty_k\},\dots,V_k\cup \{\infty_1,\dots,\infty_k\}`
      where the `V_1,\dots,V_k` are the groups of the TD. By making sure that
      all copies of the `(v+k,k,1)`-BIBD contain the block
      `\{\infty_1,\dots,\infty_k\}`, the result is also a BIBD.

    These constructions can be found in
    `<http://www.argilo.net/files/bibd.pdf>`_.

    EXAMPLES:

    First construction::

        sage: from sage.combinat.designs.bibd import BIBD_from_TD
        sage: BIBD_from_TD(25,5,existence=True)
        True
        sage: _ = BlockDesign(25,BIBD_from_TD(25,5))

    Second construction::

        sage: from sage.combinat.designs.bibd import BIBD_from_TD
        sage: BIBD_from_TD(21,5,existence=True)
        True
        sage: _ = BlockDesign(21,BIBD_from_TD(21,5))

    Third construction::

        sage: from sage.combinat.designs.bibd import BIBD_from_TD
        sage: BIBD_from_TD(85,5,existence=True)
        True
        sage: _ = BlockDesign(85,BIBD_from_TD(85,5))

    No idea::

        sage: from sage.combinat.designs.bibd import BIBD_from_TD
        sage: BIBD_from_TD(20,5,existence=True)
        Unknown
        sage: BIBD_from_TD(20,5)
        Traceback (most recent call last):
        ...
        NotImplementedError: I do not know how to build a (20,5,1)-BIBD!
    """
    from orthogonal_arrays import transversal_design

    # First construction
    if (v%k == 0 and
        balanced_incomplete_block_design(v//k,k,existence=True) and
        transversal_design(k,v//k,existence=True)):

        if existence:
            return True

        v = v//k
        BIBDvk = balanced_incomplete_block_design(v,k)
        TDkv = transversal_design(k,v,check=False)

        BIBD = TDkv
        for i in range(k):
            BIBD.extend([[x+i*v for x in B] for B in BIBDvk])

    # Second construction
    elif ((v-1)%k == 0 and
        balanced_incomplete_block_design((v-1)//k+1,k,existence=True) and
        transversal_design(k,(v-1)//k,existence=True)):

        if existence:
            return True

        v = (v-1)//k
        BIBDv1k = balanced_incomplete_block_design(v+1,k)
        TDkv = transversal_design(k,v,check=False)

        inf = v*k
        BIBD = TDkv
        for i in range(k):
            BIBD.extend([[inf if x == v else x+i*v for x in B] for B in BIBDv1k])

    # Third construction
    elif ((v-k)%k == 0 and
        balanced_incomplete_block_design((v-k)//k+k,k,existence=True) and
        transversal_design(k,(v-k)//k,existence=True)):

        if existence:
            return True

        v = (v-k)//k
        BIBDvpkk = balanced_incomplete_block_design(v+k,k)
        TDkv = transversal_design(k,v,check=False)
        inf = v*k
        BIBD = TDkv

        # makes sure that [v,...,v+k-1] is a block of BIBDvpkk. Then, we remove it.
        BIBDvpkk = _relabel_bibd(BIBDvpkk,v+k)
        BIBDvpkk = [B for B in BIBDvpkk if min(B) < v]

        for i in range(k):
            BIBD.extend([[(x-v)+inf if x >= v else x+i*v for x in B] for B in BIBDvpkk])

        BIBD.append(range(k*v,v*k+k))

    # No idea ...
    else:
        if existence:
            return Unknown
        else:
            raise NotImplementedError("I do not know how to build a ({},{},1)-BIBD!".format(v,k))

    return BIBD

def BIBD_from_difference_family(G, D, check=True):
    r"""
    Return the BIBD associated to the difference family ``D`` on the group ``G``.

    Let `G` be a finite Abelian group. A *simple `(G,k)`-difference family* (or
    a *`(G,k,1)`-difference family*) is a family `B = \{B_1,B_2,\ldots,B_b\}` of
    `k`-subsets of `G` such that for each element of `G \backslash \{0\}` there
    exists a unique `s \in \{1,\ldots,b\}` and a unique pair of distinct
    elements `x,y \in B_s` such that `x - y = g`.

    If `\{B_1, B_2, \ldots, B_b\}` is a simple `(G,k)`-difference family then
    its set of translates `\{B_i + g; i \in \{1,\ldots,b\}, g \in G\}` is a
    `(v,k,1)`-BIBD where `v` is the cardinality of `G`.

    INPUT::

    - ``G`` - a finite additive Abelian group

    - ``D`` - a difference family on ``G``.

    - ``check`` - whether or not we check the output (default: ``True``)

    EXAMPLES::

        sage: G = Zmod(21)
        sage: D = [[0,1,4,14,16]]
        sage: print sorted(G(x-y) for x in D[0] for y in D[0] if x != y)
        [1, 2, 3, 4, 5, 6, 7, 8, 9, 10, 11, 12, 13, 14, 15, 16, 17, 18, 19, 20]

        sage: from sage.combinat.designs.bibd import BIBD_from_difference_family
        sage: BIBD_from_difference_family(G, D)
        [[0, 1, 4, 14, 16],
         [1, 2, 5, 15, 17],
         [2, 3, 6, 16, 18],
         [3, 4, 7, 17, 19],
         [4, 5, 8, 18, 20],
         [5, 6, 9, 19, 0],
         [6, 7, 10, 20, 1],
         [7, 8, 11, 0, 2],
         [8, 9, 12, 1, 3],
         [9, 10, 13, 2, 4],
         [10, 11, 14, 3, 5],
         [11, 12, 15, 4, 6],
         [12, 13, 16, 5, 7],
         [13, 14, 17, 6, 8],
         [14, 15, 18, 7, 9],
         [15, 16, 19, 8, 10],
         [16, 17, 20, 9, 11],
         [17, 18, 0, 10, 12],
         [18, 19, 1, 11, 13],
         [19, 20, 2, 12, 14],
         [20, 0, 3, 13, 15]]
    """
    r = {e:i for i,e in enumerate(G)}
    bibd = [[r[G(x)+g] for x in d] for d in D for g in r]
    if check:
        assert _check_pbd(bibd, G.cardinality(), [len(D[0])])
    return bibd



################
# (v,4,1)-BIBD #
################

def v_4_1_BIBD(v, check=True):
    r"""
    Returns a `(v,4,1)`-BIBD.

    A `(v,4,1)`-BIBD is an edge-decomposition of the complete graph `K_v` into
    copies of `K_4`. For more information, see
    :func:`balanced_incomplete_block_design`. It exists if and only if `v\equiv 1,4
    \pmod {12}`.

    See page 167 of [Stinson2004]_ for the construction details.

    .. SEEALSO::

        * :func:`balanced_incomplete_block_design`

    INPUT:

    - ``v`` (integer) -- number of points.

    - ``check`` (boolean) -- whether to check that output is correct before
      returning it. As this is expected to be useless (but we are cautious
      guys), you may want to disable it whenever you want speed. Set to ``True``
      by default.

    EXAMPLES::

        sage: from sage.combinat.designs.bibd import v_4_1_BIBD  # long time
        sage: for n in range(13,100):                            # long time
        ....:    if n%12 in [1,4]:                               # long time
        ....:       _ = v_4_1_BIBD(n, check = True)              # long time

    TESTS:

    Check that the `(25,4)` and `(37,4)`-difference family are available::

        sage: assert designs.difference_family(25,4,existence=True)
        sage: _ = designs.difference_family(25,4)
        sage: assert designs.difference_family(37,4,existence=True)
        sage: _ = designs.difference_family(37,4)
    """
    from sage.rings.finite_rings.constructor import FiniteField
    k = 4
    if v == 0:
        return []
    if v <= 12 or v%12 not in [1,4]:
        raise EmptySetError("A K_4-decomposition of K_v exists iif v=2,4 mod 12, v>12 or v==0")

    # Step 1. Base cases.
    if v == 13:
        from block_design import projective_plane
        return projective_plane(3).blocks()
    if v == 16:
        from block_design import AffineGeometryDesign
        return AffineGeometryDesign(2,1,FiniteField(4,'x')).blocks()
    if v == 25 or v == 37:
        from difference_family import difference_family
        G,D = difference_family(v,4)
        return BIBD_from_difference_family(G,D,check=False)
    if v == 28:
        return [[0, 1, 23, 26], [0, 2, 10, 11], [0, 3, 16, 18], [0, 4, 15, 20],
                [0, 5, 8, 9], [0, 6, 22, 25], [0, 7, 14, 21], [0, 12, 17, 27],
                [0, 13, 19, 24], [1, 2, 24, 27], [1, 3, 11, 12], [1, 4, 17, 19],
                [1, 5, 14, 16], [1, 6, 9, 10], [1, 7, 20, 25], [1, 8, 15, 22],
                [1, 13, 18, 21], [2, 3, 21, 25], [2, 4, 12, 13], [2, 5, 18, 20],
                [2, 6, 15, 17], [2, 7, 19, 22], [2, 8, 14, 26], [2, 9, 16, 23],
                [3, 4, 22, 26], [3, 5, 7, 13], [3, 6, 14, 19], [3, 8, 20, 23],
                [3, 9, 15, 27], [3, 10, 17, 24], [4, 5, 23, 27], [4, 6, 7, 8],
                [4, 9, 14, 24], [4, 10, 16, 21], [4, 11, 18, 25], [5, 6, 21, 24],
                [5, 10, 15, 25], [5, 11, 17, 22], [5, 12, 19, 26], [6, 11, 16, 26],
                [6, 12, 18, 23], [6, 13, 20, 27], [7, 9, 17, 18], [7, 10, 26, 27],
                [7, 11, 23, 24], [7, 12, 15, 16], [8, 10, 18, 19], [8, 11, 21, 27],
                [8, 12, 24, 25], [8, 13, 16, 17], [9, 11, 19, 20], [9, 12, 21, 22],
                [9, 13, 25, 26], [10, 12, 14, 20], [10, 13, 22, 23], [11, 13, 14, 15],
                [14, 17, 23, 25], [14, 18, 22, 27], [15, 18, 24, 26], [15, 19, 21, 23],
                [16, 19, 25, 27], [16, 20, 22, 24], [17, 20, 21, 26]]

    # Step 2 : this is function PBD_4_5_8_9_12
    PBD = PBD_4_5_8_9_12((v-1)/(k-1),check=False)

    # Step 3 : Theorem 7.20
    bibd = BIBD_from_PBD(PBD,v,k,check=False)

    if check:
        _check_pbd(bibd,v,[k])

    return bibd

def BIBD_from_PBD(PBD,v,k,check=True,base_cases={}):
    r"""
    Returns a `(v,k,1)`-BIBD from a `(r,K)`-PBD where `r=(v-1)/(k-1)`.

    This is Theorem 7.20 from [Stinson2004]_.

    INPUT:

    - ``v,k`` -- integers.

    - ``PBD`` -- A PBD on `r=(v-1)/(k-1)` points, such that for any block of
      ``PBD`` of size `s` there must exist a `((k-1)s+1,k,1)`-BIBD.

    - ``check`` (boolean) -- whether to check that output is correct before
      returning it. As this is expected to be useless (but we are cautious
      guys), you may want to disable it whenever you want speed. Set to ``True``
      by default.

    - ``base_cases`` -- caching system, for internal use.

    EXAMPLES::

        sage: from sage.combinat.designs.bibd import PBD_4_5_8_9_12
        sage: from sage.combinat.designs.bibd import BIBD_from_PBD
        sage: from sage.combinat.designs.bibd import _check_pbd
        sage: PBD = PBD_4_5_8_9_12(17)
        sage: bibd = _check_pbd(BIBD_from_PBD(PBD,52,4),52,[4])
    """
    r = (v-1) // (k-1)
    bibd = []
    for X in PBD:
        n = len(X)
        N = (k-1)*n+1
        if not (n,k) in base_cases:
            base_cases[n,k] = _relabel_bibd(balanced_incomplete_block_design(N,k).blcks,N)

        for XX in base_cases[n,k]:
            if N-1 in XX:
                continue
            bibd.append([X[x//(k-1)] + (x%(k-1))*r for x in XX])

    for x in range(r):
        bibd.append([x+i*r for i in range(k-1)]+[v-1])

    if check:
        _check_pbd(bibd,v,[k])

    return bibd

def _check_pbd(B,v,S):
    r"""
    Checks that ``B`` is a PBD on ``v`` points with given block sizes ``S``.

    The points of the balanced incomplete block design are implicitely assumed
    to be `\{0, ..., v-1\}`.

    INPUT:

    - ``B`` -- a list of blocks

    - ``v`` (integer) -- number of points

    - ``S`` -- list of integers `\geq 2`.

    EXAMPLE::

        sage: designs.balanced_incomplete_block_design(40,4).blocks() # indirect doctest
        [[0, 1, 2, 12], [0, 3, 6, 9], [0, 4, 8, 10],
         [0, 5, 7, 11], [0, 13, 26, 39], [0, 14, 25, 28],
         [0, 15, 27, 38], [0, 16, 22, 32], [0, 17, 23, 34],
        ...
        sage: from sage.combinat.designs.bibd import _check_pbd
        sage: _check_pbd([[1],[]],1,[1,0])
        Traceback (most recent call last):
        ...
        RuntimeError: All integers of S must be >=2

    TESTS::

        sage: _check_pbd([[1,2]],2,[2])
        Traceback (most recent call last):
        ...
        RuntimeError: The PBD covers a point 2 which is not in {0, 1}
        sage: _check_pbd([[1,2]]*2,2,[2])
        Traceback (most recent call last):
        ...
        RuntimeError: The pair (1,2) is covered more than once
        sage: _check_pbd([],2,[2])
        Traceback (most recent call last):
        ...
        RuntimeError: The pair (0,1) is not covered
        sage: _check_pbd([[1,2],[1]],2,[2])
        Traceback (most recent call last):
        ...
        RuntimeError: A block has size 1 while S=[2]
    """
    from itertools import combinations
    from sage.graphs.graph import Graph

    for X in B:
        if len(X) not in S:
            raise RuntimeError("A block has size {} while S={}".format(len(X),S))

    if any(x < 2 for x in S):
        raise RuntimeError("All integers of S must be >=2")

    if v == 0 or v == 1:
        if B:
            raise RuntimeError("A PBD with v<=1 is expected to be empty.")

    g = Graph()
    g.add_vertices(range(v))
    m = 0
    for X in B:
        for i,j in combinations(X,2):
            g.add_edge(i,j)
            m_tmp = g.size()
            if m_tmp != m+1:
                raise RuntimeError("The pair ({},{}) is covered more than once".format(i,j))
            m = m_tmp

    if g.vertices() != range(v):
        from sage.sets.integer_range import IntegerRange
        p = (set(g.vertices())-set(range(v))).pop()
        raise RuntimeError("The PBD covers a point {} which is not in {}".format(p,IntegerRange(v)))

    if not g.is_clique():
        for p1 in g:
            if g.degree(p1) != v-1:
                break
        neighbors = g.neighbors(p1)+[p1]
        p2 = (set(g.vertices())-set(neighbors)).pop()
        raise RuntimeError("The pair ({},{}) is not covered".format(p1,p2))

    return B

def _relabel_bibd(B,n,p=None):
    r"""
    Relabels the BIBD on `n` points and blocks of size k such that
    `\{0,...,k-2,n-1\},\{k-1,...,2k-3,n-1\},...,\{n-k,...,n-2,n-1\}` are blocks
    of the BIBD.

    INPUT:

    - ``B`` -- a list of blocks.

    - ``n`` (integer) -- number of points.

    - ``p`` (optional) -- the point that will be labeled with n-1.

    EXAMPLE::

        sage: designs.balanced_incomplete_block_design(40,4).blocks() # indirect doctest
        [[0, 1, 2, 12], [0, 3, 6, 9], [0, 4, 8, 10],
         [0, 5, 7, 11], [0, 13, 26, 39], [0, 14, 25, 28],
         [0, 15, 27, 38], [0, 16, 22, 32], [0, 17, 23, 34],
        ...
    """
    if p is None:
        p = n-1
    found = 0
    last = n-1
    d = {}
    for X in B:
        if last in X:
            for x in X:
                if x == last:
                    continue
                d[x] = found
                found += 1
            if found == n-1:
                break
    d[p] = n-1
    return [[d[x] for x in X] for X in B]

def PBD_4_5_8_9_12(v, check=True):
    """
    Returns a `(v,\{4,5,8,9,12\})-`PBD on `v` elements.

    A `(v,\{4,5,8,9,12\})`-PBD exists if and only if `v\equiv 0,1 \pmod 4`. The
    construction implemented here appears page 168 in [Stinson2004]_.

    INPUT:

    - ``v`` -- an integer congruent to `0` or `1` modulo `4`.

    - ``check`` (boolean) -- whether to check that output is correct before
      returning it. As this is expected to be useless (but we are cautious
      guys), you may want to disable it whenever you want speed. Set to ``True``
      by default.

    EXAMPLES::

        sage: designs.balanced_incomplete_block_design(40,4).blocks() # indirect doctest
        [[0, 1, 2, 12], [0, 3, 6, 9], [0, 4, 8, 10],
         [0, 5, 7, 11], [0, 13, 26, 39], [0, 14, 25, 28],
         [0, 15, 27, 38], [0, 16, 22, 32], [0, 17, 23, 34],
        ...

    Check that :trac:`16476` is fixed::

        sage: from sage.combinat.designs.bibd import PBD_4_5_8_9_12
        sage: for v in (0,1,4,5,8,9,12,13,16,17,20,21,24,25):
        ....:     _ = PBD_4_5_8_9_12(v)
    """
    if not v%4 in [0,1]:
        raise ValueError
    if v <= 1:
        PBD = []
    elif v <= 12:
        PBD = [range(v)]
    elif v == 13 or v == 28:
        PBD = v_4_1_BIBD(v, check=False)
    elif v == 29:
        TD47 = transversal_design(4,7)
        four_more_sets = [[28]+[i*7+j for j in range(7)] for i in range(4)]
        PBD = TD47 + four_more_sets
    elif v == 41:
        TD59 = transversal_design(5,9)
        PBD = ([[x for x in X if x<41] for X in TD59]
                +[[i*9+j for j in range(9)] for i in range(4)]
                +[[36,37,38,39,40]])
    elif v == 44:
        TD59 = transversal_design(5,9)
        PBD = ([[x for x in X if x<44] for X in TD59]
                +[[i*9+j for j in range(9)] for i in range(4)]
                +[[36,37,38,39,40,41,42,43]])
    elif v == 45:
        TD59 = transversal_design(5,9)
        PBD = (TD59+[[i*9+j for j in range(9)] for i in range(5)])
    elif v == 48:
        TD4_12 = transversal_design(4,12)
        PBD = (TD4_12+[[i*12+j for j in range(12)] for i in range(4)])
    elif v == 49:
        # Lemma 7.16 : A (49,{4,13})-PBD
        TD4_12 = transversal_design(4,12)

        # Replacing the block of size 13 with a BIBD
        BIBD_13_4 = v_4_1_BIBD(13)
        for i in range(4):
            for B in BIBD_13_4:
                TD4_12.append([i*12+x if x != 12 else 48
                               for x in B])

        PBD = TD4_12
    else:
        t,u = _get_t_u(v)
        TD = transversal_design(5,t)
        TD = [[x for x in X if x<4*t+u] for X in TD]
        for B in [range(t*i,t*(i+1)) for i in range(4)]:
            TD.extend(_PBD_4_5_8_9_12_closure([B]))

        if u > 1:
            TD.extend(_PBD_4_5_8_9_12_closure([range(4*t,4*t+u)]))

        PBD = TD

    if check:
        _check_pbd(PBD,v,[4,5,8,9,12])

    return PBD

def _PBD_4_5_8_9_12_closure(B):
    r"""
    Makes sure all blocks of `B` have size in `\{4,5,8,9,12\}`.

    This is a helper function for :func:`PBD_4_5_8_9_12`. Given that
    `\{4,5,8,9,12\}` is PBD-closed, any block of size not in `\{4,5,8,9,12\}`
    can be decomposed further.

    EXAMPLES::

        sage: designs.balanced_incomplete_block_design(40,4).blocks() # indirect doctest
        [[0, 1, 2, 12], [0, 3, 6, 9], [0, 4, 8, 10],
         [0, 5, 7, 11], [0, 13, 26, 39], [0, 14, 25, 28],
         [0, 15, 27, 38], [0, 16, 22, 32], [0, 17, 23, 34],
        ...
    """
    BB = []
    for X in B:
        if len(X) not in [4,5,8,9,12]:
            PBD = PBD_4_5_8_9_12(len(X), check = False)
            X = [[X[i] for i in XX] for XX in PBD]
            BB.extend(X)
        else:
            BB.append(X)
    return BB

table_7_1 = {
    0:{'t':-4,'u':16,'s':2},
    1:{'t':-4,'u':17,'s':2},
    4:{'t':1,'u':0,'s':1},
    5:{'t':1,'u':1,'s':1},
    8:{'t':1,'u':4,'s':1},
    9:{'t':1,'u':5,'s':1},
    12:{'t':1,'u':8,'s':1},
    13:{'t':1,'u':9,'s':1},
    16:{'t':4,'u':0,'s':0},
    17:{'t':4,'u':1,'s':0},
    20:{'t':5,'u':0,'s':0},
    21:{'t':5,'u':1,'s':0},
    24:{'t':5,'u':4,'s':0},
    25:{'t':5,'u':5,'s':0},
    28:{'t':5,'u':8,'s':1},
    29:{'t':5,'u':9,'s':1},
    32:{'t':8,'u':0,'s':0},
    33:{'t':8,'u':1,'s':0},
    36:{'t':8,'u':4,'s':0},
    37:{'t':8,'u':5,'s':0},
    40:{'t':8,'u':8,'s':0},
    41:{'t':8,'u':9,'s':1},
    44:{'t':8,'u':12,'s':1},
    45:{'t':8,'u':13,'s':1},
    }


def _get_t_u(v):
    r"""
    Returns the parameters of table 7.1 from [Stinson2004]_.

    INPUT:

    - ``v`` (integer)

    EXAMPLE::

        sage: from sage.combinat.designs.bibd import _get_t_u
        sage: _get_t_u(20)
        (5, 0)
    """
    # Table 7.1
    v = int(v)
    global table_7_1
    d = table_7_1[v%48]
    s = v//48
    if s < d['s']:
        raise RuntimeError("This should not have happened.")
    t = 12*s+d['t']
    u = d['u']
    return t,u

################
# (v,5,1)-BIBD #
################


def v_5_1_BIBD(v, check=True):
    r"""
    Returns a `(v,5,1)`-BIBD.

    This method follows the constuction from [ClaytonSmith]_.

    INPUT:

    - ``v`` (integer)

    .. SEEALSO::

        * :func:`balanced_incomplete_block_design`

    EXAMPLES::

        sage: from sage.combinat.designs.bibd import v_5_1_BIBD
        sage: i = 0
        sage: while i<200:
        ....:    i += 20
        ....:    _ = v_5_1_BIBD(i+1)
        ....:    _ = v_5_1_BIBD(i+5)

    TESTS:

    Check that the needed difference families are there::

        sage: for v in [21,41,61,81,141,161,281]:
        ....:     assert designs.difference_family(v,5,existence=True)
        ....:     _ = designs.difference_family(v,5)
    """
    v = int(v)

    assert (v > 1)
    assert (v%20 == 5 or v%20 == 1)  # note: equivalent to (v-1)%4 == 0 and (v*(v-1))%20 == 0

    # Lemma 27
    if v%5 == 0 and (v//5)%4 == 1 and is_prime_power(v//5):
        bibd = BIBD_5q_5_for_q_prime_power(v//5)
    # Lemma 28
    elif v in [21,41,61,81,141,161,281]:
        from difference_family import difference_family
        G,D = difference_family(v,5)
        bibd = BIBD_from_difference_family(G, D, check=False)
    # Lemma 29
    elif v == 165:
        bibd = BIBD_from_PBD(v_5_1_BIBD(41,check=False),165,5,check=False)
    elif v == 181:
        bibd = BIBD_from_PBD(v_5_1_BIBD(45,check=False),181,5,check=False)
    elif v in (201,285,301,401,421,425):
        # Call directly the BIBD_from_TD function
        bibd = BIBD_from_TD(v,5)
    # Theorem 31.2
    elif (v-1)//4 in [80, 81, 85, 86, 90, 91, 95, 96, 110, 111, 115, 116, 120, 121, 250, 251, 255, 256, 260, 261, 265, 266, 270, 271]:
        r = (v-1)//4
        if r <= 96:
            k,t,u = 5, 16, r-80
        elif r <= 121:
            k,t,u = 10, 11, r-110
        else:
            k,t,u = 10, 25, r-250
        bibd = BIBD_from_PBD(PBD_from_TD(k,t,u),v,5,check=False)

    else:
        r,s,t,u = _get_r_s_t_u(v)
        bibd = BIBD_from_PBD(PBD_from_TD(5,t,u),v,5,check=False)

    if check:
        _check_pbd(bibd,v,[5])

    return bibd

def _get_r_s_t_u(v):
    r"""
    Implements the table from [ClaytonSmith]_

    Returns the parameters ``r,s,t,u`` associated with an integer ``v``.

    INPUT:

    - ``v`` (integer)

    EXAMPLES::

        sage: from sage.combinat.designs.bibd import _get_r_s_t_u
        sage: _get_r_s_t_u(25)
        (6, 0, 1, 1)
    """
    r = int((v-1)/4)
    s = r//150
    x = r%150

    if   x == 0:   t,u = 30*s-5,  25
    elif x == 1:   t,u = 30*s-5,  26
    elif x <= 21:  t,u = 30*s+1,  x-5
    elif x == 25:  t,u = 30*s+5,  0
    elif x == 26:  t,u = 30*s+5,  1
    elif x == 30:  t,u = 30*s+5,  5
    elif x <= 51:  t,u = 30*s+5,  x-25
    elif x <= 66:  t,u = 30*s+11, x-55
    elif x <= 96:  t,u = 30*s+11, x-55
    elif x <= 121: t,u = 30*s+11, x-55
    elif x <= 146: t,u = 30*s+25, x-125

    return r,s,t,u

def PBD_from_TD(k,t,u):
    r"""
    Returns a `(kt,\{k,t\})`-PBD if `u=0` and a `(kt+u,\{k,k+1,t,u\})`-PBD otherwise.

    This is theorem 23 from [ClaytonSmith]_. The PBD is obtained from the blocks
    a truncated `TD(k+1,t)`, to which are added the blocks corresponding to the
    groups of the TD. When `u=0`, a `TD(k,t)` is used instead.

    INPUT:

    - ``k,t,u`` -- integers such that `0\leq u \leq t`.

    EXAMPLES::

        sage: from sage.combinat.designs.bibd import PBD_from_TD
        sage: from sage.combinat.designs.bibd import _check_pbd
        sage: PBD = PBD_from_TD(2,2,1); PBD
        [[0, 2, 4], [0, 3], [1, 2], [1, 3, 4], [0, 1], [2, 3]]
        sage: _check_pbd(PBD,2*2+1,[2,3])
        [[0, 2, 4], [0, 3], [1, 2], [1, 3, 4], [0, 1], [2, 3]]

    """
    from orthogonal_arrays import transversal_design
    TD = transversal_design(k+bool(u),t, check=False)
    TD = [[x for x in X if x<k*t+u] for X in TD]
    for i in range(k):
        TD.append(range(t*i,t*i+t))
    if u>=2:
        TD.append(range(k*t,k*t+u))
    return TD

def BIBD_5q_5_for_q_prime_power(q):
    r"""
    Returns a `(5q,5,1)`-BIBD with `q\equiv 1\pmod 4` a prime power.

    See Theorem 24 [ClaytonSmith]_.

    INPUT:

    - ``q`` (integer) -- a prime power such that `q\equiv 1\pmod 4`.

    EXAMPLES::

        sage: from sage.combinat.designs.bibd import BIBD_5q_5_for_q_prime_power
        sage: for q in [25, 45, 65, 85, 125, 145, 185, 205, 305, 405, 605]: # long time
        ....:     _ = BIBD_5q_5_for_q_prime_power(q/5)                      # long time
    """
    from sage.rings.arith import is_prime_power
    from sage.rings.finite_rings.constructor import FiniteField

    if q%4 != 1 or not is_prime_power(q):
        raise ValueError("q is not a prime power or q%4!=1.")

    d = (q-1)/4
    B = []
    F = FiniteField(q,'x')
    a = F.primitive_element()
    L = {b:i for i,b in enumerate(F)}
    for b in L:
        B.append([i*q + L[b] for i in range(5)])
        for i in range(5):
            for j in range(d):
                B.append([        i*q + L[b          ],
                          ((i+1)%5)*q + L[ a**j+b    ],
                          ((i+1)%5)*q + L[-a**j+b    ],
                          ((i+4)%5)*q + L[ a**(j+d)+b],
                          ((i+4)%5)*q + L[-a**(j+d)+b],
                          ])

    return B<|MERGE_RESOLUTION|>--- conflicted
+++ resolved
@@ -148,18 +148,10 @@
 
     For `k > 5` there are currently very few constructions::
 
-<<<<<<< HEAD
         sage: [v for v in xrange(150) if designs.balanced_incomplete_block_design(v,6,existence=True) is True]
         [1, 6, 31]
         sage: [v for v in xrange(150) if designs.balanced_incomplete_block_design(v,6,existence=True) is Unknown]
         [16, 21, 36, 46, 51, 61, 66, 76, 81, 91, 96, 106, 111, 121, 126, 136, 141]
-
-=======
-        sage: [v for v in xrange(150) if designs.BalancedIncompleteBlockDesign(v,6,existence=True) is True]
-        [1, 6, 31, 91]
-        sage: [v for v in xrange(150) if designs.BalancedIncompleteBlockDesign(v,6,existence=True) is Unknown]
-        [16, 21, 36, 46, 51, 61, 66, 76, 81, 96, 106, 111, 121, 126, 136, 141]
->>>>>>> 01751347
     """
     if v == 1:
         if existence:
