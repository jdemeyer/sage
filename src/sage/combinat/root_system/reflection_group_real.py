--- conflicted
+++ resolved
@@ -117,25 +117,13 @@
         if not ( is_Matrix(X) or isinstance(X, CartanMatrix) or isinstance(X,tuple) or ( X in ZZ and 4 <= X <= 37 ) ):
             raise ValueError("the input data (%s) is not valid for reflection groups"%X)
 
-<<<<<<< HEAD
-        # check for real vs complex
-        elif X in ZZ or ( isinstance(X, tuple) and len(X) == 3 ):
-            is_complex = True
-
-        # transforming two reducible types
-        if X == (2,2,2):
-            W_types.extend([(1,1,2),(1,1,2)])
-        elif X == ('I',2):
-=======
         # transforming two reducible types and an irreducible type
         if X == (2,2,2) or X == ('I',2):
->>>>>>> 9c96d333
             W_types.extend([('A',1),('A',1)])
         elif X == (2,2,3):
             W_types.extend([('A',3)])
         else:
             W_types.append(X)
-
 
     # converting the real types given as complex types
     # and then checking for real vs complex
