--- conflicted
+++ resolved
@@ -2356,13 +2356,8 @@
         """
         if isinstance(T, cls):
             return T
-<<<<<<< HEAD
-        outer_shape = Core(list(map(len, T)),k+1)
-        inner_shape = Core(filter(lambda x: x>0, [row.count(None) for row in T]), k+1)
-=======
-        outer_shape = Core(map(len, T),k+1)
+        outer_shape = Core([len(t) for t in T], k+1)
         inner_shape = Core([x for x in [row.count(None) for row in T] if x>0], k+1)
->>>>>>> 6996fd88
         Te = [v for row in T for v in row if v is not None]+[0]
         count_marks = tuple(Te.count(-(i+1)) for i in range(-min(Te)))
         if not all( v==1 for v in count_marks ):
@@ -2495,13 +2490,8 @@
             True
         """
         T = self.to_standard_list()
-<<<<<<< HEAD
-        size = Core(list(map(len,T)), self.k+1).length()
-        inner_size = Core(list(map(len,filter(lambda y: len(y)>0, [filter(lambda x: x==None, row ) for row in T]))),self.k+1).length()
-=======
-        size = Core(map(len,T), self.k+1).length()
-        inner_size = Core(map(len,[y for y in map(lambda row: [x for x in row if x is None], T) if len(y)>0]),self.k+1).length()
->>>>>>> 6996fd88
+        size = Core([len(t) for t in T], self.k+1).length()
+        inner_size = Core([len(y) for y in map(lambda row: [x for x in row if x is None], T) if len(y)>0], self.k+1).length()
         if len(uniq([v for v in flatten(list(T)) if v in ZZ and v<0]))!=size-inner_size:
             return False # TT does not have exactly self.size() marked cells
         for i in range(len(T)):
@@ -3648,13 +3638,8 @@
             []
         """
         rr = sum(self.weight()[:r])
-<<<<<<< HEAD
-        rest_tab = filter(lambda y: len(y)>0, [filter(lambda x: x==None or abs(x)<=rr, row ) for row in self.to_standard_list()])
-        new_parent = StrongTableaux( self.k, (Core(list(map(len, rest_tab)), self.k+1), self.inner_shape()), self.weight()[:r] )
-=======
         rest_tab = [y for y in map(lambda row: [x for x in row if x is None or abs(x)<=rr], self.to_standard_list()) if len(y)>0]
-        new_parent = StrongTableaux( self.k, (Core(map(len, rest_tab), self.k+1), self.inner_shape()), self.weight()[:r] )
->>>>>>> 6996fd88
+        new_parent = StrongTableaux( self.k, (Core([len(x) for x in rest_tab], self.k+1), self.inner_shape()), self.weight()[:r] )
         return new_parent(rest_tab)
 
     def set_weight( self, mu ):
