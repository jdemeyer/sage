r"""
Strong and weak tableaux

There are two types of `k`-tableaux: strong `k`-tableaux and weak `k`-tableaux.
Standard weak `k`-tableaux correspond to saturated chains in the weak order,
whereas standard strong `k`-tableaux correspond to saturated chains in the strong Bruhat order.
For semistandard tableaux, the notion of weak and strong horizontal strip is necessary.
More information can be found in [LLMS2006]_ .

.. SEEALSO:: :meth:`sage.combinat.k_tableau.StrongTableau`, :meth:`sage.combinat.k_tableau.WeakTableau`

REFERENCES:

.. [LLMS2006] T. Lam, L. Lapointe, J. Morse, M. Shimozono,
   Affine insertion and Pieri rules for the affine Grassmannian,
   Memoirs of the AMS, 208 (2010), no. 977, :arxiv:`math.CO/0609110`

.. [LLMSSZ2013] T. Lam, L. Lapointe, J. Morse, A. Schilling, M. Shimozono, M. Zabrocki,
   `k`-Schur functions and affine Schubert calculus,
   preprint :arXiv:`1301.3569`

Authors:

- Anne Schilling and Mike Zabrocki (2013): initial version
- Avi Dalal and Nate Gallup (2013): implementation of `k`-charge
"""
#*****************************************************************************
#       Copyright (C) 2013 Anne Schilling <anne at math.ucdavis.edu>
#                          Mike Zabrocki  <zabrocki at mathstat.yorku.ca>
#
#  Distributed under the terms of the GNU General Public License (GPL)
#
#    This code is distributed in the hope that it will be useful,
#    but WITHOUT ANY WARRANTY; without even the implied warranty of
#    MERCHANTABILITY or FITNESS FOR A PARTICULAR PURPOSE.  See the GNU
#    General Public License for more details.
#
#  The full text of the GPL is available at:
#
#                  http://www.gnu.org/licenses/
#****************************************************************************
from sage.structure.unique_representation import UniqueRepresentation
from sage.categories.finite_enumerated_sets import FiniteEnumeratedSets
from sage.structure.parent import Parent
from sage.structure.list_clone import ClonableList
from sage.misc.classcall_metaclass import ClasscallMetaclass
from sage.combinat.skew_tableau import SkewTableau, SemistandardSkewTableaux
from sage.combinat.partition import Partition, Partitions
from sage.combinat.root_system.weyl_group import WeylGroup
from sage.combinat.core import Core
from sage.rings.all import ZZ
from sage.misc.misc import uniq
from sage.functions.generalized import sgn
from sage.misc.flatten import flatten
from sage.combinat.skew_partition import SkewPartition
from sage.combinat.tableau import TableauOptions
from sage.combinat.composition import Composition
import cartesian_product
import copy

def WeakTableau(t, k, inner_shape = [], representation = "core"):
    r"""
    This is the dispatcher method for the element class of weak `k`-tableaux.

    Standard weak `k`-tableaux correspond to saturated chains in the weak order.
    There are three formulations of weak tableaux, one in terms of cores, one in terms
    of `k`-bounded partitions, and one in terms of factorizations of affine Grassmannian
    elements. For semistandard weak `k`-tableaux, all letters of the same value have to
    satisfy the conditions of a horizontal strip. In the affine Grassmannian formulation this
    means that all factors are cyclically decreasing elements. For more information, see
    for example [LLMSSZ2013]_.

    INPUT:

    - ``t`` -- a weak `k`-tableau in the specified representation:

      - for the 'core' representation ``t`` is a list of lists where each subtableaux
        should have a `k+1`-core shape; ``None`` is allowed as an entry for skew weak
        `k`-tableaux
      - for the 'bounded' representation ``t`` is a list of lists where each subtableaux
        should have a `k`-bounded shape; ``None`` is allowed as an entry for skew weak
        `k`-tableaux
      - for the 'factorized_permutation' representation ``t`` is either a list of
        cyclically decreasing Weyl group elements or a list of reduced words of cyclically
        decreasing Weyl group elements; to indicate a skew tableau in this representation,
        ``inner_shape`` should be the inner shape as a `(k+1)`-core

    - ``k`` -- positive integer

    - ``inner_shape`` -- this entry is only relevant for the 'factorized_permutation'
      representation and specifies the inner shape in case the tableau is skew
      (default: ``[]``)

    - ``representation`` -- 'core', 'bounded', or 'factorized_permutation'
      (default: 'core')

    EXAMPLES:

    Here is an example of a weak 3-tableau in core representation::

        sage: t = WeakTableau([[1, 1, 2, 2, 3], [2, 3], [3]], 3)
        sage: t.shape()
        [5, 2, 1]
        sage: t.weight()
        (2, 2, 2)
        sage: type(t)
        <class 'sage.combinat.k_tableau.WeakTableaux_core_with_category.element_class'>

    And now we give a skew weak 3-tableau in core representation::

        sage: ts = WeakTableau([[None, 1, 1, 2, 2], [None, 2], [1]], 3)
        sage: ts.shape()
        ([5, 2, 1], [1, 1])
        sage: ts.weight()
        (2, 2)
        sage: type(ts)
        <class 'sage.combinat.k_tableau.WeakTableaux_core_with_category.element_class'>

    Next we create the analogue of the first example in bounded representation::

        sage: tb = WeakTableau([[1,1,2],[2,3],[3]], 3, representation="bounded")
        sage: tb.shape()
        [3, 2, 1]
        sage: tb.weight()
        (2, 2, 2)
        sage: type(tb)
        <class 'sage.combinat.k_tableau.WeakTableaux_bounded_with_category.element_class'>
        sage: tb.to_core_tableau()
        [[1, 1, 2, 2, 3], [2, 3], [3]]
        sage: t == tb.to_core_tableau()
        True

    And the analogue of the skew example in bounded representation::

        sage: tbs = WeakTableau([[None, 1, 2], [None, 2], [1]], 3, representation = "bounded")
        sage: tbs.shape()
        ([3, 2, 1], [1, 1])
        sage: tbs.weight()
        (2, 2)
        sage: tbs.to_core_tableau()
        [[None, 1, 1, 2, 2], [None, 2], [1]]
        sage: ts.to_bounded_tableau() == tbs
        True

    Finally we do the same examples for the factorized permutation representation::

        sage: tf = WeakTableau([[2,0],[3,2],[1,0]], 3, representation = "factorized_permutation")
        sage: tf.shape()
        [5, 2, 1]
        sage: tf.weight()
        (2, 2, 2)
        sage: type(tf)
        <class 'sage.combinat.k_tableau.WeakTableaux_factorized_permutation_with_category.element_class'>
        sage: tf.to_core_tableau() == t
        True

        sage: tfs = WeakTableau([[0,3],[2,1]], 3, inner_shape = [1,1], representation = 'factorized_permutation')
        sage: tfs.shape()
        ([5, 2, 1], [1, 1])
        sage: tfs.weight()
        (2, 2)
        sage: type(tfs)
        <class 'sage.combinat.k_tableau.WeakTableaux_factorized_permutation_with_category.element_class'>
        sage: tfs.to_core_tableau()
        [[None, 1, 1, 2, 2], [None, 2], [1]]

    Another way to pass from one representation to another is as follows::

        sage: ts
        [[None, 1, 1, 2, 2], [None, 2], [1]]
        sage: ts.parent()._representation
        'core'
        sage: ts.representation('bounded')
        [[None, 1, 2], [None, 2], [1]]

    To test whether a given semistandard tableau is a weak `k`-tableau in the bounded representation,
    one can ask::

        sage: t = Tableau([[1,1,2],[2,3],[3]])
        sage: t.is_k_tableau(3)
        True
        sage: t = SkewTableau([[None, 1, 2], [None, 2], [1]])
        sage: t.is_k_tableau(3)
        True
        sage: t = SkewTableau([[None, 1, 1], [None, 2], [2]])
        sage: t.is_k_tableau(3)
        False

    TESTS::

        sage: t = WeakTableau([[2,0],[3,2],[1,0]], 3, representation = "bla")
        Traceback (most recent call last):
        ...
        NotImplementedError: The representation option needs to be 'core', 'bounded', or 'factorized_permuation'
    """
    if representation == "core":
        return WeakTableau_core(t, k)
    elif representation == "bounded":
        return WeakTableau_bounded(t, k)
    elif representation == "factorized_permutation":
        return WeakTableau_factorized_permutation(t, k, inner_shape = inner_shape)
    else:
        raise NotImplementedError("The representation option needs to be 'core', 'bounded', or 'factorized_permuation'")

def WeakTableaux(k, shape , weight, representation = "core"):
    r"""
    This is the dispatcher method for the parent class of weak `k`-tableaux.

    INPUT:

    - ``k`` -- positive integer
    - ``shape`` -- shape of the weak `k`-tableaux; for the 'core' and
      'factorized_permutation' representation, the shape is inputted as a `(k+1)`-core;
      for the 'bounded' representation, the shape is inputted as a `k`-bounded partition;
      for skew tableaux, the shape is inputted as a tuple of the outer and inner shape
    - ``weight`` -- the weight of the weak `k`-tableaux as a list or tuple
    - ``representation`` -- 'core', 'bounded', or 'factorized_permutation' (default: 'core')

    EXAMPLES::

        sage: T = WeakTableaux(3, [5,2,1], [1,1,1,1,1,1])
        sage: T.list()
        [[[1, 3, 4, 5, 6], [2, 6], [4]],
        [[1, 2, 4, 5, 6], [3, 6], [4]],
        [[1, 2, 3, 4, 6], [4, 6], [5]],
        [[1, 2, 3, 4, 5], [4, 5], [6]]]
        sage: T.cardinality()
        4

        sage: T = WeakTableaux(3, [[5,2,1], [2]], [1,1,1,1])
        sage: T.list()
        [[[None, None, 2, 3, 4], [1, 4], [2]],
        [[None, None, 1, 2, 4], [2, 4], [3]],
        [[None, None, 1, 2, 3], [2, 3], [4]]]

        sage: T = WeakTableaux(3, [3,2,1], [1,1,1,1,1,1], representation = 'bounded')
        sage: T.list()
        [[[1, 3, 5], [2, 6], [4]],
        [[1, 2, 5], [3, 6], [4]],
        [[1, 2, 3], [4, 6], [5]],
        [[1, 2, 3], [4, 5], [6]]]

        sage: T = WeakTableaux(3, [[3,2,1], [2]], [1,1,1,1], representation = 'bounded')
        sage: T.list()
        [[[None, None, 3], [1, 4], [2]],
        [[None, None, 1], [2, 4], [3]],
        [[None, None, 1], [2, 3], [4]]]

        sage: T = WeakTableaux(3, [5,2,1], [1,1,1,1,1,1], representation = 'factorized_permutation')
        sage: T.list()
        [[s0, s3, s2, s1, s3, s0],
        [s0, s3, s2, s3, s1, s0],
        [s0, s2, s3, s2, s1, s0],
        [s2, s0, s3, s2, s1, s0]]

        sage: T = WeakTableaux(3, [[5,2,1], [2]], [1,1,1,1], representation = 'factorized_permutation')
        sage: T.list()
        [[s0, s3, s2, s3], [s0, s2, s3, s2], [s2, s0, s3, s2]]
    """
    if representation == "core":
        return WeakTableaux_core(k, shape, weight)
    elif representation == "bounded":
        return WeakTableaux_bounded(k, shape, weight)
    elif representation == "factorized_permutation":
        return WeakTableaux_factorized_permutation(k, shape, weight)
    else:
        raise NotImplementedError("The representation option needs to be 'core', 'bounded', or 'factorized_permuation'")

#Abstract class for the elements of weak tableau
class WeakTableau_abstract(ClonableList):
    r"""
    Abstract class for the various element classes of WeakTableau.
    """
    __metaclass__ = ClasscallMetaclass

    def shape(self):
        r"""
        Return the shape of ``self``.

        When the tableau is straight, the outer shape is returned.
        When the tableau is skew, the tuple of the outer and inner shape is returned.

        EXAMPLES::

            sage: t = WeakTableau([[1, 1, 2, 2, 3], [2, 3], [3]], 3)
            sage: t.shape()
            [5, 2, 1]
            sage: t = WeakTableau([[None, None, 2, 3, 4], [1, 4], [2]], 3)
            sage: t.shape()
            ([5, 2, 1], [2])

            sage: t = WeakTableau([[1,1,1],[2,2],[3]], 3, representation = 'bounded')
            sage: t.shape()
            [3, 2, 1]
            sage: t = WeakTableau([[None, None, 1], [2, 4], [3]], 3, representation = 'bounded')
            sage: t.shape()
            ([3, 2, 1], [2])

            sage: t = WeakTableau([[2],[0,3],[2,1,0]], 3, representation = 'factorized_permutation')
            sage: t.shape()
            [5, 2, 1]
            sage: t = WeakTableau([[2,0],[3,2]], 3, inner_shape = [2], representation = 'factorized_permutation')
            sage: t.shape()
            ([5, 2, 1], [2])
        """
        return self.parent().shape()

    def weight(self):
        r"""
        Return the weight of ``self``.

        The weight is a tuple whose `i`-th entry is the number of labels `i` in the
        bounded representation of ``self``.

        EXAMPLES::

            sage: t = WeakTableau([[1, 1, 2, 2, 3], [2, 3], [3]], 3)
            sage: t.weight()
            (2, 2, 2)
            sage: t = WeakTableau([[None, None, 2, 3, 4], [1, 4], [2]], 3)
            sage: t.weight()
            (1, 1, 1, 1)
            sage: t = WeakTableau([[None,2,3],[3]],2)
            sage: t.weight()
            (0, 1, 1)

            sage: t = WeakTableau([[1,1,1],[2,2],[3]], 3, representation = 'bounded')
            sage: t.weight()
            (3, 2, 1)
            sage: t = WeakTableau([[1,1,2],[2,3],[3]], 3, representation = 'bounded')
            sage: t.weight()
            (2, 2, 2)
            sage: t = WeakTableau([[None, None, 1], [2, 4], [3]], 3, representation = 'bounded')
            sage: t.weight()
            (1, 1, 1, 1)

            sage: t = WeakTableau([[2],[0,3],[2,1,0]], 3, representation = 'factorized_permutation')
            sage: t.weight()
            (3, 2, 1)
            sage: t = WeakTableau([[2,0],[3,2],[1,0]], 3, representation = 'factorized_permutation')
            sage: t.weight()
            (2, 2, 2)
            sage: t = WeakTableau([[2,0],[3,2]], 3, inner_shape = [2], representation = 'factorized_permutation')
            sage: t.weight()
            (2, 2)
        """
        return self.parent()._weight

    def size(self):
        r"""
        Return the size of the shape of ``self``.

        In the bounded representation, the size of the shape is the number of boxes in the
        outer shape minus the number of boxes in the inner shape. For the core and
        factorized permutation representation, the size is the length of the outer shape
        minus the length of the inner shape.

        .. SEEALSO:: :meth:`sage.combinat.core.Core.length`

        EXAMPLES::

            sage: t = WeakTableau([[None, 1, 1, 2, 2], [None, 2], [1]], 3)
            sage: t.shape()
            ([5, 2, 1], [1, 1])
            sage: t.size()
            4
            sage: t = WeakTableau([[1,1,2],[2,3],[3]], 3, representation="bounded")
            sage: t.shape()
            [3, 2, 1]
            sage: t.size()
            6
        """
        return self.parent().size()

    def intermediate_shapes(self):
        r"""
        Return the intermediate shapes of ``self``.

        A (skew) tableau with letters `1,2,\ldots,\ell` can be viewed as a sequence of shapes,
        where the `i`-th shape is given by the shape of the subtableau on letters `1,2,\ldots,i`.
        The output is the list of these shapes.

        EXAMPLES::

            sage: t = WeakTableau([[1, 1, 2, 2, 3], [2, 3], [3]],3)
            sage: t.intermediate_shapes()
            [[], [2], [4, 1], [5, 2, 1]]

            sage: t = WeakTableau([[None, None, 2, 3, 4], [1, 4], [2]], 3)
            sage: t.intermediate_shapes()
            [[2], [2, 1], [3, 1, 1], [4, 1, 1], [5, 2, 1]]

            sage: t = WeakTableau([[1,1,1],[2,2],[3]], 3, representation = 'bounded')
            sage: t.intermediate_shapes()
            [[], [3], [3, 2], [3, 2, 1]]

            sage: t = WeakTableau([[None, None, 1], [2, 4], [3]], 3, representation = 'bounded')
            sage: t.intermediate_shapes()
            [[2], [3], [3, 1], [3, 1, 1], [3, 2, 1]]

            sage: t = WeakTableau([[0],[3],[2],[3]], 3, inner_shape = [2], representation = 'factorized_permutation')
            sage: t.intermediate_shapes()
            [[2], [2, 1], [3, 1, 1], [4, 1, 1], [5, 2, 1]]
        """
        if self.parent()._representation in ['core', 'bounded']:
            return intermediate_shapes(self)
        else:
            return intermediate_shapes(self.to_core_tableau())

    def pp(self):
        r"""
        Return a pretty print string of the tableau.

        EXAMPLES::

            sage: t = WeakTableau([[None, 1, 1, 2, 2], [None, 2], [1]], 3)
            sage: t.pp()
            .  1  1  2  2
            .  2
            1
            sage: t = WeakTableau([[2,0],[3,2]], 3, inner_shape = [2], representation = 'factorized_permutation')
            sage: t.pp()
            [s2*s0, s3*s2]
        """
        if self.parent()._representation in ['core', 'bounded']:
            print self._repr_diagram()
        else:
            print self

    def __hash__(self):
        r"""
        Return the hash of ``self``.

        EXAMPLES::

            sage: T = WeakTableaux(3, [5,2,1], [1,1,1,1,1,1], representation='core')
            sage: t = T[0]
            sage: hash(t) == hash(t)
            True
            sage: T = WeakTableaux(3, [2,2,1], [1,1,1,1,1], representation='bounded')
            sage: t = T[0]
            sage: hash(t) == hash(t)
            True
            sage: T = WeakTableaux(3, [5,2,1], [1,1,1,1,1,1], representation='factorized_permutation')
            sage: t = T[0]
            sage: hash(t) == hash(t)
            True
        """
        if self.parent()._representation in ['core', 'bounded']:
            return hash(tuple(tuple(x) for x in self)) + hash(self.parent().k)
        else:
            return super(WeakTableau_abstract, self).__hash__()

    def _latex_(self):
        r"""
        Return a latex method for the tableau.

        EXAMPLES::

            sage: t = WeakTableau([[None, 1, 1, 2, 2], [None, 2], [1]], 3)
            sage: latex(t)
            {\def\lr#1{\multicolumn{1}{|@{\hspace{.6ex}}c@{\hspace{.6ex}}|}{\raisebox{-.3ex}{$#1$}}}
            \raisebox{-.6ex}{$\begin{array}[b]{*{5}c}\cline{1-5}
            \lr{}&\lr{1}&\lr{1}&\lr{2}&\lr{2}\\\cline{1-5}
            \lr{}&\lr{2}\\\cline{1-2}
            \lr{1}\\\cline{1-1}
            \end{array}$}
            }

            sage: t = WeakTableau([[0,3],[2,1]], 3, inner_shape = [1,1], representation = 'factorized_permutation')
            sage: latex(t)
            [s_{0}s_{3},s_{2}s_{1}]
        """
        def chi(x):
            if x is None:
                return ""
            if x in ZZ:
                return x
            return "%s"%x
        if self.parent()._representation in ['core', 'bounded']:
            t = [[chi(x) for x in row] for row in self._list]
            from output import tex_from_array
            return tex_from_array(t)
        else:
            return "["+"".join(self[i]._latex_()+',' for i in range(len(self)-1))+self[len(self)-1]._latex_()+"]"

    def representation(self, representation = 'core'):
        r"""
        Return the analogue of ``self`` in the specified representation.

        INPUT:

        - ``representation`` -- 'core', 'bounded', or 'factorized_permutation' (default: 'core')

        EXAMPLES::

            sage: t = WeakTableau([[1, 1, 2, 3, 4, 4, 5, 5, 6], [2, 3, 5, 5, 6], [3, 4, 7], [5, 6], [6], [7]], 4)
            sage: t.parent()._representation
            'core'
            sage: t.representation('bounded')
            [[1, 1, 2, 4], [2, 3, 5], [3, 4], [5, 6], [6], [7]]
            sage: t.representation('factorized_permutation')
            [s0, s3*s1, s2*s1, s0*s4, s3*s0, s4*s2, s1*s0]

            sage: tb = WeakTableau([[1, 1, 2, 4], [2, 3, 5], [3, 4], [5, 6], [6], [7]], 4, representation = 'bounded')
            sage: tb.parent()._representation
            'bounded'
            sage: tb.representation('core') == t
            True
            sage: tb.representation('factorized_permutation')
            [s0, s3*s1, s2*s1, s0*s4, s3*s0, s4*s2, s1*s0]

            sage: tp = WeakTableau([[0],[3,1],[2,1],[0,4],[3,0],[4,2],[1,0]], 4, representation = 'factorized_permutation')
            sage: tp.parent()._representation
            'factorized_permutation'
            sage: tp.representation('core') == t
            True
            sage: tp.representation('bounded') == tb
            True
        """
        t = self
        if self.parent()._representation in ['bounded', 'factorized_permutation']:
            t = t.to_core_tableau()
        if representation == 'core':
            return t
        elif representation == 'bounded':
            return t.to_bounded_tableau()
        elif representation == 'factorized_permutation':
            return t.to_factorized_permutation_tableau()
        else:
            raise ValueError("The representation must be one of 'core', 'bounded', or 'factorized_permutation'")

#Abstract class for the parents of weak tableaux
class WeakTableaux_abstract(UniqueRepresentation, Parent):
    r"""
    Abstract class for the various parent classes of WeakTableaux.
    """
    def shape(self):
        r"""
        Return the shape of the tableaux of ``self``.

        When ``self`` is the class of straight tableaux, the outer shape is returned.
        When ``self`` is the class of skew tableaux, the tuple of the outer and inner
        shape is returned.

        Note that in the 'core' and 'factorized_permutation' representation, the shapes
        are `(k+1)`-cores.  In the 'bounded' representation, the shapes are `k`-bounded
        partitions.

        If the user wants to access the skew shape (even if the inner shape is empty),
        please use ``self._shape``.

        EXAMPLES::

            sage: T = WeakTableaux(3, [5,2,2], [2,2,2,1])
            sage: T.shape()
            [5, 2, 2]
            sage: T._shape
            ([5, 2, 2], [])
            sage: T = WeakTableaux(3, [[5,2,2], [1]], [2,1,2,1])
            sage: T.shape()
            ([5, 2, 2], [1])

            sage: T = WeakTableaux(3, [3,2,2], [2,2,2,1], representation = 'bounded')
            sage: T.shape()
            [3, 2, 2]
            sage: T._shape
            ([3, 2, 2], [])
            sage: T = WeakTableaux(3, [[3,2,2], [1]], [2,1,2,1], representation = 'bounded')
            sage: T.shape()
            ([3, 2, 2], [1])

            sage: T = WeakTableaux(3, [4,1], [2,2], representation = 'factorized_permutation')
            sage: T.shape()
            [4, 1]
            sage: T._shape
            ([4, 1], [])
            sage: T = WeakTableaux(4, [[6,2,1], [2]], [2,1,1,1], representation = 'factorized_permutation')
            sage: T.shape()
            ([6, 2, 1], [2])
        """
        if self._skew:
            return (self._outer_shape, self._inner_shape)
        return self._outer_shape

    def size(self):
        r"""
        Return the size of the shape.

        In the bounded representation, the size of the shape is the number of boxes in the
        outer shape minus the number of boxes in the inner shape. For the core and
        factorized permutation representation, the size is the length of the outer shape
        minus the length of the inner shape.

        EXAMPLES::

            sage: T = WeakTableaux(3, [5,2,1], [1,1,1,1,1,1])
            sage: T.size()
            6
            sage: T = WeakTableaux(3, [3,2,1], [1,1,1,1,1,1], representation = 'bounded')
            sage: T.size()
            6
            sage: T = WeakTableaux(4, [[6,2,1], [2]], [2,1,1,1], 'factorized_permutation')
            sage: T.size()
            5
        """
        if self._representation == 'bounded':
            return self._outer_shape.size() - self._inner_shape.size()
        else:
            return self._outer_shape.length() - self._inner_shape.length()

    def representation(self, representation = 'core'):
        r"""
        Return the analogue of ``self`` in the specified representation.

        INPUT:

        - ``representation`` -- 'core', 'bounded', or 'factorized_permutation' (default: 'core')

        EXAMPLES::

            sage: T = WeakTableaux(3, [5,2,1], [1,1,1,1,1,1])
            sage: T._representation
            'core'
            sage: T.representation('bounded')
            Bounded weak 3-Tableaux of (skew) 3-bounded shape [3, 2, 1] and weight (1, 1, 1, 1, 1, 1)
            sage: T.representation('factorized_permutation')
            Factorized permutation (skew) weak 3-Tableaux of shape [5, 2, 1] and weight (1, 1, 1, 1, 1, 1)

            sage: T = WeakTableaux(3, [3,2,1], [1,1,1,1,1,1], representation = 'bounded')
            sage: T._representation
            'bounded'
            sage: T.representation('core')
            Core weak 3-Tableaux of (skew) core shape [5, 2, 1] and weight (1, 1, 1, 1, 1, 1)
            sage: T.representation('bounded')
            Bounded weak 3-Tableaux of (skew) 3-bounded shape [3, 2, 1] and weight (1, 1, 1, 1, 1, 1)
            sage: T.representation('bounded') == T
            True
            sage: T.representation('factorized_permutation')
            Factorized permutation (skew) weak 3-Tableaux of shape [5, 2, 1] and weight (1, 1, 1, 1, 1, 1)
            sage: T.representation('factorized_permutation') == T
            False

            sage: T = WeakTableaux(3, [5,2,1], [1,1,1,1,1,1], representation = 'factorized_permutation')
            sage: T._representation
            'factorized_permutation'
            sage: T.representation('core')
            Core weak 3-Tableaux of (skew) core shape [5, 2, 1] and weight (1, 1, 1, 1, 1, 1)
            sage: T.representation('bounded')
            Bounded weak 3-Tableaux of (skew) 3-bounded shape [3, 2, 1] and weight (1, 1, 1, 1, 1, 1)
            sage: T.representation('factorized_permutation')
            Factorized permutation (skew) weak 3-Tableaux of shape [5, 2, 1] and weight (1, 1, 1, 1, 1, 1)
        """
        outer_shape = self._outer_shape
        inner_shape = self._inner_shape
        weight = self._weight
        if (self._representation in ['core', 'factorized_permutation']) and representation == 'bounded':
            outer_shape = outer_shape.to_bounded_partition()
            inner_shape = inner_shape.to_bounded_partition()
        if self._representation == 'bounded' and (representation in ['core', 'factorized_permutation']):
            outer_shape = outer_shape.to_core(self.k)
            inner_shape = inner_shape.to_core(self.k)
        return WeakTableaux(self.k, [outer_shape, inner_shape], weight, representation = representation)


#Weak Tableaux in terms of cores
class WeakTableau_core(WeakTableau_abstract):
    r"""
    A (skew) weak `k`-tableau represented in terms of `(k+1)`-cores.
    """
    @staticmethod
    def __classcall_private__(cls, t, k):
        r"""
        Implements the shortcut ``WeakTableau_core(t, k)`` to ``WeakTableaux_core(k, shape , weight)(t)``
        where ``shape`` is the shape of the tableau and ``weight`` is its weight.

        TESTS::

            sage: from sage.combinat.k_tableau import WeakTableau_core
            sage: t = WeakTableau_core([[1, 1, 2, 2, 3], [2, 3], [3]], 3)
            sage: t.check()
            sage: type(t)
            <class 'sage.combinat.k_tableau.WeakTableaux_core_with_category.element_class'>
            sage: TestSuite(t).run()
            sage: t.parent()._skew
            False

            sage: t = WeakTableau_core([[None, None, 1, 1, 2], [1, 2], [2]],3)
            sage: t.check()
            sage: type(t)
            <class 'sage.combinat.k_tableau.WeakTableaux_core_with_category.element_class'>
            sage: TestSuite(t).run()
            sage: t.parent()._skew
            True
        """
        if isinstance(t, cls):
            return t
        tab = SkewTableau(list(t))
        outer = Core(tab.outer_shape(),k+1)
        inner = Core(tab.inner_shape(),k+1)
        weight = WeakTableau_bounded.from_core_tableau(t,k).weight()
        return WeakTableaux_core(k, [outer, inner], weight)(t)

    def __init__(self, parent, t):
        r"""
        Initialization of weak `k`-tableau ``t`` in core representation.

        INPUT:

        - ``t`` -- weak tableau in core representation; the input is supposed to be a list
          of lists specifying the rows of the tableau;
          ``None`` is allowed as an entry for skew weak `k`-tableaux

        TESTS::

            sage: from sage.combinat.k_tableau import WeakTableau_core, WeakTableaux_core
            sage: T = WeakTableaux_core(3,[5,2,1],[2,2,2])
            sage: t = T([[1, 1, 2, 2, 3], [2, 3], [3]]); t
            [[1, 1, 2, 2, 3], [2, 3], [3]]
            sage: c = WeakTableau_core([[1, 1, 2, 2, 3], [2, 3], [3]],3)
            sage: T = WeakTableaux_core(3,[5,2,1],[2,2,2])
            sage: t = T([[1, 1, 2, 2, 3], [2, 3], [3]]); t
            [[1, 1, 2, 2, 3], [2, 3], [3]]
            sage: c == t
            True
            sage: type(t)
            <class 'sage.combinat.k_tableau.WeakTableaux_core_with_category.element_class'>
            sage: t.parent()
            Core weak 3-Tableaux of (skew) core shape [5, 2, 1] and weight (2, 2, 2)
            sage: TestSuite(t).run()

            sage: t = WeakTableau_core([[None, None, 1, 1, 2], [1, 2], [2]],3);  t
            [[None, None, 1, 1, 2], [1, 2], [2]]
            sage: t.weight()
            (2, 2)
            sage: t.shape()
            ([5, 2, 1], [2])
            sage: TestSuite(t).run()
        """
        self.k = parent.k
        self._list = [r for r in t]
        ClonableList.__init__(self, parent, t)

    def _repr_diagram(self):
        r"""
        Return a string representation of ``self`` as a diagram.

        EXAMPLES::

            sage: t = WeakTableau([[None, None, 2, 3, 4], [1, 4], [2]], 3)
            sage: print t._repr_diagram()
            .  .  2  3  4
            1  4
            2
        """
        t = SkewTableau(list(self))
        return t._repr_diagram()

    def shape_core(self):
        r"""
        Return the shape of ``self`` as a `(k+1)`-core.

        When the tableau is straight, the outer shape is returned as a core.  When the
        tableau is skew, the tuple of the outer and inner shape is returned as cores.

        EXAMPLES::

            sage: t = WeakTableau([[1, 1, 2, 2, 3], [2, 3], [3]],3)
            sage: t.shape_core()
            [5, 2, 1]

            sage: t = WeakTableau([[None, None, 2, 3, 4], [1, 4], [2]], 3)
            sage: t.shape_core()
            ([5, 2, 1], [2])
        """
        return self.shape()

    def shape_bounded(self):
        r"""
        Return the shape of ``self`` as a `k`-bounded partition.

        When the tableau is straight, the outer shape is returned as a `k`-bounded
        partition.  When the tableau is skew, the tuple of the outer and inner shape is
        returned as `k`-bounded partitions.

        EXAMPLES::

            sage: t = WeakTableau([[1, 1, 2, 2, 3], [2, 3], [3]],3)
            sage: t.shape_bounded()
            [3, 2, 1]

            sage: t = WeakTableau([[None, None, 2, 3, 4], [1, 4], [2]], 3)
            sage: t.shape_bounded()
            ([3, 2, 1], [2])
        """
        if self.parent()._skew:
            return tuple([r.to_bounded_partition() for r in self.shape_core()])
        return self.shape_core().to_bounded_partition()

    def check(self):
        r"""
        Check that ``self`` is a valid weak `k`-tableau.

        EXAMPLES::

            sage: t = WeakTableau([[1, 1, 2], [2]], 2)
            sage: t.check()
            sage: t = WeakTableau([[None, None, 2, 3, 4], [1, 4], [2]], 3)
            sage: t.check()

        TESTS::

            sage: T = WeakTableaux(2, [3,1], [1,1,1,1])
            sage: t = T([[1,2,3],[3]])
            Traceback (most recent call last):
            ...
            ValueError: The weight of the parent does not agree with the weight of the tableau!

            sage: t = WeakTableau([[1, 2, 2], [1]], 2)
            Traceback (most recent call last):
            ...
            ValueError: The tableau is not semistandard!
        """
        if not self.parent()._weight == WeakTableau_bounded.from_core_tableau(self._list,self.k).weight():
            raise ValueError("The weight of the parent does not agree with the weight of the tableau!")
        t = SkewTableau(list(self))
        if not t in SemistandardSkewTableaux():
            raise ValueError("The tableau is not semistandard!")
        outer = Core(t.outer_shape(),self.k+1)
        inner = Core(t.inner_shape(),self.k+1)
        if self.parent()._outer_shape != outer:
            raise ValueError("The outer shape of the parent does not agree with the outer shape of the tableau!")
        if self.parent()._inner_shape != inner:
            raise ValueError("The inner shape of the parent does not agree with the inner shape of the tableau!")
        self.to_bounded_tableau().check()

    def to_bounded_tableau(self):
        r"""
        Return the bounded representation of the weak `k`-tableau ``self``.

        Each restricted sutableaux of the output is a `k`-bounded partition.

        EXAMPLES::

            sage: t = WeakTableau([[1, 1, 2, 2, 3], [2, 3], [3]], 3)
            sage: c = t.to_bounded_tableau(); c
            [[1, 1, 2], [2, 3], [3]]
            sage: type(c)
            <class 'sage.combinat.k_tableau.WeakTableaux_bounded_with_category.element_class'>

            sage: t = WeakTableau([[None, None, 2, 3, 4], [1, 4], [2]], 3)
            sage: t.to_bounded_tableau()
            [[None, None, 3], [1, 4], [2]]
            sage: t.to_bounded_tableau().to_core_tableau() == t
            True
        """
        shapes = [ Core(p,self.k+1).to_bounded_partition() for p in self.intermediate_shapes() ]
        if self.parent()._skew:
            l = [[None]*i for i in shapes[0]]
        else:
            l = []
        for i in range(1,len(shapes)):
            p = shapes[i]
            if len(l) < len(p):
                l += [[]]
            l_new = []
            for j in range(len(l)):
                l_new += [l[j] + [i]*(p[j]-len(l[j]))]
            l = l_new
        return WeakTableau_bounded(l, self.k)

    def to_factorized_permutation_tableau(self):
        r"""
        Return the factorized permutation representation of the weak `k`-tableau ``self``.

        EXAMPLES::

            sage: t = WeakTableau([[1, 1, 2, 2, 3], [2, 3], [3]], 3)
            sage: c = t.to_factorized_permutation_tableau(); c
            [s2*s0, s3*s2, s1*s0]
            sage: type(c)
            <class 'sage.combinat.k_tableau.WeakTableaux_factorized_permutation_with_category.element_class'>
            sage: c.to_core_tableau() == t
            True

            sage: t = WeakTableau([[None, None, 2, 3, 4], [1, 4], [2]], 3)
            sage: c = t.to_factorized_permutation_tableau(); c
            [s0, s3, s2, s3]
            sage: c._inner_shape
            [2]
            sage: c.to_core_tableau() == t
            True

        TESTS::

            sage: t = WeakTableau([], 4)
            sage: c = t.to_factorized_permutation_tableau(); c
            [1]
            sage: c._inner_shape
            []
            sage: c.to_core_tableau() == t
            True
        """
        shapes = [ Core(p,self.k+1).to_grassmannian() for p in self.intermediate_shapes() ]
        perms = [ shapes[i]*(shapes[i-1].inverse()) for i in range(len(shapes)-1,0,-1)]
        return WeakTableau_factorized_permutation(perms, self.k, inner_shape = self.parent()._inner_shape)

    def residues_of_entries(self, v):
        r"""
        Return a list of residues of cells of weak `k`-tableau ``self`` labeled by ``v``.

        INPUT:

        - ``v`` -- a label of a cell in ``self``

        OUTPUT:

        - a list of residues

        EXAMPLES::

            sage: t = WeakTableau([[1, 1, 2, 2, 3], [2, 3], [3]],3)
            sage: t.residues_of_entries(1)
            [0, 1]

            sage: t = WeakTableau([[None, None, 1, 1, 4], [1, 4], [3]], 3)
            sage: t.residues_of_entries(1)
            [2, 3]
        """
        return uniq([(j - i)%(self.k+1) for i in range(len(self)) for j in range(len(self[i])) if self[i][j] == v])

    def dictionary_of_coordinates_at_residues(self, v):
        r"""
        Return a dictionary assigning to all residues of ``self`` with label ``v`` a list
        of cells with the given residue.

        INPUT:

        - ``v`` -- a label of a cell in ``self``

        OUTPUT:

        - dictionary assigning coordinates in ``self`` to residues

        EXAMPLES::

            sage: t = WeakTableau([[1, 1, 2, 2, 3], [2, 3], [3]],3)
            sage: t.dictionary_of_coordinates_at_residues(3)
            {0: [(0, 4), (1, 1)], 2: [(2, 0)]}

            sage: t = WeakTableau([[None, None, 1, 1, 4], [1, 4], [3]], 3)
            sage: t.dictionary_of_coordinates_at_residues(1)
            {2: [(0, 2)], 3: [(0, 3), (1, 0)]}

            sage: t = WeakTableau([], 3)
            sage: t.dictionary_of_coordinates_at_residues(1)
            {}
        """
        d = {}
        for r in self.residues_of_entries(v):
            d[r] = []
            for i in range(len(self)):
                for j in range(len(self[i])):
                    if self[i][j]==v and (j - i)%(self.k+1) == r:
                        d[r]+=[(i,j)]
        return d

    def list_of_standard_cells(self):
        r"""
        Return a list of lists of the coordinates of the standard cells of ``self``.

        INPUT:

        - ``self`` -- a weak `k`-tableau in core representation with partition weight

        OUTPUT:

        - a list of lists of coordinates

        .. WARNING::

            This method currently only works for straight weak tableaux with partition
            weight.

        EXAMPLES::

            sage: t = WeakTableau([[1, 1, 2, 2, 3], [2, 3], [3]], 3)
            sage: t.list_of_standard_cells()
            [[(0, 1), (1, 0), (2, 0)], [(0, 0), (0, 2), (1, 1)]]
            sage: t = WeakTableau([[1, 1, 1, 2], [2, 2, 3]], 5)
            sage: t.list_of_standard_cells()
            [[(0, 2), (1, 1), (1, 2)], [(0, 1), (1, 0)], [(0, 0), (0, 3)]]
            sage: t = WeakTableau([[1, 1, 2, 3, 4, 4, 5, 5, 6], [2, 3, 5, 5, 6], [3, 4, 7], [5, 6], [6], [7]], 4)
            sage: t.list_of_standard_cells()
            [[(0, 1), (1, 0), (2, 0), (0, 5), (3, 0), (4, 0), (5, 0)], [(0, 0), (0, 2), (1, 1), (2, 1), (1, 2), (3, 1)]]

        TESTS::

            sage: t = WeakTableau([],3)
            sage: t.list_of_standard_cells()
            []

            sage: t = WeakTableau([[None, None, 2, 3, 4], [1, 4], [2]], 3)
            sage: t.list_of_standard_cells()
            Traceback (most recent call last):
            ...
            ValueError: This method only works for straight tableaux!

            sage: t = WeakTableau([[1,2],[2]], 3)
            sage: t.list_of_standard_cells()
            Traceback (most recent call last):
            ...
            ValueError: This method only works for weak tableaux with partition weight!
        """
        if self.parent()._skew:
            raise ValueError("This method only works for straight tableaux!")
        if self.weight() not in Partitions(sum(self.weight())):
            raise ValueError("This method only works for weak tableaux with partition weight!")
        if self._list == []:
            return []
        mu = Partition(self.weight()).conjugate()
        already_used = []
        out = []
        for i in range(self[0].count(1)):
            standard_cells = [(0,self[0].count(1) - i - 1)]
            r = self[0].count(1) - i - 1
            for v in range(1,mu[i]):
                D = self.dictionary_of_coordinates_at_residues(v+1)
                new_D = {a:b for (a,b) in D.iteritems() if all(x not in already_used for x in b)}
                r = (r - min([self.k+1 - (x-r)%(self.k+1) for x in new_D.keys()]))%(self.k+1)
                standard_cells.append(new_D[r][-1])
                already_used += new_D[r]
            out.append(standard_cells)
        return out

    def k_charge(self, algorithm = "I"):
        r"""
        Return the `k`-charge of ``self``.

        INPUT:

        - ``algorithm`` -- (default: "I") if "I", computes `k`-charge using the `I`
          algorithm, otherwise uses the `J`-algorithm

        OUTPUT:

        - a nonnegative integer

        For the definition of `k`-charge and the various algorithms to compute it see
        Section 3.3 of [LLMSSZ2013]_.

        .. SEEALSO:: :meth:`k_charge_I` and :meth:`k_charge_J`

        EXAMPLES::

            sage: t = WeakTableau([[1, 1, 2, 2, 3], [2, 3], [3]], 3)
            sage: t.k_charge()
            2
            sage: t = WeakTableau([[1, 3, 4, 5, 6], [2, 6], [4]], 3)
            sage: t.k_charge()
            8
            sage: t = WeakTableau([[1, 1, 2, 3, 4, 4, 5, 5, 6], [2, 3, 5, 5, 6], [3, 4, 7], [5, 6], [6], [7]], 4)
            sage: t.k_charge()
            12

        TESTS::

            sage: T = WeakTableaux(4, [13,9,5,3,2,1,1], [4,3,3,2,2,1,1,1])
            sage: T.cardinality()
            6
            sage: all(t.k_charge_I() == t.k_charge_J() for t in T)
            True
        """
        if algorithm == "I":
            return self.k_charge_I()
        return self.k_charge_J()

    def k_charge_I(self):
        r"""
        Return the `k`-charge of ``self`` using the `I`-algorithm.

        For the definition of `k`-charge and the `I`-algorithm see Section 3.3 of [LLMSSZ2013]_.

        OUTPUT:

        - a nonnegative integer

        .. SEEALSO:: :meth:`k_charge` and :meth:`k_charge_J`

        EXAMPLES::

            sage: t = WeakTableau([[1, 1, 2, 2, 3], [2, 3], [3]], 3)
            sage: t.k_charge_I()
            2
            sage: t = WeakTableau([[1, 3, 4, 5, 6], [2, 6], [4]], 3)
            sage: t.k_charge_I()
            8
            sage: t = WeakTableau([[1, 1, 2, 3, 4, 4, 5, 5, 6], [2, 3, 5, 5, 6], [3, 4, 7], [5, 6], [6], [7]], 4)
            sage: t.k_charge_I()
            12

        TESTS::

            sage: t = WeakTableau([[None, None, 1, 1, 4], [1, 4], [3]], 3)
            sage: t.k_charge_I()
            Traceback (most recent call last):
            ...
            ValueError: k-charge is not defined for skew weak tableaux
        """
        if self.parent()._skew:
            raise ValueError("k-charge is not defined for skew weak tableaux")
        stt = self.list_of_standard_cells()
        kch = 0
        for sw in stt:
            Ii = 0
            for r in range(len(sw)-1):
                if sw[r][1] < sw[r+1][1]:
                    Ii += 1 + abs(self.parent().diag(sw[r+1],sw[r]))
                else:
                    Ii += - abs(self.parent().diag(sw[r],sw[r+1]))
                kch += Ii
        return kch

    def k_charge_J(self):
        r"""
        Return the `k`-charge of ``self`` using the `J`-algorithm.

        For the definition of `k`-charge and the `J`-algorithm see Section 3.3 of [LLMSSZ2013]_.

        OUTPUT:

        - a nonnegative integer

        .. SEEALSO:: :meth:`k_charge` and :meth:`k_charge_I`

        EXAMPLES::

            sage: t = WeakTableau([[1, 1, 2, 2, 3], [2, 3], [3]], 3)
            sage: t.k_charge_J()
            2
            sage: t = WeakTableau([[1, 3, 4, 5, 6], [2, 6], [4]], 3)
            sage: t.k_charge_J()
            8
            sage: t = WeakTableau([[1, 1, 2, 3, 4, 4, 5, 5, 6], [2, 3, 5, 5, 6], [3, 4, 7], [5, 6], [6], [7]], 4)
            sage: t.k_charge_J()
            12

        TESTS::

            sage: t = WeakTableau([[None, None, 1, 1, 4], [1, 4], [3]], 3)
            sage: t.k_charge_I()
            Traceback (most recent call last):
            ...
            ValueError: k-charge is not defined for skew weak tableaux

            sage: t = WeakTableau([[1, 1, 2, 3], [2, 4, 4], [3, 6], [5]], 4, representation='bounded')
            sage: t.k_charge() == t.k_charge(algorithm = 'J')
            True
        """
        if self.parent()._skew:
            raise ValueError("k-charge is not defined for skew weak tableaux")
        stt = self.list_of_standard_cells()
        kch = 0
        for sw in stt:
            Ji = 0
            for i in range(len(sw)-1):
                c = (self._height_of_restricted_subword(sw,i+2)+1,0)
                cdi = self.parent().circular_distance((-c[0])%(self.k+1),(sw[i][1]-sw[i][0])%(self.k+1))
                cdi1 = self.parent().circular_distance((-c[0])%(self.k+1),(sw[i+1][1]-sw[i+1][0])%(self.k+1))
                if (cdi > cdi1):
                    Ji += 1
                kch += Ji + self.parent().diag(sw[i+1],c)
        return kch

    def _height_of_restricted_subword(self, sw, r):
        r"""
        Return the row of the highest addable cell of the subtableau of ``self`` with letters `\le r`
        (excluding letters `r` in standard subwords before ``sw``).

        Restrict the weak `k`-tableau ``self`` to letters `\le r` and remove all letters
        `r` that appeared in a previous standard subword selected by
        :meth:`list_of_standard_cells`.

        INPUT:

        - ``sw`` -- one of the subwords of standard cells of ``self``
        - ``r`` -- nonnegative integer

        OUTPUT:

        - a nonnegative integer

        EXAMPLES::

            sage: t = WeakTableau([[1, 1, 2, 2, 3], [2, 3], [3]], 3)
            sage: s = t.list_of_standard_cells()[0]; s
            [(0, 1), (1, 0), (2, 0)]
            sage: t._height_of_restricted_subword(s,2)
            1

            sage: t = WeakTableau([[1, 3, 4, 5, 6], [2, 6], [4]], 3)
            sage: s = t.list_of_standard_cells()[0]; s
            [(0, 0), (1, 0), (0, 1), (2, 0), (0, 3), (1, 1)]
            sage: t._height_of_restricted_subword(s,4)
            2

            sage: t = WeakTableau([[1, 1, 2, 3, 4, 4, 5, 5, 6], [2, 3, 5, 5, 6], [3, 4, 7], [5, 6], [6], [7]], 4)
            sage: s = t.list_of_standard_cells()[0]; s
            [(0, 1), (1, 0), (2, 0), (0, 5), (3, 0), (4, 0), (5, 0)]
            sage: t._height_of_restricted_subword(s,6)
            4
        """
        R = [v for v in self.shape().to_partition().cells() if self[v[0]][v[1]] < r]
        L = [v for v in sw if self[v[0]][v[1]] <= r]
        return max(v[0] for v in L+R)

class WeakTableaux_core(WeakTableaux_abstract):
    r"""
    The class of (skew) weak `k`-tableaux in the core representation of shape ``shape``
    (as `k+1`-core) and weight ``weight``.

    INPUT:

    - ``k`` -- positive integer
    - ``shape`` -- the shape of the `k`-tableaux represented as a `(k+1)`-core; if the
      tableaux are skew, the shape is a tuple of the outer and inner shape (both as
      `(k+1)`-cores)
    - ``weight`` -- the weight of the `k`-tableaux

    EXAMPLES::

        sage: T = WeakTableaux(3, [4,1], [2,2])
        sage: T.list()
        [[[1, 1, 2, 2], [2]]]

        sage: T = WeakTableaux(3, [[5,2,1], [2]], [1,1,1,1])
        sage: T.list()
        [[[None, None, 2, 3, 4], [1, 4], [2]],
        [[None, None, 1, 2, 4], [2, 4], [3]],
        [[None, None, 1, 2, 3], [2, 3], [4]]]
    """

    @staticmethod
    def __classcall_private__(cls, k, shape, weight):
        r"""
        Straighten arguments before unique representation.

        TESTS::

            sage: from sage.combinat.k_tableau import WeakTableaux_core
            sage: T = WeakTableaux_core(3, [2,1], [1,1,1])
            sage: TestSuite(T).run()
            sage: T = WeakTableaux_core(3, [[5,2,1], [2]], [1,1,1,1])
            sage: TestSuite(T).run()
        """
        if shape == [] or shape[0] in ZZ:
            shape = (Core(shape, k+1), Core([],k+1))
        else:
            shape = tuple([Core(r,k+1) for r in shape])
        return super(WeakTableaux_core, cls).__classcall__(cls, k, shape, tuple(weight))

    def __init__(self, k, shape, weight):
        r"""
        Initializes the parent class of (skew) weak `k`-tableaux in core representation.

        INPUT:

        - ``k`` -- positive integer
        - ``outer_shape`` -- the outer shape of the `k`-tableaux represented as a
          `(k+1)`-core
        - ``weight`` -- the weight of the `k`-tableaux
        - ``inner_shape`` -- the inner shape of the skew `k`-tableaux represented as a
          `(k+1)`-core;  for straight tableaux the inner shape does not need to be
          specified (default: [])

        TESTS::

            sage: from sage.combinat.k_tableau import WeakTableaux_core
            sage: T = WeakTableaux_core(3, [4,1], [2,2])
            sage: TestSuite(T).run()
            sage: T = WeakTableaux_core(3, [[5,2,1], [2]], [1,1,1,1])
            sage: TestSuite(T).run()
        """
        self.k = k
        self._skew = shape[1]!=[]
        self._outer_shape = shape[0]
        self._inner_shape = shape[1]
        self._shape = (self._outer_shape, self._inner_shape)
        self._weight = weight
        self._representation = 'core'
        Parent.__init__(self, category = FiniteEnumeratedSets())

    def _repr_(self):
        """
        TESTS::

            sage: from sage.combinat.k_tableau import WeakTableaux_core
            sage: repr(WeakTableaux_core(3, [2,1], [1,1,1]))
            'Core weak 3-Tableaux of (skew) core shape [2, 1] and weight (1, 1, 1)'
            sage: repr(WeakTableaux_core(3, [[5,2,1], [2]], [1,1,1,1]))
            'Core weak 3-Tableaux of (skew) core shape ([5, 2, 1], [2]) and weight (1, 1, 1, 1)'
        """
        return "Core weak %s-Tableaux of (skew) core shape %s and weight %s"%(self.k, self.shape(), self._weight)

    def __iter__(self):
        r"""
        TESTS::

            sage: T = WeakTableaux(3, [4,1], [2,2])
            sage: T.list()
            [[[1, 1, 2, 2], [2]]]
            sage: T = WeakTableaux(3, [5,2,2], [2,2,2,1])
            sage: T.list()
            [[[1, 1, 3, 3, 4], [2, 2], [3, 3]], [[1, 1, 2, 2, 3], [2, 3], [3, 4]]]
            sage: T = WeakTableaux(3, [[5,2,2], [1]], [2,1,2,1])
            sage: T.list()
            [[[None, 1, 3, 3, 4], [1, 2], [3, 3]],
            [[None, 1, 2, 3, 3], [1, 3], [2, 4]],
            [[None, 1, 1, 2, 3], [2, 3], [3, 4]]]
        """
        for t in WeakTableaux_bounded(self.k, [self._outer_shape.to_bounded_partition(), self._inner_shape.to_bounded_partition()], self._weight):
            yield t.to_core_tableau()

    def diag(self, c, ha):
        r"""
        Return the number of diagonals strictly between cells ``c`` and ``ha`` of the same residue as ``c``.

        INPUT:

        - ``c`` -- a cell in the lattice
        - ``ha`` -- another cell in the lattice with bigger row and smaller column than `c`

        OUTPUT:

        - a nonnegative integer

        EXAMPLES::

            sage: T = WeakTableaux(4, [5,2,2], [2,2,2,1])
            sage: T.diag((1,2),(4,0))
            0
        """
        return divmod((c[1]-c[0])-(ha[1]-ha[0])-1, self.k+1)[0]

    def circular_distance(self, cr, r):
        r"""
        Return the shortest counterclockwise distance between ``cr`` and ``r`` modulo `k+1`.

        INPUT:

        - ``cr``, ``r`` -- nonnegative integers between `0` and `k`

        OUTPUT:

        - a positive integer

        EXAMPLES::

            sage: T = WeakTableaux(10, [], [])
            sage: T.circular_distance(8, 6)
            2
            sage: T.circular_distance(8, 8)
            0
            sage: T.circular_distance(8, 9)
            10
        """
        return self.k - ((r+self.k-cr)%(self.k+1))

    Element = WeakTableau_core


#Weak tableaux in terms of `k`-bounded partitions
class WeakTableau_bounded(WeakTableau_abstract):
    r"""
    A (skew) weak `k`-tableau represented in terms of `k`-bounded partitions.
    """
    @staticmethod
    def __classcall_private__(cls, t, k):
        r"""
        Implements the shortcut ``WeakTableau_bounded(t, k)`` to ``WeakTableaux_bounded(k, shape, weight)(t)``
        where ``shape`` is the shape of the tableau and ``weight`` is its weight.

        TESTS::

            sage: from sage.combinat.k_tableau import WeakTableau_bounded
            sage: t = WeakTableau_bounded([[1,1,2],[2,3],[3]],3)
            sage: t.check()
            sage: type(t)
            <class 'sage.combinat.k_tableau.WeakTableaux_bounded_with_category.element_class'>
            sage: TestSuite(t).run()
            sage: t.parent()._skew
            False

            sage: t = WeakTableau_bounded([[None, None, 1], [1, 2], [2]], 3)
            sage: t.check()
            sage: type(t)
            <class 'sage.combinat.k_tableau.WeakTableaux_bounded_with_category.element_class'>
            sage: TestSuite(t).run()
            sage: t.parent()._skew
            True
        """
        if isinstance(t, cls):
            return t
        tab = SkewTableau(list(t))
        outer = tab.outer_shape()
        inner = tab.inner_shape()
        weight = tuple(tab.weight())
        if outer.conjugate().length() > k:
            raise ValueError("The shape of %s is not %s-bounded"%(t, k))
        return WeakTableaux_bounded(k, [outer, inner], weight)(t)

    def __init__(self, parent, t):
        r"""
        Initialization of (skew) weak `k`-tableau ``t`` in `k`-bounded representation.

        INPUT:

        - ``t`` -- weak tableau in `k`-bounded representation; the input is supposed to be
          a list of lists specifying the rows of the tableau;  ``None`` is allowed as an
          entry for skew weak `k`-tableaux

        TESTS::

            sage: from sage.combinat.k_tableau import WeakTableau_bounded, WeakTableaux_bounded
            sage: c = WeakTableau_bounded([[1,1,2],[2,3],[3]],3)
            sage: T = WeakTableaux_bounded(3,[3,2,1],[2,2,2])
            sage: t = T([[1,1,2],[2,3],[3]]); t
            [[1, 1, 2], [2, 3], [3]]
            sage: c == t
            True
            sage: type(t)
            <class 'sage.combinat.k_tableau.WeakTableaux_bounded_with_category.element_class'>
            sage: t.parent()
            Bounded weak 3-Tableaux of (skew) 3-bounded shape [3, 2, 1] and weight (2, 2, 2)
            sage: TestSuite(t).run()

            sage: t = WeakTableau_bounded([[None, None, 1], [2, 4], [3]], 3)
            sage: t.shape()
            ([3, 2, 1], [2])
            sage: t.weight()
            (1, 1, 1, 1)
            sage: TestSuite(t).run()

            sage: t = T([[1,1,3],[2,2],[3]])
            Traceback (most recent call last):
            ...
            ValueError: This is not a proper weak 3-tableau
        """
        k = parent.k
        self.k = k
        self._list = [r for r in t]
        if parent._outer_shape.conjugate().length() > k:
            raise ValueError("%s is not a %s-bounded tableau"%(t, k))
        ClonableList.__init__(self, parent, t)

    def _repr_diagram(self):
        r"""
        Return a string representation of ``self`` as a diagram.

        EXAMPLES::

            sage: t = WeakTableau([[None, None, 1], [2, 4], [3]], 3, representation = 'bounded')
            sage: print t._repr_diagram()
            .  .  1
            2  4
            3
            sage: t = WeakTableau([[1,1,1],[2,2],[3]], 3, representation = 'bounded')
            sage: print t._repr_diagram()
            1  1  1
            2  2
            3
        """
        t = SkewTableau(list(self))
        return t._repr_diagram()

    def shape_core(self):
        r"""
        Return the shape of ``self`` as `(k+1)`-core.

        When the tableau is straight, the outer shape is returned as a `(k+1)`-core.
        When the tableau is skew, the tuple of the outer and inner shape is returned as
        `(k+1)`-cores.

        EXAMPLES::

            sage: t = WeakTableau([[1,1,1],[2,2],[3]], 3, representation = 'bounded')
            sage: t.shape_core()
            [5, 2, 1]

            sage: t = WeakTableau([[None, None, 1], [2, 4], [3]], 3, representation = 'bounded')
            sage: t.shape_core()
            ([5, 2, 1], [2])
        """
        if self.parent()._skew:
            return tuple([r.to_core(self.k) for r in self.shape_bounded()])
        return self.shape_bounded().to_core(self.k)

    def shape_bounded(self):
        r"""
        Return the shape of ``self`` as `k`-bounded partition.

        When the tableau is straight, the outer shape is returned as a `k`-bounded
        partition.  When the tableau is skew, the tuple of the outer and inner shape is
        returned as `k`-bounded partitions.

        EXAMPLES::

            sage: t = WeakTableau([[1,1,1],[2,2],[3]], 3, representation = 'bounded')
            sage: t.shape_bounded()
            [3, 2, 1]

            sage: t = WeakTableau([[None, None, 1], [2, 4], [3]], 3, representation = 'bounded')
            sage: t.shape_bounded()
            ([3, 2, 1], [2])
        """
        return self.shape()

    def check(self):
        r"""
        Check that ``self`` is a valid weak `k`-tableau.

        EXAMPLES::

            sage: t = WeakTableau([[1,1],[2]], 2, representation = 'bounded')
            sage: t.check()

            sage: t = WeakTableau([[None, None, 1], [2, 4], [3]], 3, representation = 'bounded')
            sage: t.check()

        TESTS::

            sage: t = WeakTableau([[1,1,3],[2,2],[3]], 3, representation = 'bounded')
            Traceback (most recent call last):
            ...
            ValueError: This is not a proper weak 3-tableau

            sage: T = WeakTableaux(3, [3,1], [2,1], representation = 'bounded')
            sage: t = T([[None, 1,1], [2]])
            Traceback (most recent call last):
            ...
            ValueError: The inner shape of the parent does not agree with the inner shape of the tableau!

            sage: t = WeakTableau([[1,1],[1]], 3, representation = 'bounded')
            Traceback (most recent call last):
            ...
            ValueError: The tableaux is not semistandard!
        """
        t = SkewTableau(list(self))
        if not t in SemistandardSkewTableaux():
            raise ValueError("The tableaux is not semistandard!")
        if not self.parent()._weight == tuple(t.weight()):
            raise ValueError("The weight of the parent does not agree with the weight of the tableau!")
        outer = t.outer_shape()
        inner = t.inner_shape()
        if self.parent()._outer_shape != outer:
            raise ValueError("The outer shape of the parent does not agree with the outer shape of the tableau!")
        if self.parent()._inner_shape != inner:
            raise ValueError("The inner shape of the parent does not agree with the inner shape of the tableau!")
        if not t.is_k_tableau(self.k):
            raise ValueError("This is not a proper weak %s-tableau"%(self.k))

    def _is_k_tableau(self):
        r"""
        Checks whether ``self`` is a valid weak `k`-tableau.

        EXAMPLES::

            sage: t = WeakTableau([[1,1,1],[2,2],[3]], 3, representation = 'bounded')
            sage: t._is_k_tableau()
            True

            sage: t = WeakTableau([[None, None, 1], [2, 4], [3]], 3, representation = 'bounded')
            sage: t._is_k_tableau()
            True
        """
        shapes = self.intermediate_shapes()
        kshapes = [ la.k_conjugate(self.k) for la in shapes ]
        return all( kshapes[i+1].contains(kshapes[i]) for i in range(len(shapes)-1) )

    def to_core_tableau(self):
        r"""
        Return the weak `k`-tableau ``self`` where the shape of each restricted tableau is a `(k+1)`-core.

        EXAMPLES::

            sage: t = WeakTableau([[1,1,2,4],[2,3,5],[3,4],[5,6],[6],[7]], 4, representation = 'bounded')
            sage: c = t.to_core_tableau(); c
            [[1, 1, 2, 3, 4, 4, 5, 5, 6], [2, 3, 5, 5, 6], [3, 4, 7], [5, 6], [6], [7]]
            sage: type(c)
            <class 'sage.combinat.k_tableau.WeakTableaux_core_with_category.element_class'>
            sage: t = WeakTableau([], 4, representation = 'bounded')
            sage: t.to_core_tableau()
            []

            sage: from sage.combinat.k_tableau import WeakTableau_bounded
            sage: t = WeakTableau([[1,1,2],[2,3],[3]], 3, representation = 'bounded')
            sage: WeakTableau_bounded.from_core_tableau(t.to_core_tableau(),3)
            [[1, 1, 2], [2, 3], [3]]
            sage: t == WeakTableau_bounded.from_core_tableau(t.to_core_tableau(),3)
            True

            sage: t = WeakTableau([[None, None, 1], [2, 4], [3]], 3, representation = 'bounded')
            sage: t.to_core_tableau()
            [[None, None, 1, 2, 4], [2, 4], [3]]
            sage: t == WeakTableau_bounded.from_core_tableau(t.to_core_tableau(),3)
            True
        """
        shapes = [ p.to_core(self.k) for p in self.intermediate_shapes() ]
        if self.parent()._skew:
            l = [[None]*i for i in shapes[0]]
        else:
            l = []
        for i in range(1,len(shapes)):
            p = shapes[i]
            if len(l) < len(p):
                l += [[]]
            l_new = []
            for j in range(len(l)):
                l_new += [l[j] + [i]*(p[j]-len(l[j]))]
            l = l_new
        return WeakTableau_core(l, self.k)

    @classmethod
    def from_core_tableau(cls, t, k):
        r"""
        Construct weak `k`-bounded tableau from in `k`-core tableau.

        EXAMPLES::

            sage: from sage.combinat.k_tableau import WeakTableau_bounded
            sage: WeakTableau_bounded.from_core_tableau([[1, 1, 2, 2, 3], [2, 3], [3]], 3)
            [[1, 1, 2], [2, 3], [3]]

            sage: WeakTableau_bounded.from_core_tableau([[None, None, 2, 3, 4], [1, 4], [2]], 3)
            [[None, None, 3], [1, 4], [2]]

            sage: WeakTableau_bounded.from_core_tableau([[None,2,3],[3]], 2)
            [[None, 2], [3]]
        """
        t = SkewTableau(list(t))
        shapes = [ Core(p, k+1).to_bounded_partition() for p in intermediate_shapes(t) ]#.to_chain() ]
        if t.inner_shape() == Partition([]):
            l = []
        else:
            l = [[None]*i for i in shapes[0]]
        for i in range(1,len(shapes)):
            p = shapes[i]
            if len(l) < len(p):
                l += [[]]
            l_new = []
            for j in range(len(l)):
                l_new += [l[j] + [i]*(p[j]-len(l[j]))]
            l = l_new
        return cls(l, k)

    def k_charge(self, algorithm = 'I'):
        r"""
        Return the `k`-charge of ``self``.

        INPUT:

        - ``algorithm`` -- (default: "I") if "I", computes `k`-charge using the `I`
          algorithm, otherwise uses the `J`-algorithm

        OUTPUT:

        - a nonnegative integer

        For the definition of `k`-charge and the various algorithms to compute it see Section 3.3 of [LLMSSZ2013]_.

        EXAMPLES::

            sage: t = WeakTableau([[1, 1, 2], [2, 3], [3]], 3, representation = 'bounded')
            sage: t.k_charge()
            2
            sage: t = WeakTableau([[1, 3, 5], [2, 6], [4]], 3, representation = 'bounded')
            sage: t.k_charge()
            8
            sage: t = WeakTableau([[1, 1, 2, 4], [2, 3, 5], [3, 4], [5, 6], [6], [7]], 4, representation = 'bounded')
            sage: t.k_charge()
            12
        """
        return self.to_core_tableau().k_charge(algorithm = algorithm)


class WeakTableaux_bounded(WeakTableaux_abstract):
    r"""
    The class of (skew) weak `k`-tableaux in the bounded representation of shape ``shape``
    (as `k`-bounded partition or tuple of `k`-bounded partitions in the skew case) and
    weight ``weight``.

    INPUT:

    - ``k`` -- positive integer
    - ``shape`` -- the shape of the `k`-tableaux represented as a `k`-bounded partition;
      if the tableaux are skew, the shape is a tuple of the outer and inner shape each
      represented as a `k`-bounded partition
    - ``weight`` -- the weight of the `k`-tableaux

    EXAMPLES::

        sage: T = WeakTableaux(3, [3,1], [2,2], representation = 'bounded')
        sage: T.list()
        [[[1, 1, 2], [2]]]

        sage: T = WeakTableaux(3, [[3,2,1], [2]], [1,1,1,1], representation = 'bounded')
        sage: T.list()
        [[[None, None, 3], [1, 4], [2]],
        [[None, None, 1], [2, 4], [3]],
        [[None, None, 1], [2, 3], [4]]]
    """
    @staticmethod
    def __classcall_private__(cls, k, shape, weight):
        r"""
        Straighten arguments before unique representation.

        TESTS::

            sage: from sage.combinat.k_tableau import WeakTableaux_bounded
            sage: T = WeakTableaux_bounded(3, [2,1], [1,1,1])
            sage: TestSuite(T).run()
            sage: T = WeakTableaux_bounded(3, [[3,2,1], [2]], [1,1,1,1])
            sage: TestSuite(T).run()
        """
        if shape == [] or shape[0] in ZZ:
            shape = (Partition(shape), Partition([]))
        else:
            shape = tuple([Partition(r) for r in shape])
        return super(WeakTableaux_bounded, cls).__classcall__(cls, k, shape, tuple(weight))

    def __init__(self, k, shape, weight):
        r"""
        Initializes the parent class of (skew) weak `k`-tableaux in bounded representation.

        INPUT:

        - ``k`` -- positive integer
        - ``shape`` -- the shape of the `k`-tableaux represented as a `k`-bounded
          partition; if the tableaux are skew, the shape is a tuple of the outer and inner
          shape each represented as a `k`-bounded partition
        - ``weight`` -- the weight of the `k`-tableaux

        TESTS::

            sage: from sage.combinat.k_tableau import WeakTableaux_bounded
            sage: T = WeakTableaux_bounded(3, [3,1], [2,2])
            sage: TestSuite(T).run()
            sage: T = WeakTableaux_bounded(3, [[3,2,1], [2]], [1,1,1,1])
            sage: TestSuite(T).run()
        """
        self.k = k
        self._skew = shape[1]!=[]
        self._outer_shape = Partition(shape[0])
        self._inner_shape = Partition(shape[1])
        self._shape = (self._outer_shape, self._inner_shape)
        self._weight = tuple(weight)
        self._representation = 'bounded'
        Parent.__init__(self, category = FiniteEnumeratedSets())

    def _repr_(self):
        """
        TESTS::

            sage: from sage.combinat.k_tableau import WeakTableaux_bounded
            sage: repr(WeakTableaux_bounded(3, [2,1], [1,1,1]))
            'Bounded weak 3-Tableaux of (skew) 3-bounded shape [2, 1] and weight (1, 1, 1)'
            sage: repr(WeakTableaux_bounded(3, [[3,2,1], [2]], [1,1,1,1]))
            'Bounded weak 3-Tableaux of (skew) 3-bounded shape ([3, 2, 1], [2]) and weight (1, 1, 1, 1)'
        """
        return "Bounded weak %s-Tableaux of (skew) %s-bounded shape %s and weight %s"%(self.k, self.k, self.shape(), self._weight)

    def __iter__(self):
        r"""
        TESTS::

            sage: T = WeakTableaux(3, [3,1], [2,2], representation = 'bounded')
            sage: T.list()
            [[[1, 1, 2], [2]]]
            sage: T = WeakTableaux(3, [3,2,2], [2,2,2,1], representation = 'bounded')
            sage: T.list()
            [[[1, 1, 4], [2, 2], [3, 3]], [[1, 1, 2], [2, 3], [3, 4]]]
            sage: T = WeakTableaux(3, [[3,2,2], [1]], [2,1,2,1], representation = 'bounded')
            sage: T.list()
            [[[None, 1, 4], [1, 2], [3, 3]],
            [[None, 1, 3], [1, 3], [2, 4]],
            [[None, 1, 1], [2, 3], [3, 4]]]
        """
        for t in SemistandardSkewTableaux([self._outer_shape, self._inner_shape], self._weight):
            if t.is_k_tableau(self.k):
                yield self(t)

    Element = WeakTableau_bounded

#Weak tableaux in terms of factorized permutations
class WeakTableau_factorized_permutation(WeakTableau_abstract):
    r"""
    A weak (skew) `k`-tableau represented in terms of factorizations of affine
    permutations into cyclically decreasing elements.
    """
    @staticmethod
    def straighten_input(t, k):
        r"""
        Straightens input.

        INPUT:

        - ``t`` -- a list of reduced words or a list of elements in the Weyl group of type
          `A_k^{(1)}`
        - ``k`` -- a positive integer

        EXAMPLES::

            sage: from sage.combinat.k_tableau import WeakTableau_factorized_permutation
            sage: WeakTableau_factorized_permutation.straighten_input([[2,0],[3,2],[1,0]], 3)
            (s2*s0, s3*s2, s1*s0)
            sage: W = WeylGroup(['A',4,1])
            sage: WeakTableau_factorized_permutation.straighten_input([W.an_element(),W.an_element()], 4)
            (s0*s1*s2*s3*s4, s0*s1*s2*s3*s4)

        TESTS::

            sage: WeakTableau_factorized_permutation.straighten_input([W.an_element(),W.an_element()], 3)
            Traceback (most recent call last):
            ...
            ValueError: a matrix from Full MatrixSpace of 5 by 5 dense matrices over Rational Field cannot be converted to a matrix in Full MatrixSpace of 4 by 4 dense matrices over Rational Field!
        """
        W = WeylGroup(['A', k, 1], prefix='s')
        if len(t) > 0:
            if isinstance(t[0], list) or isinstance(t[0], tuple):
                w_tuple = tuple(W.from_reduced_word(p) for p in t)
            elif t[0] not in W:
                raise ValueError("The input must be a list of reduced words or Weyl group elements")
            else:
                w_tuple = tuple(W(r) for r in t)
        else:
            w_tuple = tuple([W.one()])
        return w_tuple

    @staticmethod
    def __classcall_private__(cls, t, k, inner_shape = []):
        r"""
        Implements the shortcut ``WeakTableau_factorized_permutation(t, k)`` to
        ``WeakTableaux_factorized_permutation(k, shape, weight)(t)``
        where ``shape`` is the shape of the tableau as a `(k+1)`-core (or a tuple of
        `(k+1)`-cores if the tableau is skew) and ``weight`` is its weight.

        TESTS::

            sage: from sage.combinat.k_tableau import WeakTableau_factorized_permutation
            sage: t = WeakTableau_factorized_permutation([[2,0],[3,2],[1,0]], 3)
            sage: t.check()
            sage: type(t)
            <class 'sage.combinat.k_tableau.WeakTableaux_factorized_permutation_with_category.element_class'>
            sage: TestSuite(t).run()

            sage: t = WeakTableau_factorized_permutation([[0,3],[2,1]], 3, inner_shape = [1,1])
            sage: t.check()
            sage: TestSuite(t).run()

            sage: t = WeakTableau_factorized_permutation([], 3); t
            [1]
            sage: t.check()
            sage: TestSuite(t).run()
        """
        if isinstance(t, cls):
            return t
        W = WeylGroup(['A', k, 1], prefix='s')
        w = cls.straighten_input(t, k)
        weight = tuple(w[i].length() for i in range(len(w) - 1, -1, -1))
        inner_shape = Core(inner_shape, k + 1)
        outer_shape = (W.prod(w)*W(inner_shape.to_grassmannian())).affine_grassmannian_to_core()
        return WeakTableaux_factorized_permutation(k, [outer_shape, inner_shape], weight)(w)

    def __init__(self, parent, t):
        r"""
        Initialization of (skew) weak `k`-tableau ``t`` in factorized permutation representation.

        INPUT:

        - ``t`` -- (skew) weak tableau in factorized permutation representation; the input
          can either be a list of reduced words of cyclically decreasing elements, or a
          list of cyclically decreasing elements;  when the tableau is skew, the inner
          shape needs to be specified as a `(k+1)`-core

        TESTS::

            sage: from sage.combinat.k_tableau import WeakTableau_factorized_permutation, WeakTableaux_factorized_permutation
            sage: c = WeakTableau_factorized_permutation([[2,0],[3,2],[1,0]], 3)
            sage: T = WeakTableaux_factorized_permutation(3, [5,2,1],[2,2,2])
            sage: t = T([[2,0],[3,2],[1,0]]); t
            [s2*s0, s3*s2, s1*s0]
            sage: c == t
            True
            sage: type(t)
            <class 'sage.combinat.k_tableau.WeakTableaux_factorized_permutation_with_category.element_class'>
            sage: t.parent()
            Factorized permutation (skew) weak 3-Tableaux of shape [5, 2, 1] and weight (2, 2, 2)
            sage: TestSuite(t).run()

            sage: t = WeakTableau_factorized_permutation([[2,0],[3,2]], 3, inner_shape = [2]); t
            [s2*s0, s3*s2]
            sage: t._inner_shape
            [2]
            sage: t.weight()
            (2, 2)
            sage: t.shape()
            ([5, 2, 1], [2])
            sage: TestSuite(t).run()

            sage: t = T([[3,0],[0,3],[1,0]])
            Traceback (most recent call last):
            ...
            ValueError: The outer shape of the parent does not agree with the outer shape of the tableau!

            sage: t = WeakTableau_factorized_permutation([], 3); t
            [1]
            sage: t.parent()._outer_shape
            []
            sage: t.parent()._weight
            (0,)
        """
        self.k = parent.k
        self._inner_shape = parent._inner_shape
        ClonableList.__init__(self, parent, self.straighten_input(t, parent.k))

    def shape_core(self):
        r"""
        Return the shape of ``self`` as a `(k+1)`-core.

        When the tableau is straight, the outer shape is returned as a core.
        When the tableau is skew, the tuple of the outer and inner shape is returned as
        cores.

        EXAMPLES::

            sage: t = WeakTableau([[2],[0,3],[2,1,0]], 3, representation = 'factorized_permutation')
            sage: t.shape_core()
            [5, 2, 1]

            sage: t = WeakTableau([[2,0],[3,2]], 3, inner_shape = [2], representation = 'factorized_permutation')
            sage: t.shape()
            ([5, 2, 1], [2])
        """
        return self.shape()

    def shape_bounded(self):
        r"""
        Return the shape of ``self`` as a `k`-bounded partition.

        When the tableau is straight, the outer shape is returned as a `k`-bounded
        partition.  When the tableau is skew, the tuple of the outer and inner shape is
        returned as `k`-bounded partitions.

        EXAMPLES::

            sage: t = WeakTableau([[2],[0,3],[2,1,0]], 3, representation = 'factorized_permutation')
            sage: t.shape_bounded()
            [3, 2, 1]

            sage: t = WeakTableau([[2,0],[3,2]], 3, inner_shape = [2], representation = 'factorized_permutation')
            sage: t.shape_bounded()
            ([3, 2, 1], [2])
        """
        if self.parent()._skew:
            return tuple([r.to_bounded_partition() for r in self.shape_core()])
        return self.shape_core().to_bounded_partition()

    def check(self):
        r"""
        Check that ``self`` is a valid weak `k`-tableau.

        EXAMPLES::

            sage: t = WeakTableau([[2],[0,3],[2,1,0]], 3, representation = 'factorized_permutation')
            sage: t.check()

        TESTS::

            sage: t = WeakTableau([[2,0],[3,2]], 3, representation = 'factorized_permutation')
            Traceback (most recent call last):
            ...
            ValueError: Error! this only works on type 'A' affine Grassmannian elements

            sage: T = WeakTableaux(3, [4,1], [2,1], representation = 'factorized_permutation')
            sage: t = T([[2],[1],[0]])
            Traceback (most recent call last):
            ...
            ValueError: The weight of the parent does not agree with the weight of the tableau!
        """
        weight = tuple(self[i].length() for i in range(len(self) - 1, -1, -1))
        if not self.parent()._weight == weight:
            raise ValueError("The weight of the parent does not agree "
                             "with the weight of the tableau!")
        W = self[0].parent()
        outer = (W.prod(self)*W((self._inner_shape).to_grassmannian())).affine_grassmannian_to_core()
        if self.parent()._outer_shape != outer:
            raise ValueError("The outer shape of the parent does not agree with the outer shape of the tableau!")
        if not self._is_k_tableau():
            raise ValueError("This is not a proper weak %s-tableau"%(self.k))

    def _is_k_tableau(self):
        r"""
        Checks whether ``self`` is a valid weak `k`-tableau.

        EXAMPLES::

            sage: t = WeakTableau([[2],[0,3],[2,1,0]], 3, representation = 'factorized_permutation')
            sage: t._is_k_tableau()
            True

            sage: t = WeakTableau([[2,0],[3,2]], 3, inner_shape = [2], representation = 'factorized_permutation')
            sage: t._is_k_tableau()
            True
        """
        W = self[0].parent()
        if (W.prod(self)*W(self.parent()._inner_shape.to_grassmannian())).is_affine_grassmannian():
            return all( r.is_pieri_factor() for r in self )
        return False

    def to_core_tableau(self):
        r"""
        Return the weak `k`-tableau ``self`` where the shape of each restricted tableau is a `(k+1)`-core.

        EXAMPLES::

            sage: t = WeakTableau([[0], [3,1], [2,1], [0,4], [3,0], [4,2], [1,0]], 4, representation = 'factorized_permutation'); t
            [s0, s3*s1, s2*s1, s0*s4, s3*s0, s4*s2, s1*s0]
            sage: c = t.to_core_tableau(); c
            [[1, 1, 2, 3, 4, 4, 5, 5, 6], [2, 3, 5, 5, 6], [3, 4, 7], [5, 6], [6], [7]]
            sage: type(c)
            <class 'sage.combinat.k_tableau.WeakTableaux_core_with_category.element_class'>
            sage: t = WeakTableau([[]], 4, representation = 'factorized_permutation'); t
            [1]
            sage: t.to_core_tableau()
            []

            sage: from sage.combinat.k_tableau import WeakTableau_factorized_permutation
            sage: t = WeakTableau([[2,0],[3,2],[1,0]], 3, representation = 'factorized_permutation')
            sage: WeakTableau_factorized_permutation.from_core_tableau(t.to_core_tableau(), 3)
            [s2*s0, s3*s2, s1*s0]
            sage: t == WeakTableau_factorized_permutation.from_core_tableau(t.to_core_tableau(), 3)
            True

            sage: t = WeakTableau([[2,0],[3,2]], 3, inner_shape = [2], representation = 'factorized_permutation')
            sage: t.to_core_tableau()
            [[None, None, 1, 1, 2], [1, 2], [2]]
            sage: t == WeakTableau_factorized_permutation.from_core_tableau(t.to_core_tableau(), 3)
            True
        """
        W = self[0].parent()
        factor = W(self._inner_shape.to_grassmannian())
        shapes = [factor]
        for i in range(len(self)-1,-1,-1):
            factor = self[i]*factor
            shapes += [factor.affine_grassmannian_to_core()]
        if self.parent()._skew:
            l = [[None]*i for i in self._inner_shape]
        else:
            l = []
        for i in range(1,len(shapes)):
            p = shapes[i]
            if len(l) < len(p):
                l += [[]]
            l_new = []
            for j in range(len(l)):
                l_new += [l[j] + [i]*(p[j]-len(l[j]))]
            l = l_new
        return WeakTableau_core(l, self.k)

    @classmethod
    def from_core_tableau(cls, t, k):
        r"""
        Construct weak factorized affine permutation tableau from a `k`-core tableau.

        EXAMPLES::

            sage: from sage.combinat.k_tableau import WeakTableau_factorized_permutation
            sage: WeakTableau_factorized_permutation.from_core_tableau([[1, 1, 2, 2, 3], [2, 3], [3]],3)
            [s2*s0, s3*s2, s1*s0]
            sage: WeakTableau_factorized_permutation.from_core_tableau([[1, 1, 2, 3, 4, 4, 5, 5, 6], [2, 3, 5, 5, 6], [3, 4, 7], [5, 6], [6], [7]], 4)
            [s0, s3*s1, s2*s1, s0*s4, s3*s0, s4*s2, s1*s0]
            sage: WeakTableau_factorized_permutation.from_core_tableau([[None, 1, 1, 2, 2], [None, 2], [1]], 3)
            [s0*s3, s2*s1]
        """
        t = SkewTableau(list(t))
        shapes = [ Core(p, k+1).to_grassmannian() for p in intermediate_shapes(t) ] #t.to_chain() ]
        perms = [ shapes[i]*(shapes[i-1].inverse()) for i in range(len(shapes)-1,0,-1)]
        return cls(perms, k, inner_shape = t.inner_shape())

    def k_charge(self, algorithm = 'I'):
        r"""
        Return the `k`-charge of ``self``.

        OUTPUT:

        - a nonnegative integer

        EXAMPLES::

            sage: t = WeakTableau([[2,0],[3,2],[1,0]], 3, representation = 'factorized_permutation')
            sage: t.k_charge()
            2
            sage: t = WeakTableau([[0],[3],[2],[1],[3],[0]], 3, representation = 'factorized_permutation')
            sage: t.k_charge()
            8
            sage: t = WeakTableau([[0],[3,1],[2,1],[0,4],[3,0],[4,2],[1,0]], 4, representation = 'factorized_permutation')
            sage: t.k_charge()
            12
        """
        return self.to_core_tableau().k_charge(algorithm = algorithm)


class WeakTableaux_factorized_permutation(WeakTableaux_abstract):
    r"""
    The class of (skew) weak `k`-tableaux in the factorized permutation representation of shape ``shape`` (as `k+1`-core
    or tuple of `(k+1)`-cores in the skew case) and weight ``weight``.

    INPUT:

    - ``k`` -- positive integer
    - ``shape`` -- the shape of the `k`-tableaux represented as a `(k+1)`-core;
      in the skew case the shape is a tuple of the outer and inner shape both as `(k+1)`-cores
    - ``weight`` -- the weight of the `k`-tableaux

    EXAMPLES::

        sage: T = WeakTableaux(3, [4,1], [2,2], representation = 'factorized_permutation')
        sage: T.list()
        [[s3*s2, s1*s0]]

        sage: T = WeakTableaux(4, [[6,2,1], [2]], [2,1,1,1], representation = 'factorized_permutation')
        sage: T.list()
        [[s0, s4, s3, s4*s2], [s0, s3, s4, s3*s2], [s3, s0, s4, s3*s2]]
    """
    @staticmethod
    def __classcall_private__(cls, k, shape, weight):
        r"""
        Straighten arguments before unique representation.

        TESTS::

            sage: from sage.combinat.k_tableau import WeakTableaux_factorized_permutation
            sage: T = WeakTableaux_factorized_permutation(3, [2,1], [1,1,1])
            sage: TestSuite(T).run()
            sage: T = WeakTableaux_factorized_permutation(4, [[6,2,1], [2]], [2,1,1,1])
            sage: TestSuite(T).run() # long time
        """
        if shape == [] or shape[0] in ZZ:
            shape = (Core(shape, k+1), Core([],k+1))
        else:
            shape = tuple([Core(r,k+1) for r in shape])
        return super(WeakTableaux_factorized_permutation, cls).__classcall__(cls, k, shape, tuple(weight))

    def __init__(self, k, shape, weight):
        r"""
        Initializes the parent class of weak `k`-tableaux in factorized permutation representation.

        INPUT:

        - ``k`` -- positive integer
        - ``shape`` -- the shape of the `k`-tableaux represented as a `(k+1)`-core;
          in the skew case the shape is a tuple of the outer and inner shape both as
          `(k+1)`-cores
        - ``weight`` -- the weight of the `k`-tableaux

        TESTS::

            sage: from sage.combinat.k_tableau import WeakTableaux_factorized_permutation
            sage: T = WeakTableaux_factorized_permutation(3, [4,1], [2,2])
            sage: TestSuite(T).run()
            sage: T = WeakTableaux_factorized_permutation(4, [[6,2,1], [2]], [2,1,1,1])
            sage: TestSuite(T).run() # long time
        """
        self.k = k
        self._skew = shape[1]!=[]
        self._outer_shape = Core(shape[0], k+1)
        self._inner_shape = Core(shape[1], k+1)
        self._shape = (self._outer_shape, self._inner_shape)
        self._weight = weight
        self._representation = 'factorized_permutation'
        Parent.__init__(self, category = FiniteEnumeratedSets())

    def _repr_(self):
        """
        TESTS::

            sage: from sage.combinat.k_tableau import WeakTableaux_factorized_permutation
            sage: repr(WeakTableaux_factorized_permutation(3, [2,1], [1,1,1]))
            'Factorized permutation (skew) weak 3-Tableaux of shape [2, 1] and weight (1, 1, 1)'
            sage: repr(WeakTableaux_factorized_permutation(4, [[6,2,1], [2]], [2,1,1,1]))
            'Factorized permutation (skew) weak 4-Tableaux of shape ([6, 2, 1], [2]) and weight (2, 1, 1, 1)'
        """
        return "Factorized permutation (skew) weak %s-Tableaux of shape %s and weight %s"%(self.k, self.shape(), self._weight)

    def __iter__(self):
        r"""
        TESTS::

            sage: T = WeakTableaux(3, [4,1], [2,2], representation = 'factorized_permutation')
            sage: T.list()
            [[s3*s2, s1*s0]]
            sage: T = WeakTableaux(3, [5,2,2], [2,2,2,1], representation = 'factorized_permutation')
            sage: T.list()
            [[s0, s3*s2, s0*s3, s1*s0], [s3, s2*s0, s3*s2, s1*s0]]
            sage: T = WeakTableaux(4, [[6,2,1], [2]], [2,1,1,1], representation = 'factorized_permutation')
            sage: T.list()
            [[s0, s4, s3, s4*s2], [s0, s3, s4, s3*s2], [s3, s0, s4, s3*s2]]
        """
        for t in WeakTableaux_core(self.k, self.shape(), self._weight):
            yield WeakTableau_factorized_permutation.from_core_tableau(t, self.k)

    Element = WeakTableau_factorized_permutation


######## END weak tableaux BEGIN strong tableaux

class StrongTableau(ClonableList):
    r"""
    A (standard) strong `k`-tableau is a (saturated) chain in Bruhat order.

    Combinatorially, it is a sequence of embedded `k+1`-cores (subject to some conditions)
    together with a set of markings.

    A strong cover in terms of cores corresponds to certain translated ribbons. A marking
    corresponds to the choice of one of the translated ribbons, which is indicated by
    marking the head (southeast most cell in French notation) of the chosen ribbon.  For
    more information, see [LLMS2006]_ and [LLMSSZ2013]_.

    In Sage, a strong `k`-tableau is created by specifying `k`, a standard strong
    tableau together with its markings, and a weight `\mu`. Here the standard tableau is
    represented by a sequence of `k+1`-cores

    .. MATH::

        \lambda^{(0)} \subseteq \lambda^{(1)} \subseteq \cdots \subseteq \lambda^{(m)}

    where each of the `\lambda^{(i)}` is a `k+1`-core.  The standard tableau is a filling
    of the diagram for the core `\lambda^{(m)}/\lambda^{(0)}` where a strong cover
    is represented by letters `\pm i` in the skew shape `\lambda^{(i)}/\lambda^{(i-1)}`.
    Each skew `(k+1)`-core `\lambda^{(i)}/\lambda^{(i-1)}` is a ribbon or multiple
    copies of the same ribbon which are separated by `k+1` diagonals.  Precisely one of
    the copies of the ribbons will be marked in the largest diagonal of the connected
    component (the 'head' of the ribbon).  The marked cells are indicated by negative
    signs.

    The strong tableau is stored as a standard strong marked tableau (referred to as the
    standard part of the strong tableau) and a vector representing the weight.

    EXAMPLES::

        sage: StrongTableau( [[-1, -2, -3], [3]], 2, [3] )
        [[-1, -1, -1], [1]]
        sage: StrongTableau([[-1,-2,-4,-7],[-3,6,-6,8],[4,7],[-5,-8]], 3, [2,2,3,1])
        [[-1, -1, -2, -3], [-2, 3, -3, 4], [2, 3], [-3, -4]]

    Alternatively, the strong `k`-tableau can also be entered directly in semistandard
    format and then the standard tableau and the weight are computed and stored::

        sage: T = StrongTableau([[-1,-1,-1],[1]], 2); T
        [[-1, -1, -1], [1]]
        sage: T.to_standard_list()
        [[-1, -2, -3], [3]]
        sage: T.weight()
        (3,)
        sage: T = StrongTableau([[-1, -1, -2, -3], [-2, 3, -3, 4], [2, 3], [-3, -4]], 3); T
        [[-1, -1, -2, -3], [-2, 3, -3, 4], [2, 3], [-3, -4]]
        sage: T.to_standard_list()
        [[-1, -2, -4, -7], [-3, 6, -6, 8], [4, 7], [-5, -8]]
        sage: T.weight()
        (2, 2, 3, 1)
    """

    def __init__(self, parent, T):
        """
        INPUT:

        - ``parent`` -- an instance of ``StrongTableaux``
        - ``T`` -- standard marked strong (possibly skew) `k`-tableau or a semistandard
          marked strong (possibly skew) `k`-tableau with inner cells represented by
          ``None``

        EXAMPLES::

            sage: T = StrongTableau( [[-1, -2, -3]], 3 ); T
            [[-1, -2, -3]]
            sage: T
            [[-1, -2, -3]]
            sage: T.weight()
            (1, 1, 1)
            sage: T.size()
            3
            sage: T.parent()
            Set of strong 3-tableaux of shape [3] and of weight (1, 1, 1)
            sage: StrongTableau( [[-1, -2, -3], [3]], 2 )
            [[-1, -2, -3], [3]]
            sage: StrongTableau( [[-1, -1, 2], [-2]], 2 )
            [[-1, -1, 2], [-2]]
            sage: T = StrongTableau( [[-1, -2, 3], [-3]], 2, weight=[2,1] ); T
            [[-1, -1, 2], [-2]]
            sage: T = StrongTableau( [[-1, -2, 3], [-3]], 2, weight=[0,2,1] ); T
            [[-2, -2, 3], [-3]]
            sage: T.weight()
            (0, 2, 1)
            sage: T.size()
            3
            sage: T.parent()
            Set of strong 2-tableaux of shape [3, 1] and of weight (0, 2, 1)
            sage: StrongTableau( [[-1, -2, 3], [-3]], 2, weight=[1,2] )
            Traceback (most recent call last):
            ...
            ValueError: The weight=(1, 2) and the markings on the standard tableau=[[-1, -2, 3], [-3]] do not agree.
            sage: StrongTableau( [[None, None, -2, -4], [None, None], [-1, -3], [2, 4], [-5], [5], [5], [5]], 4 )
            [[None, None, -2, -4], [None, None], [-1, -3], [2, 4], [-5], [5], [5], [5]]
            sage: StrongTableau( [[None, None, -2, -4], [None, None], [-1, -3], [2, 4], [-5], [5], [5], [5]], 4, weight=[2,2,1] )
            [[None, None, -1, -2], [None, None], [-1, -2], [1, 2], [-3], [3], [3], [3]]
            sage: StrongTableau( [[None, None, -1, -2], [None, None], [-1, -2], [1, 2], [-3], [3], [3], [3]], 4)
            [[None, None, -1, -2], [None, None], [-1, -2], [1, 2], [-3], [3], [3], [3]]

        TESTS::

            sage: T = StrongTableau([], 3); T
            []
            sage: T.weight()
            ()
            sage: T.parent()
            Set of strong 3-tableaux of shape [] and of weight ()
            sage: T = StrongTableau( [[None, None], [None, None]], 4, weight=() ); T
            [[None, None], [None, None]]
            sage: T.size()
            0
        """
        self.k = parent.k
        self._tableau = T
        ClonableList.__init__(self, parent, T)

    __metaclass__ = ClasscallMetaclass

    @staticmethod
    def __classcall_private__(cls, T, k, weight=None):
        r"""
        Straighten input and implement the shortcut ``StrongTableau(T, k, weight=None)``
        to ``StrongTableaux(k, shape, weight)(T)``.

        TESTS::

            sage: t = StrongTableau( [[-1, -2, -3]], 3 )
            sage: t.parent()
            Set of strong 3-tableaux of shape [3] and of weight (1, 1, 1)
            sage: TestSuite(t).run()
            sage: t = StrongTableau( [[-1, -2, 3], [-3]], 2, weight=[2,1] )
            sage: TestSuite(t).run()
            sage: StrongTableau([[-1,-1,-1]], 3)
            [[-1, -1, -1]]
            sage: StrongTableau([[None, None, None], [None]], 2)
            [[None, None, None], [None]]

            sage: StrongTableau([[-1, -2, -2], [1]], 2)
            Traceback (most recent call last):
            ...
            ValueError: Unable to parse strong marked tableau : [[-1, -2, -2], [1]]

            sage: StrongTableau([[-1,-1,-1,-1]], 3)
            Traceback (most recent call last):
            ...
            ValueError: [4] is not a 4-core

            sage: StrongTableau([[-1, -2], [2]], 3)
            Traceback (most recent call last):
            ...
            ValueError: The marks in [[-1, -2], [2]] are not correctly placed.

            sage: StrongTableau([[None, None, None], [None]], 3)
            Traceback (most recent call last):
            ...
            ValueError: [3, 1] is not a 4-core

            sage: StrongTableau([[None, -1, 2], [-2]], 2, [2])
            Traceback (most recent call last):
            ...
            ValueError: The weight=(2,) and the markings on the standard tableau=[[None, -1, 2], [-2]] do not agree.
        """
        if isinstance(T, cls):
            return T
        outer_shape = Core(map(len, T),k+1)
        inner_shape = Core([x for x in [row.count(None) for row in T] if x>0], k+1)
        Te = [v for row in T for v in row if v is not None]+[0]
        count_marks = tuple(Te.count(-(i+1)) for i in range(-min(Te)))
        if not all( v==1 for v in count_marks ):
            # if T is not standard -> turn into standard
            if weight is not None and tuple(weight)!=count_marks:
                raise ValueError("Weight = %s and tableau = %s do not agree"%(weight, T))
            tijseq = StrongTableaux.marked_CST_to_transposition_sequence(T, k)
            if tijseq is None or len(tijseq)<sum(list(count_marks)):
                raise ValueError("Unable to parse strong marked tableau : %s"%T)
            T = StrongTableaux.transpositions_to_standard_strong( tijseq, k, [[None]*r for r in inner_shape] ) # build from scratch
            T = T.set_weight( count_marks )
            return T
        else:
            if weight is not None:
                count_marks = tuple(weight) # in the case that it is standard + weight
        return StrongTableaux.__classcall__(StrongTableaux, k, (outer_shape, inner_shape), count_marks)(T)

    def check(self):
        r"""
        Check that ``self`` is a valid strong `k`-tableau.

        This function verifies that the outer and inner shape of the parent class is equal to
        the outer and inner shape of the tableau, that the tableau portion of ``self`` is
        a valid standard tableau, that the marks are placed correctly and that the size
        and weight agree.

        EXAMPLES::

            sage: T = StrongTableau([[-1, -1, -2], [2]], 2)
            sage: T.check()
            sage: T = StrongTableau([[None, None, 2, -4, -4], [-1, 4], [-2]], 3)
            sage: T.check()

        TESTS::

            sage: ST = StrongTableaux(2, [3,1], [1,1,1,1])
            sage: ST([[-1,-2,3],[-3]])
            Traceback (most recent call last):
            ...
            ValueError: The size of the tableau [[-1, -2, 3], [-3]] and weight (1, 1, 1, 1) do not match
            sage: ST([[-1,-3],[-2],[3]])
            Traceback (most recent call last):
            ...
            ValueError: The outer shape of the parent does not agree with the outer shape of the tableau!

            sage: StrongTableau([[-1, -2, 2], [1]], 2)
            Traceback (most recent call last):
            ...
            ValueError: The marks in [[-1, -2, 2], [1]] are not correctly placed.

            sage: StrongTableau([[-1, -2, 3], [3]], 2)
            Traceback (most recent call last):
            ...
            ValueError: The marks in [[-1, -2, 3], [3]] are not correctly placed.

            sage: StrongTableau([[-1,-2,-4,7],[-3,6,-6,8],[4,-7],[-5,-8]], 3, [2,2,3,1])
            Traceback (most recent call last):
            ...
            ValueError: The weight=(2, 2, 3, 1) and the markings on the standard tableau=[[-1, -2, -4, 7], [-3, 6, -6, 8], [4, -7], [-5, -8]] do not agree.
        """
        T = SkewTableau(self.to_standard_list())
        outer = Core(T.outer_shape(),self.k+1)
        inner = Core(T.inner_shape(),self.k+1)
        if self.parent()._outer_shape != outer:
            raise ValueError("The outer shape of the parent does not agree with the outer shape of the tableau!")
        if self.parent()._inner_shape != inner:
            raise ValueError("The inner shape of the parent does not agree with the inner shape of the tableau!")
        if not self._is_valid_marked():
            raise ValueError("The marks in %s are not correctly placed."%(self.to_standard_list()))
        if not self._is_valid_standard():
            raise ValueError("At least one shape in %s is not a valid %s-core."%(self.to_standard_list(), self.k+1))
        if not self.outer_shape().length()-self.inner_shape().length()==self.size():
            raise ValueError("The size of the tableau %s and weight %s do not match"%(self.to_standard_list(),self.weight()))
        if not self.is_column_strict_with_weight( self.weight() ):
            raise ValueError("The weight=%s and the markings on the standard tableau=%s do not agree."%(self.weight(),self.to_standard_list()))

    def __hash__(self):
        r"""
        Return the hash of ``self``.

        EXAMPLES::

            sage: t = StrongTableau([[-1, -1, -2], [2]], 2)
            sage: hash(t) == hash(t)
            True
        """
        return hash(tuple(tuple(x) for x in self)) + hash(self.parent().k)

    def _is_valid_marked( self ):
        r"""
        Check the validity of marks of a potential tableau ``self``.

        This method is called by method :meth:`check` and is not meant to be
        accessed by the user.

        This method first checks that there is one marked cell for the size of the
        tableau.  Then, for each marked cell, it verifies that the cell below and to the
        right is not a positive value.

        In other words this checks that the marked cells are at the head of the connected
        components.  This function verifies that the markings of ``self`` are
        consistent with a strong marked standard tableau.

        INPUT:

        - ``self`` -- a list of lists representing a potential *standard* marked tableau

        OUTPUT:

        - a boolean, ``True`` if the marks are properly placed in the tableau

        EXAMPLES::

            sage: all( T._is_valid_marked() for T in StrongTableaux.standard_marked_iterator(3, 6))
            True
            sage: StrongTableau([[-1,-2,-4,-7],[-3,6,-6,8],[4,7],[-5,-8]], 3)._is_valid_marked()
            True
            sage: StrongTableau([[-1, -2, 3], [3]], 2)
            Traceback (most recent call last):
            ...
            ValueError: The marks in [[-1, -2, 3], [3]] are not correctly placed.

        Marking in the wrong place::

            sage: StrongTableau([[None, None, -4, 5, -5], [None, None], [-1, -3], [2], [-2], [2], [3]], 4)
            Traceback (most recent call last):
            ...
            ValueError: The marks in [[None, None, -4, 5, -5], [None, None], [-1, -3], [2], [-2], [2], [3]] are not correctly placed.

        No marking on a 2::

            sage: StrongTableau([[None, None, -4, 5, -5], [None, None], [-1, -3], [2], [2], [2], [3]], 4)
            Traceback (most recent call last):
            ...
            ValueError: Unable to parse strong marked tableau : [[None, None, -4, 5, -5], [None, None], [-1, -3], [2], [2], [2], [3]]

        TESTS::

            sage: StrongTableau([[None, None, None], [None]], 2)._is_valid_marked()
            True
            sage: StrongTableau([], 4)._is_valid_marked()
            True
        """
        T = self.to_standard_list()
        size = Core(map(len,T), self.k+1).length()
        inner_size = Core(map(len,[y for y in map(lambda row: [x for x in row if x is None], T) if len(y)>0]),self.k+1).length()
        if len(uniq([v for v in flatten(list(T)) if v in ZZ and v<0]))!=size-inner_size:
            return False # TT does not have exactly self.size() marked cells
        for i in range(len(T)):
            for j in range(len(T[i])):
                v = T[i][j]
                if v is not None and v<0 and ((i!=0 and T[i-1][j]==abs(v)) or (j<len(T[i])-1 and T[i][j+1]==abs(v))):
                    return False
        return True

    def _is_valid_standard( self ):
        r"""
        Test if ``self`` has a valid strong (un)marked standard part of the tableau.

        This method is called by method :meth:`check` and is not meant to be
        accessed by the user.

        This methods returns ``True`` if every intermediate shape (restricted to values
        less than or equal to `i` for each `i`) is a `k+1`-core and that the length
        of the `i+1`-restricted core is the length of the `i`-restricted core plus 1.

        OUTPUT:

        - a boolean, ``True`` means the standard strong marked tableau is valid

        EXAMPLES::

            sage: all( T._is_valid_standard() for T in StrongTableaux.standard_marked_iterator(4, 6))
            True

        Inner shape is not a a 3-core::

            sage: StrongTableau([[None, None, None], [-1]], 2)
            Traceback (most recent call last):
            ...
            ValueError: [3] is not a 3-core

        Restrict to 1 and 2 is not a 5-core::

            sage: StrongTableau([[None, None, -4, 5, -5], [None, None], [-1, -3], [-2], [2], [3], [3]], 4)
            Traceback (most recent call last):
            ...
            ValueError: At least one shape in [[None, None, -4, 5, -5], [None, None], [-1, -3], [-2], [2], [3], [3]] is not a valid 5-core.

        TESTS::

            sage: StrongTableau([[None, None, None], [None]], 2)._is_valid_standard()
            True
            sage: StrongTableau([], 4)._is_valid_standard()
            True
        """
        Tshapes = intermediate_shapes(self.to_unmarked_standard_list())
        if not all( Partition(la).is_core(self.k+1) for la in Tshapes):
            return False
        Tsizes =[Core(lam, self.k+1).length() for lam in Tshapes]
        return all(Tsizes[i]==Tsizes[i+1]-1 for i in range(len(Tsizes)-1))

    def is_column_strict_with_weight( self, mu ):
        """
        Test if ``self`` is a column strict tableau with respect to the weight ``mu``.

        INPUT:

        - ``mu`` -- a vector of weights

        OUTPUT:

        - a boolean, ``True`` means the underlying column strict strong marked tableau is valid

        EXAMPLES::

            sage: StrongTableau([[-1, -2, -3], [3]], 2).is_column_strict_with_weight([3])
            True
            sage: StrongTableau([[-1, -2, 3], [-3]], 2).is_column_strict_with_weight([3])
            False

        TESTS::

            sage: StrongTableau([[None, None, None], [None]], 2).is_column_strict_with_weight([])
            True
            sage: StrongTableau([], 4).is_column_strict_with_weight([])
            True
        """
        ss = 0
        for i in range(len(mu)):
            for j in range(mu[i]-1):
                # the markings should move from left to right
                if self.content_of_marked_head( ss+j+1 ) >= self.content_of_marked_head( ss+j+2 ):
                    return False
            ss += mu[i]
        return True

    def _repr_diagram(self):
        r"""
        Return a string representing the pretty print of the tableau.

        EXAMPLES::

            sage: StrongTableau([[-1,-2,-4,-7],[-3,6,-6,8],[4,7],[-5,-8]], 3, [2,2,3,1])._repr_diagram()
            ' -1 -1 -2 -3\n -2  3 -3  4\n  2  3\n -3 -4'
            sage: StrongTableau([[None, None, -1, -2], [None, None], [-1, -2], [1, 2], [-3], [3], [3], [3]], 4)._repr_diagram()
            '  .  . -1 -2\n  .  .\n -1 -2\n  1  2\n -3\n  3\n  3\n  3'
            sage: StrongTableau([], 4)._repr_diagram()
            ''
        """
        return SkewTableau(self.to_list())._repr_diagram()

    def _repr_list(self):
        r"""
        Return a string representing the list of lists of the tableau.

        EXAMPLES::

            sage: StrongTableau([[-1,-2,-4,-7],[-3,6,-6,8],[4,7],[-5,-8]], 3, [2,2,3,1])._repr_list()
            '[[-1, -1, -2, -3], [-2, 3, -3, 4], [2, 3], [-3, -4]]'
            sage: StrongTableau([[None, None, -1, -2], [None, None], [-1, -2], [1, 2], [-3], [3], [3], [3]], 4)._repr_list()
            '[[None, None, -1, -2], [None, None], [-1, -2], [1, 2], [-3], [3], [3], [3]]'
            sage: StrongTableau([], 4)._repr_list()
            '[]'
        """
        return repr(self.to_list())

    def _repr_compact(self):
        """
        Return a compact string representation of ``self``.

        EXAMPLES::

            sage: StrongTableau([[-1,-2,-4,-7],[-3,6,-6,8],[4,7],[-5,-8]], 3, [2,2,3,1])._repr_compact()
            '-1,-1,-2,-3/-2,3,-3,4/2,3/-3,-4'
            sage: StrongTableau([[None, None, -1, -2], [None, None], [-1, -2], [1, 2], [-3], [3], [3], [3]], 4)._repr_compact()
            '.,.,-1,-2/.,./-1,-2/1,2/-3/3/3/3'
            sage: StrongTableau([],4)._repr_compact()
            '-'
        """
        return SkewTableau(self.to_list())._repr_compact()

    def _repr_(self):
        r"""
        Return a representation of ``self``.

        To display a strong marked tableau we display the semistandard version.

        EXAMPLES::

            sage: StrongTableau( [[-1, -2, -3]], 3 )
            [[-1, -2, -3]]
            sage: StrongTableau( [[-1, -2, -3]], 3 , weight=[3])
            [[-1, -1, -1]]
            sage: StrongTableau( [], 3 )
            []
            sage: T = StrongTableau([[-1,-2,3],[-3]],2)
            sage: T
            [[-1, -2, 3], [-3]]
            sage: Tableaux.global_options(display="diagram")
            sage: T
             -1 -2  3
             -3
            sage: Tableaux.global_options(convention="French")
            sage: T
             -3
             -1 -2  3
            sage: Tableaux.global_options(display="compact")
            sage: T
            -1,-2,3/-3
            sage: Tableaux.global_options(display="list",convention="English")
        """
        return self.parent().global_options.dispatch(self, '_repr_', 'display')

    def cell_of_marked_head(self, v):
        r"""
        Return location of marked head labeled by ``v`` in the standard part of ``self``.

        Return the coordinates of the ``v``-th marked cell in the strong standard tableau
        ``self``.  If there is no mark, then the value returned is `(0, r)` where `r` is
        the length of the first row.

        INPUT:

        - ``v`` -- an integer representing the label in the standard tableau

        OUTPUT:

        - a pair of the coordinates of the marked cell with entry ``v``

        EXAMPLES::

            sage: T = StrongTableau([[-1, -3, 4, -5], [-2], [-4]], 3)
            sage: [ T.cell_of_marked_head(i) for i in range(1,7)]
            [(0, 0), (1, 0), (0, 1), (2, 0), (0, 3), (0, 4)]
            sage: T = StrongTableau([[None, None, -1, -2], [None, None], [-1, -2], [1, 2], [-3], [3], [3], [3]], 4)
            sage: [ T.cell_of_marked_head(i) for i in range(1,7)]
            [(2, 0), (0, 2), (2, 1), (0, 3), (4, 0), (0, 4)]

        TESTS::

            sage: StrongTableau([],4).cell_of_marked_head(4)
            (0, 0)
        """
        T = self.to_standard_list()
        if T==[]:
            return (0,0)
        for i in range(len(T)):
            for j in range(len(T[i])):
                if T[i][j]==-v:
                    return (i,j)
        return (0,len(T[0]))

    def content_of_marked_head(self, v):
        r"""
        Return the diagonal of the marked label ``v`` in the standard part of ``self``.

        Return the content (the `j-i` coordinate of the cell) of the ``v``-th marked cell
        in the strong standard tableau ``self``.  If there is no mark, then the value
        returned is the size of first row.

        INPUT:

        - ``v`` -- an integer representing the label in the standard tableau

        OUTPUT:

        - an integer representing the residue of the location of the mark

        EXAMPLES::

            sage: [ StrongTableau([[-1, -3, 4, -5], [-2], [-4]], 3).content_of_marked_head(i) for i in range(1,7)]
            [0, -1, 1, -2, 3, 4]
            sage: T = StrongTableau([[None, None, -1, -2], [None, None], [-1, -2], [1, 2], [-3], [3], [3], [3]], 4)
            sage: [ T.content_of_marked_head(i) for i in range(1,7)]
            [-2, 2, -1, 3, -4, 4]

        TESTS::

            sage: StrongTableau([],4).content_of_marked_head(4)
            0
        """
        c = self.cell_of_marked_head(v)
        return c[1]-c[0]

    def cells_of_marked_ribbon(self, v):
        r"""
        Return a list of all cells the marked ribbon labeled by ``v`` in the standard part of ``self``.

        Return the list of coordinates of the cells which are in the marked
        ribbon with label ``v`` in the standard part of the tableau.  Note that
        the result is independent of the weight of the tableau.

        The cells are listed from largest content (where the mark is located)
        to the smallest.  Hence, the first entry in this list will be the marked cell.

        INPUT:

        - ``v`` -- the entry of the standard tableau

        OUTPUT:

        - a list of pairs representing the coordinates of the cells of
          the marked ribbon

        EXAMPLES::

            sage: T = StrongTableau([[-1, -1, -2, -2, 3], [2, -3], [-3]],3)
            sage: T.to_standard_list()
            [[-1, -2, -3, -4, 6], [4, -6], [-5]]
            sage: T.cells_of_marked_ribbon(1)
            [(0, 0)]
            sage: T.cells_of_marked_ribbon(4)
            [(0, 3)]
            sage: T = StrongTableau([[-1,-2,-4,-7],[-3,6,-6,8],[4,7],[-5,-8]], 3)
            sage: T.cells_of_marked_ribbon(6)
            [(1, 2), (1, 1)]
            sage: T.cells_of_marked_ribbon(9)
            []
            sage: T = StrongTableau([[None, None, -1, -1, 3], [1, -3], [-3]],3)
            sage: T.to_standard_list()
            [[None, None, -1, -2, 4], [2, -4], [-3]]
            sage: T.cells_of_marked_ribbon(1)
            [(0, 2)]

        TESTS::

            sage: StrongTableau([],3).cells_of_marked_ribbon(1)
            []
        """
        d = self.content_of_marked_head(v)
        T = SkewTableau(self.to_unmarked_standard_list())
        cells = []
        while d is not None:
            adt=[c for c in T.cells_by_content(d) if T[c[0]][c[1]]==v]
            if adt==[]:
                d = None
            else:
                d -= 1
                cells += adt
        return cells

    def cell_of_highest_head( self, v ):
        """
        Return the cell of the highest head of label ``v`` in the standard part of ``self``.

        Return the cell where the head of the ribbon in the highest row is located
        in the underlying standard tableau.  If there is no cell with entry ``v`` then
        the cell returned is `(0, r)` where `r` is the length of the first row.

        This cell is calculated by iterating through the diagonals of the tableau.

        INPUT:

        - ``v`` -- an integer indicating the label in the standard tableau

        OUTPUT:

        - a pair of integers indicating the coordinates of the head of the highest
          ribbon with label ``v``

        EXAMPLES::

            sage: T = StrongTableau([[-1,2,-3],[-2,3],[3]], 1)
            sage: [T.cell_of_highest_head(v) for v in range(1,5)]
            [(0, 0), (1, 0), (2, 0), (0, 3)]
            sage: T = StrongTableau([[None,None,-3,4],[3,-4]],2)
            sage: [T.cell_of_highest_head(v) for v in range(1,5)]
            [(1, 0), (1, 1), (0, 4), (0, 4)]

        TESTS::

            sage: StrongTableau([],2).cell_of_highest_head(1)
            (0, 0)
        """
        Tlist = SkewTableau(self.to_standard_list())
        if Tlist==[]:
            return (0, 0)
        r = len(Tlist[0])
        dout = (0, r)
        for d in range(-len(Tlist),r+1):
            for c in Tlist.cells_by_content(d):
                if nabs(Tlist[c[0]][c[1]])==v:
                    dout = c
            if dout!=(0, r) and dout[1]-dout[0]!=d:
                return dout
        return dout

    def content_of_highest_head( self, v ):
        r"""
        Return the diagonal of the highest head of the cells labeled ``v`` in the standard part of ``self``.

        Return the content of the cell of the head in the highest row of all ribbons labeled by ``v`` of
        the underlying standard tableau.  If there is no cell with entry ``v`` then
        the value returned is the length of the first row.

        INPUT:

        - ``v`` -- an integer representing the label in the standard tableau

        OUTPUT:

        - an integer representing the content of the head of the highest
          ribbon with label ``v``

        EXAMPLES::

            sage: [StrongTableau([[-1,2,-3],[-2,3],[3]], 1).content_of_highest_head(v) for v in range(1,5)]
            [0, -1, -2, 3]

        TESTS::

            sage: StrongTableau([], 4).content_of_highest_head(1)
            0
            sage: StrongTableau([[-1,-1]], 4).content_of_highest_head(3)
            2
        """
        c = self.cell_of_highest_head(v)
        return c[1]-c[0]

    def cells_head_dictionary(self):
        r"""
        Return a dictionary with the locations of the heads of all markings.

        Return a dictionary of values and lists of cells where the heads with the values
        are located.

        OUPUT:

        - a dictionary with keys the entries in the tableau and values are the coordinates
          of the heads with those entries

        EXAMPLES::

            sage: T = StrongTableau([[-1,-2,-4,7],[-3,6,-6,8],[4,-7],[-5,-8]], 3)
            sage: T.cells_head_dictionary()
            {1: [(0, 0)],
             2: [(0, 1)],
             3: [(1, 0)],
             4: [(2, 0), (0, 2)],
             5: [(3, 0)],
             6: [(1, 2)],
             7: [(2, 1), (0, 3)],
             8: [(3, 1), (1, 3)]}
            sage: T = StrongTableau([[None, 4, -4, -6, -7, 8, 8, -8], [None, -5, 8, 8, 8], [-3, 6]],3)
            sage: T.cells_head_dictionary()
            {1: [(2, 0)],
             2: [(0, 2)],
             3: [(1, 1)],
             4: [(2, 1), (0, 3)],
             5: [(0, 4)],
             6: [(1, 4), (0, 7)]}
             sage: StrongTableau([[None, None], [None, -1]], 4).cells_head_dictionary()
             {1: [(1, 1)]}

        TESTS::

            sage: StrongTableau([[None, None], [None]], 4).cells_head_dictionary()
            {}
            sage: StrongTableau([],4).cells_head_dictionary()
            {}
        """
        return StrongTableaux.cells_head_dictionary(self.to_unmarked_standard_list())

    def cells_of_heads(self, v):
        r"""
        Return a list of cells of the heads with label ``v`` in the standard part of ``self``.

        A list of cells which are heads of the ribbons with label ``v`` in the
        standard part of the tableau ``self``.  If there is no cell labelled by ``v`` then return the empty
        list.

        INPUT:

        - ``v`` -- an integer label

        OUPUT:

        - a list of pairs of integers of the coordinates of the heads of the ribbons
          with label ``v``

        EXAMPLES::

            sage: T = StrongTableau([[None, None, -1, -2], [None, None], [-1, -2], [1, 2], [-3], [3], [3], [3]], 4)
            sage: T.cells_of_heads(1)
            [(2, 0)]
            sage: T.cells_of_heads(2)
            [(3, 0), (0, 2)]
            sage: T.cells_of_heads(3)
            [(2, 1)]
            sage: T.cells_of_heads(4)
            [(3, 1), (0, 3)]
            sage: T.cells_of_heads(5)
            [(4, 0)]
            sage: T.cells_of_heads(6)
            []

        TESTS::

            sage: StrongTableau([[None, None], [None]], 4).cells_of_heads(1)
            []
            sage: StrongTableau([],4).cells_of_heads(1)
            []
        """
        dout = self.cells_head_dictionary()
        if v in dout.keys():
            return dout[v]
        else:
            return []

    def contents_of_heads(self, v):
        r"""
        A list of contents of the cells which are heads of the ribbons with label ``v``.

        If there is no cell labelled by ``v`` then return the empty list.

        INPUT:

        - ``v`` -- an integer label

        OUPUT:

        - a list of integers of the content of the heads of the ribbons with label ``v``

        EXAMPLES::

            sage: T = StrongTableau([[None, None, -1, -2], [None, None], [-1, -2], [1, 2], [-3], [3], [3], [3]], 4)
            sage: T.contents_of_heads(1)
            [-2]
            sage: T.contents_of_heads(2)
            [-3, 2]
            sage: T.contents_of_heads(3)
            [-1]
            sage: T.contents_of_heads(4)
            [-2, 3]
            sage: T.contents_of_heads(5)
            [-4]
            sage: T.contents_of_heads(6)
            []

        TESTS::

            sage: StrongTableau([[None, None], [None]], 4).contents_of_heads(1)
            []
            sage: StrongTableau([],4).contents_of_heads(1)
            []
        """
        return [c[1]-c[0] for c in self.cells_of_heads(v)]

    def entries_by_content(self, diag):
        r"""
        Return the entries on the diagonal of ``self``.

        Return the entries in the tableau that are in the cells `(i,j)` with
        `j-i` equal to ``diag`` (that is, with content equal to ``diag``).

        INPUT:

        - ``diag`` -- an integer indicating the diagonal

        OUTPUT:

        - a list (perhaps empty) of labels on the diagonal ``diag``

        EXAMPLES::

            sage: T = StrongTableau([[None, None, -1, -2], [None, None], [-1, -2], [1, 2], [-3], [3], [3], [3]], 4)
            sage: T.entries_by_content(0)
            []
            sage: T.entries_by_content(1)
            []
            sage: T.entries_by_content(2)
            [-1]
            sage: T.entries_by_content(-2)
            [-1, 2]

        TESTS::

            sage: StrongTableau([[None, None], [None]], 4).entries_by_content(1)
            []
            sage: StrongTableau([],4).entries_by_content(1)
            []
        """
        return SkewTableau(self.to_list()).entries_by_content(diag)

    def entries_by_content_standard(self, diag):
        r"""
        Return the entries on the diagonal of the standard part of ``self``.

        Return the entries in the tableau that are in the cells `(i,j)` with
        `j-i` equal to ``diag`` (that is, with content equal to ``diag``) in the
        standard tableau.

        INPUT:

        - ``diag`` -- an integer indicating the diagonal

        OUTPUT:

        - a list (perhaps empty) of labels on the diagonal ``diag``

        EXAMPLES::

            sage: T = StrongTableau([[None, None, -1, -2], [None, None], [-1, -2], [1, 2], [-3], [3], [3], [3]], 4)
            sage: T.entries_by_content_standard(0)
            []
            sage: T.entries_by_content_standard(1)
            []
            sage: T.entries_by_content_standard(2)
            [-2]
            sage: T.entries_by_content_standard(-2)
            [-1, 4]

        TESTS::

            sage: StrongTableau([[None, None], [None]], 4).entries_by_content_standard(1)
            []
            sage: StrongTableau([],4).entries_by_content_standard(1)
            []
        """
        return SkewTableau(self.to_standard_list()).entries_by_content(diag)

    def ribbons_above_marked(self, v):
        r"""
        Number of ribbons of label ``v`` higher than the marked ribbon in the standard part.

        Return the number of copies of the ribbon with label ``v``  in the standard part
        of ``self`` which are in a higher row than the marked ribbon.  Note that the result
        is independent of the weight of the tableau.

        INPUT:

        - ``v`` -- the entry of the standard tableau

        OUTPUT:

        - an integer representing the number of copies of the ribbon above the marked
          ribbon

        EXAMPLES::

            sage: T = StrongTableau([[-1,-2,-4,-7],[-3,6,-6,8],[4,7],[-5,-8]], 3)
            sage: T.ribbons_above_marked(4)
            1
            sage: T.ribbons_above_marked(6)
            0
            sage: T.ribbons_above_marked(9)
            0
            sage: StrongTableau([[-1,-2,-3,-4],[2,3,4],[3,4],[4]], 1).ribbons_above_marked(4)
            3

        TESTS::

            sage: StrongTableau([[None, None], [None]], 4).ribbons_above_marked(1)
            0
            sage: StrongTableau([],4).ribbons_above_marked(1)
            0
        """
        d = self.content_of_marked_head(v)
        count = 0
        for i in range(self.k+1, len(self.to_standard_list())+d, self.k+1):
            count += int(v in self.entries_by_content_standard(d-i))
        return count

    def height_of_ribbon(self, v):
        r"""
        The number of rows occupied by one of the ribbons with label ``v``.

        The number of rows occupied by the marked ribbon with label ``v``
        (and by consequence the number of rows occupied by any ribbon with the same label)
        in the standard part of ``self``.

        INPUT:

        - ``v`` -- the label of the standard marked tableau

        OUTPUT:

        - a non-negative integer representing the number of rows
          occupied by the ribbon which is marked

        EXAMPLES::

            sage: T = StrongTableau([[-1, -1, -2, -2, 3], [2, -3], [-3]],3)
            sage: T.to_standard_list()
            [[-1, -2, -3, -4, 6], [4, -6], [-5]]
            sage: T.height_of_ribbon(1)
            1
            sage: T.height_of_ribbon(4)
            1
            sage: T = StrongTableau([[None,None,1,-2],[None,-3,4,-5],[-1,3],[-4,5]], 3)
            sage: T.height_of_ribbon(3)
            2
            sage: T.height_of_ribbon(6)
            0

        TESTS::

            sage: StrongTableau([[None, None], [None]], 4).height_of_ribbon(1)
            0
            sage: StrongTableau([],4).height_of_ribbon(1)
            0
        """
        return len(uniq([c[0] for c in self.cells_of_marked_ribbon(v)]))

    def number_of_connected_components(self, v):
        r"""
        Number of connected components of ribbons with label ``v`` in the standard part.

        The number of connected components is calculated by finding the number of cells
        with label ``v`` in the standard part of the tableau and dividing by the number
        of cells in the ribbon.

        INPUT:

        - ``v`` -- the label of the standard marked tableau

        OUTPUT:

        - a non-negative integer representing the number of connected
          components

        EXAMPLES::

            sage: T = StrongTableau([[-1, -1, -2, -2, 3], [2, -3], [-3]],3)
            sage: T.to_standard_list()
            [[-1, -2, -3, -4, 6], [4, -6], [-5]]
            sage: T.number_of_connected_components(1)
            1
            sage: T.number_of_connected_components(4)
            2
            sage: T = StrongTableau([[-1,-2,-4,-7],[-3,6,-6,8],[4,7],[-5,-8]], 3)
            sage: T.number_of_connected_components(6)
            1
            sage: T.number_of_connected_components(9)
            0

        TESTS::

            sage: StrongTableau([[None, None], [None]], 4).number_of_connected_components(1)
            0
            sage: StrongTableau([],4).number_of_connected_components(1)
            0
        """
        sz = len(self.cells_of_marked_ribbon(v))
        if sz==0:
            return 0
        T = self.to_standard_list()
        nocells = len([i for i in range(len(T)) for j in range(len(T[i])) if T[i][j]==v])+1
        return ZZ(nocells/sz)

    def intermediate_shapes(self):
        r"""
        Return the intermediate shapes of ``self``.

        A (skew) tableau with letters `1, 2, \ldots, \ell` can be viewed as a sequence of
        shapes, where the `i`-th shape is given by the shape of the subtableau on letters
        `1, 2, \ldots, i`.

        The output is the list of these shapes.  The marked cells are ignored so to
        recover the strong tableau one would need the intermediate shapes and the
        :meth:`content_of_marked_head` for each pair of adjacent shapes in the list.

        OUTPUT:

        - a list of lists of integers representing `k+1`-cores

        EXAMPLES::

            sage: T = StrongTableau([[-1,-2,-4,-7],[-3,6,-6,8],[4,7],[-5,-8]], 3, [2,2,3,1])
            sage: T.intermediate_shapes()
            [[], [2], [3, 1, 1], [4, 3, 2, 1], [4, 4, 2, 2]]
            sage: T = StrongTableau([[None, None, -1, -2], [None, None], [-1, -2], [1, 2], [-3], [3], [3], [3]], 4)
            sage: T.intermediate_shapes()
            [[2, 2], [3, 2, 1, 1], [4, 2, 2, 2], [4, 2, 2, 2, 1, 1, 1, 1]]

        TESTS::

            sage: StrongTableau([[None, None], [None]], 4).intermediate_shapes()
            [[2, 1]]
            sage: StrongTableau([],4).intermediate_shapes()
            [[]]
        """
        return intermediate_shapes(self.to_unmarked_list())

    def pp( self ):
        r"""
        Print the strong tableau ``self`` in pretty print format.

        EXAMPLES::

            sage: T = StrongTableau([[-1,-2,-4,-7],[-3,6,-6,8],[4,7],[-5,-8]], 3, [2,2,3,1])
            sage: T.pp()
            -1 -1 -2 -3
            -2  3 -3  4
             2  3
            -3 -4
            sage: T = StrongTableau([[None, None, -1, -2], [None, None], [-1, -2], [1, 2], [-3], [3], [3], [3]], 4)
            sage: T.pp()
              .  . -1 -2
              .  .
             -1 -2
              1  2
             -3
              3
              3
              3
            sage: Tableaux.global_options(convention="French")
            sage: T.pp()
              3
              3
              3
             -3
              1  2
             -1 -2
              .  .
              .  . -1 -2
            sage: Tableaux.global_options(convention="English")
        """
        print self._repr_diagram()

    def outer_shape( self ):
        r"""
        Return the outer shape of ``self``.

        This method returns the outer shape of ``self`` as viewed as a ``Core``.
        The outer shape of a strong tableau is always a `(k+1)`-core.

        OUTPUT:

        - a `(k+1)`-core

        EXAMPLES::

            sage: StrongTableau([[None, None, -1, -2], [None, None], [-1, -2], [1, 2], [-3], [3], [3], [3]], 4).outer_shape()
            [4, 2, 2, 2, 1, 1, 1, 1]
            sage: StrongTableau([[-1,-2,-4,-7],[-3,6,-6,8],[4,7],[-5,-8]], 3, [2,2,3,1]).outer_shape()
            [4, 4, 2, 2]

        TESTS::

            sage: StrongTableau([[None, None], [None]], 4).outer_shape()
            [2, 1]
            sage: StrongTableau([],4).outer_shape()
            []
        """
        return self.parent().outer_shape()

    def inner_shape( self ):
        r"""
        Return the inner shape of ``self``.

        If ``self`` is a strong skew tableau, then this method returns the inner shape
        (the shape of the cells labelled with ``None``).
        If ``self`` is not skew, then the inner shape is empty.

        OUTPUT:

        - a `(k+1)`-core

        EXAMPLES::

            sage: StrongTableau([[None, None, -1, -2], [None, None], [-1, -2], [1, 2], [-3], [3], [3], [3]], 4).inner_shape()
            [2, 2]
            sage: StrongTableau([[-1,-2,-4,-7],[-3,6,-6,8],[4,7],[-5,-8]], 3, [2,2,3,1]).inner_shape()
            []

        TESTS::

            sage: StrongTableau([[None, None], [None]], 4).inner_shape()
            [2, 1]
            sage: StrongTableau([],4).inner_shape()
            []
        """
        return self.parent().inner_shape()

    def shape( self ):
        r"""
        Return the shape of ``self``.

        If ``self`` is a skew tableau then return a pair of `k+1`-cores consisting of the
        outer and the inner shape.  If ``self`` is strong tableau with no inner shape then
        return a `k+1`-core.

        INPUT:

        - ``form`` - optional argument to indicate 'inner', 'outer' or 'skew' (default : 'outer')

        OUTPUT:

        - a `k+1`-core or a pair of `k+1`-cores if form is not 'inner' or 'outer'

        EXAMPLES::

            sage: T = StrongTableau([[None, None, -1, -2], [None, None], [-1, -2], [1, 2], [-3], [3], [3], [3]], 4)
            sage: T.shape()
            ([4, 2, 2, 2, 1, 1, 1, 1], [2, 2])
            sage: StrongTableau([[-1, -2, 3], [-3]], 2).shape()
            [3, 1]
            sage: type(StrongTableau([[-1, -2, 3], [-3]], 2).shape())
            <class 'sage.combinat.core.Cores_length_with_category.element_class'>

        TESTS::

            sage: StrongTableau([[None, None, None], [None]], 2).shape()
            ([3, 1], [3, 1])
            sage: StrongTableau([],4).shape()
            []
        """
        return self.parent().shape()

    def weight( self ):
        r"""
        Return the weight of the tableau.

        The weight is a list of non-negative integers indicating the number of 1s,
        number of 2s, number of 3s, etc.

        OUTPUT:

        - a list of non-negative integers

        EXAMPLES::

            sage: T = StrongTableau([[-1, -2, -3, 4], [-4], [-5]], 3); T.weight()
            (1, 1, 1, 1, 1)
            sage: T.set_weight([3,1,1]).weight()
            (3, 1, 1)
            sage: StrongTableau([[-1,-1,-2,-3],[-2,3,-3,4],[2,3],[-3,-4]], 3).weight()
            (2, 2, 3, 1)

        TESTS::

            sage: StrongTableau([[None, None], [None]], 4).weight()
            ()
            sage: StrongTableau([],4).weight()
            ()
        """
        return self.parent()._weight

    def size( self ):
        """
        Return the size of the strong tableau.

        The size of the strong tableau is the sum of the entries in the
        :meth:`weight`.  It will also be equal to the length of the
        outer shape (as a `k+1`-core) minus the length of the inner shape.

        .. SEEALSO:: :meth:`sage.combinat.core.Core.length`

        OUTPUT:

        - a non-negative integer

        EXAMPLES::

            sage: StrongTableau([[-1, -2, -3, 4], [-4], [-5]], 3).size()
            5
            sage: StrongTableau([[None, None, -1, 2], [-2], [-3]], 3).size()
            3

        TESTS::

            sage: StrongTableau([[None, None], [None]], 4).size()
            0
            sage: StrongTableau([],4).size()
            0
        """
        return sum(self.weight())

    def to_list( self ):
        """
        Return the marked column strict (possibly skew) tableau as a list of lists.

        OUTPUT:

        - a list of lists of integers or ``None``

        EXAMPLES::

            sage: StrongTableau([[-1, -2, -3, 4], [-4], [-5]], 3).set_weight([2,1,1,1]).to_list()
            [[-1, -1, -2, 3], [-3], [-4]]
            sage: StrongTableau([[None, None, -1, -2], [None, None], [-1, -2], [1, 2], [-3], [3], [3], [3]], 4).to_list()
            [[None, None, -1, -2], [None, None], [-1, -2], [1, 2], [-3], [3], [3], [3]]
            sage: StrongTableau([[-1, -2, -3, 4], [-4], [-5]], 3, [3,1,1]).to_list()
            [[-1, -1, -1, 2], [-2], [-3]]

        TESTS::

            sage: StrongTableau([[None, None], [None]], 4).to_list()
            [[None, None], [None]]
            sage: StrongTableau([],4).to_list()
            []
        """
        def f(v):
            # f is a function which maps v or -v to the weight value corresponding to the partition mu
            if v is None:
                return None
            else:
                return sgn(v)*min([i for i in range(len(self.weight())+1) if sum(self.weight()[:i])>=abs(v)])
        return [[f(v) for v in row] for row in self.to_standard_list()]

    def to_unmarked_list( self ):
        """
        Return the tableau as a list of lists with markings removed.

        Return the list of lists of the rows of the tableau where the markings have been
        removed.

        OUTPUT:

        - a list of lists of integers or ``None``

        EXAMPLES::

            sage: T = StrongTableau( [[-1, -2, -3, 4], [-4], [-5]], 3, [3,1,1])
            sage: T.to_unmarked_list()
            [[1, 1, 1, 2], [2], [3]]
            sage: TT = T.set_weight([2,1,1,1])
            sage: TT.to_unmarked_list()
            [[1, 1, 2, 3], [3], [4]]
            sage: StrongTableau( [[None, None, -1, -2], [None, None], [-1, -2], [1, 2], [-3], [3], [3], [3]], 4).to_unmarked_list()
            [[None, None, 1, 2], [None, None], [1, 2], [1, 2], [3], [3], [3], [3]]

        TESTS::

            sage: StrongTableau([[None, None], [None]], 4).to_unmarked_list()
            [[None, None], [None]]
            sage: StrongTableau([],4).to_unmarked_list()
            []
        """
        return [[nabs(v) for v in row] for row in self.to_list()]

    def to_standard_list(self):
        """
        Return the underlying standard strong tableau as a list of lists.

        Internally, for a strong tableau the standard strong tableau and its weight
        is stored separately.  This method returns the underlying standard part.

        OUTPUT:

        - a list of lists of integers or ``None``

        EXAMPLES::

            sage: StrongTableau([[-1, -2, -3, 4], [-4], [-5]], 3, [3,1,1]).to_standard_list()
            [[-1, -2, -3, 4], [-4], [-5]]
            sage: StrongTableau([[None, None, -1, -2], [None, None], [-1, -2], [1, 2], [-3], [3], [3], [3]], 4).to_standard_list()
            [[None, None, -2, -4], [None, None], [-1, -3], [2, 4], [-5], [5], [5], [5]]

        TESTS::

            sage: StrongTableau([[None, None], [None]], 4).to_standard_list()
            [[None, None], [None]]
            sage: StrongTableau([],4).to_standard_list()
            []
        """
        return self._tableau

    def to_standard_tableau(self):
        """
        Return the underlying standard strong tableau as a ``StrongTableau`` object.

        Internally, for a strong tableau the standard strong tableau and its weight
        is stored separately.  This method returns the underlying standard part as a
        ``StrongTableau``.

        OUTPUT:

        - a strong tableau with standard weight

        EXAMPLES::

            sage: T = StrongTableau([[-1, -2, -3, 4], [-4], [-5]], 3, [3,1,1])
            sage: T.to_standard_tableau()
            [[-1, -2, -3, 4], [-4], [-5]]
            sage: T.to_standard_tableau() == T.to_standard_list()
            False
            sage: StrongTableau([[None, None, -1, -2], [None, None], [-1, -2], [1, 2], [-3], [3], [3], [3]], 4).to_standard_tableau()
            [[None, None, -2, -4], [None, None], [-1, -3], [2, 4], [-5], [5], [5], [5]]

        TESTS::

            sage: StrongTableau([[None, None], [None]], 4).to_standard_tableau()
            [[None, None], [None]]
            sage: StrongTableau([],4).to_standard_tableau()
            []
        """
        return StrongTableau(self._tableau, self.k)

    def to_unmarked_standard_list( self ):
        """
        Return the standard part of the tableau as a list of lists with markings removed.

        Return the list of lists of the rows of the tableau where the markings have been
        removed.

        OUTPUT:

        - a list of lists of integers or ``None``

        EXAMPLES::

            sage: StrongTableau( [[-1, -2, -3, 4], [-4], [-5]], 3, [3,1,1]).to_unmarked_standard_list()
            [[1, 2, 3, 4], [4], [5]]
            sage: StrongTableau( [[None, None, -1, -2], [None, None], [-1, -2], [1, 2], [-3], [3], [3], [3]], 4).to_unmarked_standard_list()
            [[None, None, 2, 4], [None, None], [1, 3], [2, 4], [5], [5], [5], [5]]

        TESTS::

            sage: StrongTableau([[None, None], [None]], 4).to_unmarked_standard_list()
            [[None, None], [None]]
            sage: StrongTableau([],4).to_unmarked_standard_list()
            []
        """
        return map(lambda x: map(nabs,x), self.to_standard_list())

    def _latex_(self):
        r"""
        Return a latex method for the tableau.

        EXAMPLES::

            sage: T = StrongTableau( [[None, -1, -2, 3], [2, -3]], 2, weight=[2,1] )
            sage: Tableaux.global_options(convention = "English")
            sage: latex(T)
            {\def\lr#1{\multicolumn{1}{|@{\hspace{.6ex}}c@{\hspace{.6ex}}|}{\raisebox{-.3ex}{$#1$}}}
            \raisebox{-.6ex}{$\begin{array}[b]{*{4}c}\cline{1-4}
            \lr{}&\lr{1^\ast}&\lr{1^\ast}&\lr{2}\\\cline{1-4}
            \lr{1}&\lr{2^\ast}\\\cline{1-2}
            \end{array}$}
            }
            sage: Tableaux.global_options(convention = "French")
            sage: latex(T)
            {\def\lr#1{\multicolumn{1}{|@{\hspace{.6ex}}c@{\hspace{.6ex}}|}{\raisebox{-.3ex}{$#1$}}}
            \raisebox{-.6ex}{$\begin{array}[t]{*{4}c}\cline{1-2}
            \lr{1}&\lr{2^\ast}\\\cline{1-4}
            \lr{}&\lr{1^\ast}&\lr{1^\ast}&\lr{2}\\\cline{1-4}
            \end{array}$}
            }
        """
        def chi(x):
            if x is None:
                return ""
            if x in ZZ:
                s = "%s"%abs(x)
                if x<0:
                    s += "^\\ast"
                return s
            return "%s"%x
        T = [[chi(x) for x in row] for row in self.to_list()]
        from output import tex_from_array
        return tex_from_array(T)

    def restrict( self, r ):
        r"""
        Restrict the standard part of the tableau to the labels `1, 2, \ldots, r`.

        Return the tableau consisting of the labels of the standard part of ``self``
        restricted to the labels of `1` through ``r``.  The result is another
        ``StrongTableau`` object.

        INPUT:

        - ``r`` -- an integer

        OUTPUT:

        - A strong tableau

        EXAMPLES::

            sage: T = StrongTableau([[None, None, -4, 5, -5], [None, None], [-1, -3], [-2], [2], [2], [3]], 4, weight=[1,1,1,1,1])
            sage: T.restrict(3)
            [[None, None], [None, None], [-1, -3], [-2], [2], [2], [3]]
            sage: TT = T.restrict(0)
            sage: TT
            [[None, None], [None, None]]
            sage: TT == StrongTableau( [[None, None], [None, None]], 4 )
            True
            sage: T.restrict(5) == T
            True

        TESTS::

            sage: StrongTableau([[None, None], [None]], 4).restrict(1)
            [[None, None], [None]]
            sage: StrongTableau([],4).restrict(1)
            []
        """
        rr = sum(self.weight()[:r])
        rest_tab = [y for y in map(lambda row: [x for x in row if x is None or abs(x)<=rr], self.to_standard_list()) if len(y)>0]
        new_parent = StrongTableaux( self.k, (Core(map(len, rest_tab), self.k+1), self.inner_shape()), self.weight()[:r] )
        return new_parent(rest_tab)

    def set_weight( self, mu ):
        """
        Sets a new weight ``mu`` for ``self``.

        This method first tests if the underlying standard tableau is column-strict with
        respect to the weight ``mu``.  If it is, then it changes the weight and returns
        the tableau; otherwise it raises an error.

        INPUT:

        - ``mu`` -- a list of non-negative integers representing the new weight

        EXAMPLES::

            sage: StrongTableau( [[-1, -2, -3], [3]], 2 ).set_weight( [3] )
            [[-1, -1, -1], [1]]
            sage: StrongTableau( [[-1, -2, -3], [3]], 2 ).set_weight( [0,3] )
            [[-2, -2, -2], [2]]
            sage: StrongTableau( [[-1, -2, 3], [-3]], 2 ).set_weight( [2, 0, 1] )
            [[-1, -1, 3], [-3]]
            sage: StrongTableau( [[-1, -2, 3], [-3]], 2 ).set_weight( [3] )
            Traceback (most recent call last):
            ...
            ValueError: [[-1, -2, 3], [-3]] is not a semistandard strong tableau with respect to the partition [3]

        TESTS::

            sage: StrongTableau([[None, None], [None]], 4).set_weight([])
            [[None, None], [None]]
            sage: StrongTableau([],4).set_weight([])
            []
        """
        if sum(mu)!=self.size() or self.is_column_strict_with_weight( mu ):
            return StrongTableaux.__classcall__(StrongTableaux, self.k, (self.outer_shape(), self.inner_shape()), tuple(mu))(self.to_standard_list())
        else:
            raise ValueError("%s is not a semistandard strong tableau with respect to the partition %s"%(self,mu))

    def left_action( self, tij ):
        r"""
        Action of transposition ``tij`` on ``self`` by adding marked ribbons.

        Computes the left action of the transposition ``tij`` on the tableau.
        If ``tij`` acting on the element of the affine grassmannian raises the length by 1,
        then this function will add a cell to the standard tableau.

        INPUT:

        - ``tij`` -- a transposition represented as a pair `(i, j)`.

        OUPUT:

        - ``self`` after it has been modified by the action of the transposition ``tij``

        EXAMPLES::

            sage: StrongTableau( [[None, -1, -2, -3], [3], [-4]], 3, weight=[1,1,1,1] ).left_action([0,1])
            [[None, -1, -2, -3, 5], [3, -5], [-4]]
            sage: StrongTableau( [[None, -1, -2, -3], [3], [-4]], 3, weight=[1,1,1,1] ).left_action([4,5])
            [[None, -1, -2, -3, -5], [3, 5], [-4]]
            sage: T = StrongTableau( [[None, -1, -2, -3], [3], [-4]], 3, weight=[1,1,1,1] )
            sage: T.left_action([-3,-2])
            [[None, -1, -2, -3], [3], [-4], [-5]]
            sage: T = StrongTableau( [[None, -1, -2, -3], [3], [-4]], 3, weight=[3,1] )
            sage: T.left_action([-3,-2])
            [[None, -1, -1, -1], [1], [-2], [-3]]
            sage: T
            [[None, -1, -1, -1], [1], [-2]]
            sage: T.check()
            sage: T.weight()
            (3, 1)

        TESTS::

            sage: StrongTableau([[None, None], [None]], 4).left_action([-2,-1])
            [[None, None], [None], [-1]]
            sage: StrongTableau([],4).left_action([0,1])
            [[-1]]
        """
        T = StrongTableaux._left_action_list(copy.deepcopy( self.to_standard_list() ), tij, self.size()+1, self.k)
        return StrongTableau( T, self.k, self.weight()+(1,) )

    def follows_tableau( self ):
        r"""
        Return a list of strong marked tableaux with length one longer than ``self``.

        Return list of all strong tableaux obtained from ``self`` by extending to a core
        which follows the shape of ``self`` in the strong order.

        OUTPUT:

        - a list of strong tableaux which follow ``self`` in strong order

        EXAMPLES::

            sage: T = StrongTableau([[-1,-2,-4,-7],[-3,6,-6,8],[4,7],[-5,-8]], 3, [2,2,3,1])
            sage: T.follows_tableau()
            [[[-1, -1, -2, -3, 5, 5, -5], [-2, 3, -3, 4], [2, 3], [-3, -4]],
             [[-1, -1, -2, -3, 5], [-2, 3, -3, 4], [2, 3, 5], [-3, -4], [-5]],
             [[-1, -1, -2, -3, 5], [-2, 3, -3, 4], [2, 3, -5], [-3, -4], [5]],
             [[-1, -1, -2, -3, -5], [-2, 3, -3, 4], [2, 3, 5], [-3, -4], [5]],
             [[-1, -1, -2, -3], [-2, 3, -3, 4], [2, 3], [-3, -4], [-5], [5], [5]]]
            sage: StrongTableau([[-1,-2],[-3,-4]],3).follows_tableau()
            [[[-1, -2, 5, 5, -5], [-3, -4]], [[-1, -2, 5], [-3, -4], [-5]],
             [[-1, -2, -5], [-3, -4], [5]], [[-1, -2], [-3, -4], [-5], [5], [5]]]

        TESTS::

            sage: StrongTableau([[None, None], [None]], 4).follows_tableau()
            [[[None, None, -1], [None]], [[None, None], [None, -1]], [[None, None], [None], [-1]]]
            sage: StrongTableau([],4).follows_tableau()
            [[[-1]]]
        """
        v = self.size()+1
        out = []
        for T in StrongTableaux.follows_tableau_unsigned_standard( self.to_standard_list(), self.k ):
            for m in StrongTableaux.cells_head_dictionary(T)[v]:
                TT = copy.deepcopy(T)
                TT[m[0]][m[1]] = -v
                out.append(StrongTableau(TT, self.k, self.weight()+(1,)))
        return out

    def spin_of_ribbon( self, v ):
        r"""
        Return the spin of the ribbon with label ``v`` in the standard part of ``self``.

        The spin of a ribbon is an integer statistic.  It is the sum of `(h-1) r` plus
        the number of connected components above the marked one where `h` is the height
        of the marked ribbon and `r` is the number of connected components.

        .. SEEALSO:: :meth:`height_of_ribbon`, :meth:`number_of_connected_components`,
          :meth:`ribbons_above_marked`

        INPUT:

        - ``v`` -- a label of the standard part of the tableau

        OUTPUT:

        - an integer value representing the spin of the ribbon with label ``v``.

        EXAMPLES::

            sage: T = StrongTableau([[-1,-2,5,6],[-3,-4,-7,8],[-5,-6],[7,-8]], 3)
            sage: [T.spin_of_ribbon(v) for v in range(1,9)]
            [0, 0, 0, 0, 0, 0, 1, 0]
            sage: T = StrongTableau([[None,None,-1,-3],[-2,3,-3,4],[2,3],[-3,-4]], 3)
            sage: [T.spin_of_ribbon(v) for v in range(1,7)]
            [0, 1, 0, 0, 1, 0]

        TESTS::

            sage: StrongTableau([[None, None], [None]], 4).spin_of_ribbon(1)
            0
            sage: StrongTableau([],4).spin_of_ribbon(1)
            0
        """
        return (self.height_of_ribbon(v)-1)*self.number_of_connected_components(v)+self.ribbons_above_marked(v)

    def spin( self ):
        r"""
        Return the spin statistic of the tableau ``self``.

        The spin is an integer statistic on a strong marked tableau.  It is
        the sum of `(h-1) r` plus the number of connected components above the
        marked one where `h` is the height of the marked ribbon and `r` is
        the number of connected components.

        .. SEEALSO:: :meth:`height_of_ribbon`, :meth:`number_of_connected_components`,
          :meth:`ribbons_above_marked`

        The `k`-Schur functions with a parameter `t` can be defined as

        .. MATH::

            s^{(k)}_\lambda[X; t] = \sum_T t^{spin(T)} m_{weight(T)}[X]

        where the sum is over all column strict marked strong `k`-tableaux
        of shape `\lambda` and partition content.

        OUTPUT:

        - an integer value representing the spin.

        EXAMPLES::

            sage: StrongTableau([[-1,-2,5,6],[-3,-4,-7,8],[-5,-6],[7,-8]], 3, [2,2,3,1]).spin()
            1
            sage: StrongTableau([[-1,-2,-4,-7],[-3,6,-6,8],[4,7],[-5,-8]], 3, [2,2,3,1]).spin()
            2
            sage: StrongTableau([[None,None,-1,-3],[-2,3,-3,4],[2,3],[-3,-4]], 3).spin()
            2
            sage: ks3 = SymmetricFunctions(QQ['t'].fraction_field()).kschur(3)
            sage: t = ks3.realization_of().t
            sage: m = ks3.ambient().realization_of().m()
            sage: myks221 = sum(sum(t**T.spin() for T in StrongTableaux(3,[3,2,1],weight=mu))*m(mu) for mu in Partitions(5, max_part=3))
            sage: myks221 == m(ks3[2,2,1])
            True
            sage: h = ks3.ambient().realization_of().h()
            sage: Core([4,4,2,2],4).to_bounded_partition()
            [2, 2, 2, 2]
            sage: ks3[2,2,2,2].lift().scalar(h[3,3,2]) == sum( t**T.spin() for T in StrongTableaux(3, [4,4,2,2], weight=[3,3,2]) )
            True

        TESTS::

            sage: StrongTableau([[None, None], [None]], 4).spin()
            0
            sage: StrongTableau([],4).spin()
            0
        """
        return sum(self.spin_of_ribbon(v) for v in range(1,self.size()+1))

    def to_transposition_sequence( self ):
        """
        Return a list of transpositions corresponding to ``self``.

        Given a strong column strict tableau ``self`` returns the list of transpositions
        which when applied to the left of an empty tableau gives the corresponding strong
        standard tableau.

        OUTPUT:

        - a list of pairs of values ``[i,j]`` representing the transpositions `t_{ij}`

        EXAMPLES::

            sage: T = StrongTableau([[-1, -1, -1], [1]],2)
            sage: T.to_transposition_sequence()
            [[2, 3], [1, 2], [0, 1]]
            sage: T = StrongTableau([[-1, -1, 2], [-2]],2)
            sage: T.to_transposition_sequence()
            [[-1, 0], [1, 2], [0, 1]]
            sage: T = StrongTableau([[None, -1, 2, -3], [-2, 3]],2)
            sage: T.to_transposition_sequence()
            [[3, 4], [-1, 0], [1, 2]]

        TESTS::

            sage: StrongTableau([[None, None], [None]], 4).to_transposition_sequence()
            []
            sage: StrongTableau([],4).to_transposition_sequence()
            []
        """
        return StrongTableaux.marked_CST_to_transposition_sequence( self.to_standard_list(), self.k )

class StrongTableaux(UniqueRepresentation, Parent):

    def __init__( self, k, shape, weight ):
        r"""
        TESTS::

            sage: strongT = StrongTableaux(2, [3,1], weight=[2,1])
            sage: TestSuite(strongT).run()

            sage: strongT = StrongTableaux(0, [2,2], weight=[2,2])
            Traceback (most recent call last):
            ...
            ValueError: The input k has to be a positive integer
        """
        self._outer_shape = shape[0]
        self._inner_shape = shape[1]
        self.k = k
        if weight is None:
            self._weight = (1,)*(self._outer_shape.length()-self._inner_shape.length())
        else:
            self._weight = weight
        Parent.__init__(self, category = FiniteEnumeratedSets())

    @staticmethod
    def __classcall_private__(cls, k, shape, weight=None):
        r"""
        Straighten arguments before unique representation.

        TESTS::

            sage: ST3 = StrongTableaux(3, [2,2], weight=[1,1,1,1])
            sage: TestSuite(ST3).run()
        """
        if k<=0:
            raise ValueError("The input k has to be a positive integer")
        if shape==[] or shape[0] in ZZ:
            outer_shape = Core(shape,k+1)
            inner_shape = Core([],k+1)
        else:
            outer_shape = Core(shape[0],k+1)
            inner_shape = Core(shape[1],k+1)
        if weight is not None:
            weight = tuple(weight)
        return super(StrongTableaux, cls).__classcall__(cls, k, (outer_shape, inner_shape), weight)

    def _repr_( self ):
        r"""
        Return the representation of ``self``.

        EXAMPLES::

            sage: StrongTableaux(3, [2,2], weight=[1,1,1,1])
            Set of strong 3-tableaux of shape [2, 2] and of weight (1, 1, 1, 1)
            sage: StrongTableaux(3, [2,2])
            Set of strong 3-tableaux of shape [2, 2] and of weight (1, 1, 1, 1)
            sage: StrongTableaux(3, [[2,2],[1]], weight=[0,0,2,1])
            Set of strong 3-tableaux of shape [[2, 2], [1]] and of weight (0, 0, 2, 1)
            sage: StrongTableaux(3, [[],[]], weight=[])
            Set of strong 3-tableaux of shape [] and of weight ()
       """
        if self._inner_shape==Core([],self.k+1):
            s = "Set of strong %s-tableaux"%self.k
            s +=" of shape %s"%self._outer_shape
        else:
            s = "Set of strong %s-tableaux"%self.k
            s +=" of shape [%s, %s]"%(self._outer_shape, self._inner_shape)
        s +="%sand of weight %s"%(" ",self._weight)
        return s

    global_options = TableauOptions

    def an_element(self):
        r"""
        Return the first generated element of the class of ``StrongTableaux``.

        EXAMPLES::

            sage: ST = StrongTableaux(3, [3], weight=[3])
            sage: ST.an_element()
            [[-1, -1, -1]]
        """
        return self.__iter__().next()

    def outer_shape(self):
        r"""
        Return the outer shape of the class of strong tableaux.

        OUTPUT:

        - a `k+1`-core

        EXAMPLES::

            sage: StrongTableaux( 2, [3,1] ).outer_shape()
            [3, 1]
            sage: type(StrongTableaux( 2, [3,1] ).outer_shape())
            <class 'sage.combinat.core.Cores_length_with_category.element_class'>
            sage: StrongTableaux( 4, [[2,1], [1]] ).outer_shape()
            [2, 1]
        """
        return self._outer_shape

    def inner_shape(self):
        r"""
        Return the inner shape of the class of strong tableaux.

        OUTPUT:

        - a `k+1`-core

        EXAMPLES::

            sage: StrongTableaux( 2, [3,1] ).inner_shape()
            []
            sage: type(StrongTableaux( 2, [3,1] ).inner_shape())
            <class 'sage.combinat.core.Cores_length_with_category.element_class'>
            sage: StrongTableaux( 4, [[2,1], [1]] ).inner_shape()
            [1]
        """
        return self._inner_shape

    def shape(self):
        r"""
        Return the shape of ``self``.

        If the ``self`` has an inner shape return a pair consisting of an inner and
        an outer shape.  If the inner shape is empty then return only the outer shape.

        OUTPUT:

        - a `k+1`-core or a pair of `k+1`-cores

        EXAMPLES::

            sage: StrongTableaux( 2, [3,1] ).shape()
            [3, 1]
            sage: type(StrongTableaux( 2, [3,1] ).shape())
            <class 'sage.combinat.core.Cores_length_with_category.element_class'>
            sage: StrongTableaux( 4, [[2,1], [1]] ).shape()
            ([2, 1], [1])
        """
        if self._inner_shape != []:
            return (self._outer_shape, self._inner_shape)
        return self._outer_shape

    def __iter__(self):
        r"""
        TESTS::

            sage: ST = StrongTableaux(3, [4,1], weight=[2,2])
            sage: ST.list()
            [[[-1, -1, -2, -2], [2]], [[-1, -1, 2, -2], [-2]]]
            sage: ST = StrongTableaux(3, [5,2,2], weight=[2,2,2,1])
            sage: ST.cardinality()
            14
            sage: StrongTableaux(3, [5,2,2], weight=[3,3,1]).list()
            [[[-1, -1, -1, -2, -2], [-2, 2], [2, -3]], [[-1, -1, -1, 2, -2], [-2, -2], [2, -3]], [[-1, -1, -1, -2, -3], [-2, -2], [2, 2]]]
            sage: StrongTableaux(3, [4,1,1]).cardinality()
            10
            sage: StrongTableaux(3, [5,2,2], weight=[6,1]).list() # there are no strong column strict tableaux of shape [5,2,2] and weight (6,1)
            []
            sage: StrongTableaux(3, [[5,2,2], [3,1,1]], weight=[2,1]).list()
            [[[None, None, None, -1, -1], [None, 1], [None, -2]],
             [[None, None, None, 1, -1], [None, -1], [None, -2]],
             [[None, None, None, -1, -2], [None, -1], [None, 1]]]
            sage: StrongTableaux(2, [[4,3,3,2,2,1,1], [2,1,1]], weight=[1,1,1,1]).cardinality()
            150
            sage: StrongTableaux(2, [[7,5,3,1], [2,1,1]], weight=[2,2]).cardinality()
            18
            sage: StrongTableaux(2, [[3,1],[3,1]]).list()
            [[[None, None, None], [None]]]
            sage: StrongTableaux(4, []).list()
            [[]]
        """
        size = sum(self._weight)
        if size==0:
            yield self([[None]*(row) for row in self._inner_shape])
        else:
            for unT in StrongTableaux.standard_unmarked_iterator( self.k, size, self._outer_shape, self._inner_shape ):
                for T in StrongTableaux.marked_given_unmarked_and_weight_iterator( unT, self.k, self._weight ):
                    yield T

    @classmethod
    def standard_unmarked_iterator( cls, k, size, outer_shape=None, inner_shape=[] ):
        r"""
        An iterator for standard unmarked strong tableaux.

        An iterator which generates all unmarked tableaux of a given ``size`` which are
        contained in ``outer_shape`` and which contain the ``inner_shape``.

        These are built recursively by building all standard marked strong tableaux of
        size ``size`` `-1` and adding all possible covers.

        If ``outer_shape`` is ``None`` then there is no restriction on the shape of the
        tableaux which are created.

        INPUT:

        - ``k``, ``size`` - a positive integers
        - ``outer_shape`` - a list representing a `k+1`-core (default: ``None``)
        - ``inner_shape`` - a list representing a `k+1`-core (default: [])

        OUTPUT:

        - an iterator which lists all standard strong unmarked tableaux with ``size``
          cells and which are contained in ``outer_shape`` and contain ``inner_shape``

        EXAMPLES::

            sage: list(StrongTableaux.standard_unmarked_iterator(2, 3))
            [[[1, 2, 3], [3]], [[1, 2], [3], [3]], [[1, 3, 3], [2]], [[1, 3], [2], [3]]]
            sage: list(StrongTableaux.standard_unmarked_iterator(2, 1, inner_shape=[1,1]))
            [[[None, 1, 1], [None]], [[None, 1], [None], [1]]]
            sage: len(list(StrongTableaux.standard_unmarked_iterator(4,4)))
            10
            sage: len(list(StrongTableaux.standard_unmarked_iterator(4,6)))
            98
            sage: len(list(StrongTableaux.standard_unmarked_iterator(4,4, inner_shape=[2,2])))
            92
            sage: len(list(StrongTableaux.standard_unmarked_iterator(4,4, outer_shape=[5,2,2,1], inner_shape=[2,2])))
            10

        TESTS::

            sage: list(StrongTableaux.standard_unmarked_iterator(2,0, outer_shape=[3,1], inner_shape=[3,1]))
            [[[None, None, None], [None]]]
            sage: list(StrongTableaux.standard_unmarked_iterator(4,0, outer_shape=[]))
            [[]]
        """
        if size==0:
            if outer_shape is None or Core(outer_shape,k+1).contains(inner_shape):
                yield [[None]*(inner_shape[i]) for i in range(len(inner_shape))]
        else:
            for T in cls.standard_unmarked_iterator(k, size-1, outer_shape, inner_shape):
                for TT in cls.follows_tableau_unsigned_standard(T, k):
                    if outer_shape is None or Core(outer_shape, k+1).contains(map(len,TT)):
                        yield TT

    @classmethod
    def marked_given_unmarked_and_weight_iterator( cls, unmarkedT, k, weight ):
        r"""
        An iterator generating strong marked tableaux from an unmarked strong tableau.

        Iterator which lists all marked tableaux of weight ``weight`` such that the
        standard unmarked part of the tableau is equal to ``unmarkedT``.

        INPUT:

        - ``unmarkedT`` - a list of lists representing a strong unmarked tableau
        - ``k`` - a positive integer
        - ``weight`` - a list of non-negative integers indicating the weight

        OUTPUT:

        - an iterator that returns ``StrongTableau`` objects

        EXAMPLES::

            sage: ST = StrongTableaux.marked_given_unmarked_and_weight_iterator([[1,2,3],[3]], 2, [3])
            sage: list(ST)
            [[[-1, -1, -1], [1]]]
            sage: ST = StrongTableaux.marked_given_unmarked_and_weight_iterator([[1,2,3],[3]], 2, [0,3])
            sage: list(ST)
            [[[-2, -2, -2], [2]]]
            sage: ST = StrongTableaux.marked_given_unmarked_and_weight_iterator([[1,2,3],[3]], 2, [1,2])
            sage: list(ST)
            [[[-1, -2, -2], [2]]]
            sage: ST = StrongTableaux.marked_given_unmarked_and_weight_iterator([[1,2,3],[3]], 2, [2,1])
            sage: list(ST)
            [[[-1, -1, 2], [-2]], [[-1, -1, -2], [2]]]
            sage: ST = StrongTableaux.marked_given_unmarked_and_weight_iterator([[None, None, 1, 2, 4], [2, 4], [3]], 3, [3,1])
            sage: list(ST)
            []
            sage: ST = StrongTableaux.marked_given_unmarked_and_weight_iterator([[None, None, 1, 2, 4], [2, 4], [3]], 3, [2,2])
            sage: list(ST)
            [[[None, None, -1, -1, 2], [1, -2], [-2]],
             [[None, None, -1, -1, -2], [1, 2], [-2]]]

        TESTS::

            sage: list(StrongTableaux.marked_given_unmarked_and_weight_iterator([[None, None, None],[None]], 2, []))
            [[[None, None, None], [None]]]
            sage: list(StrongTableaux.marked_given_unmarked_and_weight_iterator([], 4, weight=[]))
            [[]]
        """
        td = StrongTableaux.cells_head_dictionary( unmarkedT )
        if td == {}: # the tableau is empty
            yield StrongTableau( unmarkedT, k, [] )
        else:
            allmarkings = cartesian_product.CartesianProduct(*[td[v] for v in td.keys()])
            dsc = Composition(weight).descents()
            for m in allmarkings:
                if all(((m[i][1]-m[i][0]<m[i+1][1]-m[i+1][0]) or (i in dsc)) for i in range(len(m)-1)):
                   yield StrongTableaux.add_marking( unmarkedT, m, k, weight )

    @classmethod
    def add_marking( cls, unmarkedT, marking, k, weight ):
        r"""
        Add markings to a partially marked strong tableau.

        Given an partially marked standard tableau and a list of cells where the marks
        should be placed along with a ``weight``, return the semi-standard marked strong
        tableau.  The marking should complete the marking so that the result is a
        strong standard marked tableau.

        INPUT:

        - ``unmarkedT`` - a list of lists which is a partially marked strong `k`-tableau
        - ``marking`` - a list of pairs of coordinates where cells are to be marked
        - ``k`` - a positive integer
        - ``weight`` - a tuple of the weight of the output tableau

        OUTPUT:

        - a ``StrongTableau`` object

        EXAMPLES::

            sage: StrongTableaux.add_marking([[None,1,2],[2]], [(0,1), (1,0)], 2, [1,1])
            [[None, -1, 2], [-2]]
            sage: StrongTableaux.add_marking([[None,1,2],[2]], [(0,1), (1,0)], 2, [2])
            Traceback (most recent call last):
            ...
            ValueError: The weight=(2,) and the markings on the standard tableau=[[None, -1, 2], [-2]] do not agree.
            sage: StrongTableaux.add_marking([[None,1,2],[2]], [(0,1), (0,2)], 2, [2])
            [[None, -1, -1], [1]]

        TESTS::

            sage: StrongTableaux.add_marking([[None,None,None],[None]], [], 2, [])
            [[None, None, None], [None]]
            sage: StrongTableaux.add_marking([], [], 2, [])
            []
        """
        def msgn(c,v):
            if c in marking:
                return -v
            else:
                return v
        return StrongTableau([[msgn((i,j),unmarkedT[i][j]) for j in range(len(unmarkedT[i]))] for i in range(len(unmarkedT))], k, weight )

    @classmethod
    def _left_action_list( cls, Tlist, tij, v, k ):
        r"""
        Act by the transposition ``tij`` if it increases the size of the tableau by 1.

        This method modifies the tableau ``Tlist`` instead of returning a copy.

        INPUT:

        - ``Tlist`` - a partial standard strong `k`-tableau as a list of lists
        - ``tij`` - a pair of integers representing a transposition
        - ``v`` - the label to add to the tableau
        - ``k`` - a positive integer

        OUTPUT:

        - a list of lists, in particular, it is ``Tlist``

        EXAMPLES::

            sage: StrongTableaux._left_action_list( [[None]], [1,2], 10, 2 )
            [[None, -10]]
            sage: StrongTableaux._left_action_list( [[None]], [1,2], 10, 1 )
            [[None, -10], [10]]
            sage: StrongTableaux._left_action_list( [[None]], [2,3], 10, 1 )
            Traceback (most recent call last):
            ...
            ValueError: [2, 3] is not a single step up in the strong lattice
            sage: StrongTableaux._left_action_list( [[None]], [3,4], 10, 1 )
            [[None, 10], [10]]
            sage: T = StrongTableaux._left_action_list( [[None]], [1,2], 10, 2 )
            sage: StrongTableaux._left_action_list( T, [2,3], 4, 2 )
            [[None, -10, -4], [4]]
            sage: T
            [[None, -10, -4], [4]]
        """
        innershape = Core(map(len, Tlist), k+1)
        outershape = innershape.affine_symmetric_group_action(tij, transposition=True)
        if outershape.length()==innershape.length()+1:
            for c in SkewPartition([outershape.to_partition(),innershape.to_partition()]).cells():
                while c[0]>=len(Tlist):
                    Tlist.append([])
                Tlist[c[0]].append( v )
                if len(Tlist[c[0]])-c[0]==tij[1]:
                    Tlist[c[0]][-1] = -Tlist[c[0]][-1]  #mark the cell that is on the j-1 diagonal
            return Tlist
        else:
            raise ValueError("%s is not a single step up in the strong lattice"%tij)

    @classmethod
    def follows_tableau_unsigned_standard( cls, Tlist, k ):
        r"""
        Return a list of strong tableaux one longer in length than ``Tlist``.

        Return list of all standard strong tableaux obtained from ``Tlist`` by extending to
        a core which follows the shape of ``Tlist`` in the strong order.  It does not put
        the markings on the last entry that it adds but it does keep the markings on all
        entries smaller.  The objects returned are not ``StrongTableau`` objects (and
        cannot be) because the last entry will not properly marked.

        INPUT:

        - ``Tlist`` -- a filling of a `k+1`-core as a list of lists
        - ``k`` - an integer

        OUTPUT:

        - a list of strong tableaux which follow ``Tlist`` in strong order

        EXAMPLES::

            sage: StrongTableaux.follows_tableau_unsigned_standard([[-1, -1, -2, -3], [-2, 3, -3, 4], [2, 3], [-3, -4]], 3)
            [[[-1, -1, -2, -3, 5, 5, 5], [-2, 3, -3, 4], [2, 3], [-3, -4]],
             [[-1, -1, -2, -3, 5], [-2, 3, -3, 4], [2, 3, 5], [-3, -4], [5]],
             [[-1, -1, -2, -3], [-2, 3, -3, 4], [2, 3], [-3, -4], [5], [5], [5]]]
            sage: StrongTableaux.follows_tableau_unsigned_standard([[None,-1],[-2,-3]],3)
            [[[None, -1, 4, 4, 4], [-2, -3]], [[None, -1, 4], [-2, -3], [4]],
             [[None, -1], [-2, -3], [4], [4], [4]]]

        TESTS::

            sage: StrongTableaux.follows_tableau_unsigned_standard([[None, None, None], [None]], 2)
            [[[None, None, None, 1], [None, 1]], [[None, None, None], [None], [1]]]
            sage: StrongTableaux.follows_tableau_unsigned_standard([], 4)
            [[[1]]]
        """
        v = max([0]+[abs(v) for rows in Tlist for v in rows if v is not None])+1
        out = []
        sh = Core(map(len, Tlist), k+1)
        for ga in sh.strong_covers():
            T = copy.deepcopy(Tlist)
            T += [[] for i in range(len(ga)-len(T))]
            for c in SkewPartition([ga.to_partition(), sh.to_partition()]).cells():
                T[c[0]] += [v]
            out.append(T)
        return out

    @classmethod
    def standard_marked_iterator( cls, k, size, outer_shape=None, inner_shape=[] ):
        r"""
        An iterator for generating standard strong marked tableaux.

        An iterator which generates all standard marked `k`-tableaux of a given ``size``
        which are contained in ``outer_shape`` and contain the ``inner_shape``.
        If ``outer_shape`` is ``None`` then there is no restriction on the shape of the
        tableaux which are created.

        INPUT:

        - ``k`` - a positive integer
        - ``size`` - a positive integer
        - ``outer_shape`` - a list which is a `k+1`-core (default: ``None``)
        - ``inner_shape`` - a list which is a `k+1`-core (default: [])

        OUPUT:

        - an iterator which returns the standard marked tableaux with ``size`` cells
          and that are contained in ``outer_shape`` and contain ``inner_shape``

        EXAMPLES::

            sage: list(StrongTableaux.standard_marked_iterator(2, 3))
            [[[-1, -2, 3], [-3]], [[-1, -2, -3], [3]], [[-1, -2], [-3], [3]], [[-1, 3, -3], [-2]], [[-1, 3], [-2], [-3]], [[-1, -3], [-2], [3]]]
            sage: list(StrongTableaux.standard_marked_iterator(2, 1, inner_shape=[1,1]))
            [[[None, 1, -1], [None]], [[None, 1], [None], [-1]], [[None, -1], [None], [1]]]
            sage: len(list(StrongTableaux.standard_marked_iterator(4,4)))
            10
            sage: len(list(StrongTableaux.standard_marked_iterator(4,6)))
            140
            sage: len(list(StrongTableaux.standard_marked_iterator(4,4, inner_shape=[2,2])))
            200
            sage: len(list(StrongTableaux.standard_marked_iterator(4,4, outer_shape=[5,2,2,1], inner_shape=[2,2])))
            24

        TESTS::

            sage: list(StrongTableaux.standard_marked_iterator(2,0,inner_shape=[3,1]))
            [[[None, None, None], [None]]]
            sage: list(StrongTableaux.standard_marked_iterator(4,0))
            [[]]
        """
        for T in cls.standard_unmarked_iterator( k, size, outer_shape, inner_shape ):
            for TT in cls.marked_given_unmarked_and_weight_iterator( T, k, [1]*(size) ):
                yield TT

    @classmethod
    def cells_head_dictionary( cls, T ):
        r"""
        Return a dictionary with the locations of the heads of all markings.

        Return a dictionary of values and lists of cells where the heads with the values
        are located in a strong standard unmarked tableau ``T``.

        INPUT:

        - ``T`` -- a strong standard unmarked tableau as a list of lists

        OUPUT:

        - a dictionary with keys the entries in the tableau and values are the coordinates
          of the heads with those entries

        EXAMPLES::

            sage: StrongTableaux.cells_head_dictionary([[1,2,4,7],[3,6,6,8],[4,7],[5,8]])
            {1: [(0, 0)],
             2: [(0, 1)],
             3: [(1, 0)],
             4: [(2, 0), (0, 2)],
             5: [(3, 0)],
             6: [(1, 2)],
             7: [(2, 1), (0, 3)],
             8: [(3, 1), (1, 3)]}
            sage: StrongTableaux.cells_head_dictionary([[None, 2, 2, 4, 5, 6, 6, 6], [None, 3, 6, 6, 6], [1, 4]])
            {1: [(2, 0)],
             2: [(0, 2)],
             3: [(1, 1)],
             4: [(2, 1), (0, 3)],
             5: [(0, 4)],
             6: [(1, 4), (0, 7)]}

        TESTS::

             sage: StrongTableaux.cells_head_dictionary([[None, None, None],[None]])
             {}
             sage: StrongTableaux.cells_head_dictionary([])
             {}
        """
        if T==[]:
            return {}
        ST = SkewTableau(T)
        dout = {}
        for i in range(-len(T),len(T[0])):
            nextv = ST.entries_by_content(i+1)
            for c in ST.cells_by_content(i):
                v = T[c[0]][c[1]]
                if not v in nextv:
                    if v in dout.keys():
                        dout[v] += [c]
                    else:
                        dout[v] = [c]
        return dout

    @classmethod
    def marked_CST_to_transposition_sequence( self, T, k ):
        """
        Return a list of transpositions corresponding to ``T``.

        Given a strong column strict tableau ``T`` returns the list of transpositions
        which when applied to the left of an empty tableau gives the corresponding strong
        standard tableau.

        INPUT:

        - ``T`` -- a non-empty column strict tableau as a list of lists
        - ``k`` -- a positive integer

        OUTPUT:

        - a list of pairs of values ``[i,j]`` representing the transpositions `t_{ij}`

        EXAMPLES::

            sage: CST_to_trans = StrongTableaux.marked_CST_to_transposition_sequence
            sage: CST_to_trans([[-1, -1, -1], [1]], 2)
            [[2, 3], [1, 2], [0, 1]]
            sage: CST_to_trans([], 2)
            []
            sage: CST_to_trans([[-2, -2, -2], [2]], 2)
            [[2, 3], [1, 2], [0, 1]]
            sage: CST_to_trans([[-1, -2, -2, -2, -2], [-2, 2], [2]], 3)
            [[4, 5], [3, 4], [2, 3], [1, 2], [-1, 0], [0, 1]]
            sage: CST_to_trans([[-1, -2, -5, 5, -5, 5, -5], [-3, -4, 5, 5], [5]],3)
            [[5, 7], [3, 5], [2, 3], [0, 1], [-1, 0], [1, 2], [0, 1]]
            sage: CST_to_trans([[-1, -2, -3, 4, -7], [-4, -6], [-5, 6]],3)
            [[4, 5], [-1, 1], [-2, -1], [-1, 0], [2, 3], [1, 2], [0, 1]]

        TESTS::

            sage: StrongTableaux.marked_CST_to_transposition_sequence([[None, None, None], [None]], 2)
            []
            sage: StrongTableaux.marked_CST_to_transposition_sequence([], 4)
            []
        """
        LL = list(T)
<<<<<<< HEAD
        marks = [v for row in T for v in row if v is not None and v<0]+[0]
        m = -min(marks) # the largest marked cell
        transeq = [] # start with the empty list and append on the right
        sh = Core(map(len,T), k+1)
        for v in range(m,0,-1):
            for j in range(len(LL[0]),-len(LL)-1,-1):
                if -v in [LL[i][i+j] for i in range(len(LL)) if len(LL[i])>j+i and i+j>=0]:
                    for l in range(k):
                        msh = sh.affine_symmetric_group_action([j-l,j+1],transposition=True)
                        # my worry here is that the affine symmetric group action might apply an invalid
                        # transposition but get something of the right length anyway.  How do I test if it is applying
                        # a valid or invalid transposition?
                        if msh.length()==sh.length()-1:
                            # if applying t_{j-l,j+1} reduces the size of the shape by 1
                            valcells = [LL[c[0]][c[1]] for c in SkewPartition([sh.to_partition(),msh.to_partition()]).cells()]
                            if all(x is not None for x in valcells) and all(abs(x)==v for x in valcells) and [x for x in valcells if x==-v] == [-v]:
                                # if all values are \pm v and exactly one of them is -v
                                transeq.append([j-l, j+1])
                                LL = [[LL[a][b] for b in range(len(LL[a])) if (a,b) in msh.to_partition().cells()] for a in range(len(msh.to_partition()))]
                                sh = msh
                                if LL==[]:
                                    return transeq
        return transeq
=======
        if not LL or all(v is None for v in sum(LL,[])):
            return []
        marks = [v for row in T for v in row if v is not None and v<0] + [0]
        m = -min(marks) # the largest marked cell
        transeq = [] # start with the empty list and append on the right
        sh = Core(map(len,T), k+1)
        j = max([ c-r for r,row in enumerate(LL) for c,val in enumerate(row)
                  if val == -m ])
        P = sh.to_partition()
        for l in range(k):
            msh = sh.affine_symmetric_group_action([j-l,j+1], transposition=True)
            mP = msh.to_partition()
            # my worry here is that the affine symmetric group action might apply an invalid
            # transposition but get something of the right length anyway.  How do I test if it is applying
            # a valid or invalid transposition?
            if msh.length() == sh.length() - 1:
                # if applying t_{j-l,j+1} reduces the size of the shape by 1
                valcells = [] # values in all the cells except content j
                regcells = [] # values in the cells with content j
                valid = True
                for (x,y) in SkewPartition([P, mP]).cells():
                    if y-x != j:
                        if LL[x][y] != m:
                            valid = False
                            break
                        valcells.append(LL[x][y])
                    else:
                        regcells.append(LL[x][y])
                if valid and regcells == [-m]:
                    # if all labels that are not content j are v and the label
                    # with content j = -m
                    mcells = mP.cells()
                    MM = [[LL[a][b] for b in range(len(LL[a])) if (a,b) in mcells]
                          for a in range(len(mP))]
                    transeq = self.marked_CST_to_transposition_sequence(MM, k)
                    if not transeq is None:
                        return [[j-l, j+1]] + transeq
>>>>>>> f16112c7

    @classmethod
    def transpositions_to_standard_strong( self, transeq, k, emptyTableau=[] ):
        """
        Return a strong tableau correponding to a sequence of transpositions.

        This method returns the action by left multiplication on the empty strong tableau
        by transpositions specified by ``transeq``.

        INPUT:

        - ``transeq`` -- a sequence of transpositions `t_{ij}` (a list of pairs).
        - ``emptyTableau`` -- (default: ``[]``) an empty list or a skew strong tableau
          possibly consisting of ``None`` entries

        OUTPUT:

        - a ``StrongTableau`` object

        EXAMPLES::

            sage: StrongTableaux.transpositions_to_standard_strong([[0,1]], 2)
            [[-1]]
            sage: StrongTableaux.transpositions_to_standard_strong([[-2,-1], [2,3]], 2, [[None, None]])
            [[None, None, -1], [1], [-2]]
            sage: StrongTableaux.transpositions_to_standard_strong([[2, 3], [1, 2], [0, 1]], 2)
            [[-1, -2, -3], [3]]
            sage: StrongTableaux.transpositions_to_standard_strong([[-1, 0], [1, 2], [0, 1]], 2)
            [[-1, -2, 3], [-3]]
            sage: StrongTableaux.transpositions_to_standard_strong([[3, 4], [-1, 0], [1, 2]], 2, [[None]])
            [[None, -1, 2, -3], [-2, 3]]

        TESTS::

            sage: StrongTableaux.transpositions_to_standard_strong([], 2, [[None, None, None], [None]])
            [[None, None, None], [None]]
            sage: StrongTableaux.transpositions_to_standard_strong([], 4, [])
            []
        """
        out = copy.deepcopy(emptyTableau)
        for i in range(1,len(transeq)+1):
            out = StrongTableaux._left_action_list(out, transeq[-i], i, k)
        return StrongTableau(out, k, weight = (1,)*len(transeq))

    Element = StrongTableau

#### common or global functions related to weak/strong tableaux

def nabs(v):
    r"""
    Return the absolute value of ``v`` or ``None``.

    INPUT:

    - ``v`` -- either an integer or ``None``

    OUTPUT:

    - either a non-negative integer or ``None``

    EXAMPLES::

        sage: from sage.combinat.k_tableau import nabs
        sage: nabs(None)
        sage: nabs(-3)
        3
        sage: nabs(None)
    """
    if v is None:
        return v
    else:
        return abs(v)

def intermediate_shapes(t):
    r"""
    Return the intermediate shapes of tableau ``t``.

    A (skew) tableau with letters `1, 2,\ldots, \ell` can be viewed as a sequence of
    shapes, where the `i`-th shape is given by the shape of the subtableau on letters
    `1, 2, \ldots, i`.  The output is the list of these shapes.

    OUTPUT:

    - a list of lists representing partitions

    EXAMPLES::

        sage: from sage.combinat.k_tableau import intermediate_shapes
        sage: t = WeakTableau([[1, 1, 2, 2, 3], [2, 3], [3]],3)
        sage: intermediate_shapes(t)
        [[], [2], [4, 1], [5, 2, 1]]

        sage: t = WeakTableau([[None, None, 2, 3, 4], [1, 4], [2]], 3)
        sage: intermediate_shapes(t)
        [[2], [2, 1], [3, 1, 1], [4, 1, 1], [5, 2, 1]]
    """
    shapes = []
    t = SkewTableau(list(t))
    for i in range(len(t.weight())+1):
        shapes += [ t.restrict(i).outer_shape()]
    return shapes<|MERGE_RESOLUTION|>--- conflicted
+++ resolved
@@ -4510,31 +4510,6 @@
             []
         """
         LL = list(T)
-<<<<<<< HEAD
-        marks = [v for row in T for v in row if v is not None and v<0]+[0]
-        m = -min(marks) # the largest marked cell
-        transeq = [] # start with the empty list and append on the right
-        sh = Core(map(len,T), k+1)
-        for v in range(m,0,-1):
-            for j in range(len(LL[0]),-len(LL)-1,-1):
-                if -v in [LL[i][i+j] for i in range(len(LL)) if len(LL[i])>j+i and i+j>=0]:
-                    for l in range(k):
-                        msh = sh.affine_symmetric_group_action([j-l,j+1],transposition=True)
-                        # my worry here is that the affine symmetric group action might apply an invalid
-                        # transposition but get something of the right length anyway.  How do I test if it is applying
-                        # a valid or invalid transposition?
-                        if msh.length()==sh.length()-1:
-                            # if applying t_{j-l,j+1} reduces the size of the shape by 1
-                            valcells = [LL[c[0]][c[1]] for c in SkewPartition([sh.to_partition(),msh.to_partition()]).cells()]
-                            if all(x is not None for x in valcells) and all(abs(x)==v for x in valcells) and [x for x in valcells if x==-v] == [-v]:
-                                # if all values are \pm v and exactly one of them is -v
-                                transeq.append([j-l, j+1])
-                                LL = [[LL[a][b] for b in range(len(LL[a])) if (a,b) in msh.to_partition().cells()] for a in range(len(msh.to_partition()))]
-                                sh = msh
-                                if LL==[]:
-                                    return transeq
-        return transeq
-=======
         if not LL or all(v is None for v in sum(LL,[])):
             return []
         marks = [v for row in T for v in row if v is not None and v<0] + [0]
@@ -4572,7 +4547,6 @@
                     transeq = self.marked_CST_to_transposition_sequence(MM, k)
                     if not transeq is None:
                         return [[j-l, j+1]] + transeq
->>>>>>> f16112c7
 
     @classmethod
     def transpositions_to_standard_strong( self, transeq, k, emptyTableau=[] ):
