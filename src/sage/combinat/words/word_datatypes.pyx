r"""
Datatypes for finite words
"""
#*****************************************************************************
#       Copyright (C) 2009 Franco Saliola <saliola@gmail.com>
#                          Vincent Delecroix <20100.delecroix@gmail.com>
#
# This program is free software: you can redistribute it and/or modify
# it under the terms of the GNU General Public License as published by
# the Free Software Foundation, either version 2 of the License, or
# (at your option) any later version.
#                  http://www.gnu.org/licenses/
#*****************************************************************************

from itertools import islice

cdef class WordDatatype(object):
    r"""
    The generic WordDatatype class.

    Any word datatype must contain two attributes (at least)::

      - _parent
      - _hash

    They are automatically defined here and it's not necessary (and forbidden)
    to define them anywhere else.

    TESTS::

        sage: w = Word([0,1,1,0,0,1])
        sage: isinstance(w, sage.combinat.words.word_datatypes.WordDatatype)
        True

    """
    def __reduce__(self):
        r"""
        Default pickle support

        TESTS::

            sage: w = Word([0,1,1,0,0,1])
            sage: w.__reduce__()
            (Words, ([0, 1, 1, 0, 0, 1],))
<<<<<<< HEAD
        """
        return self._parent, (list(self),)

    def __hash__(self):
        r"""
        Returns the hash for this word.

        TESTS::

             sage: h = hash(Word('abc'))    # indirect test
             sage: Word('abc').__hash__() == Word('abc').__hash__()
             True

             sage: tm = words.ThueMorseWord()
             sage: hash(tm)
             -973965563
        """
=======
        """
        return self._parent, (list(self),)

    def __hash__(self):
        r"""
        Returns the hash for this word.

        TESTS::

             sage: h = hash(Word('abc'))    # indirect test
             sage: Word('abc').__hash__() == Word('abc').__hash__()
             True

             sage: tm = words.ThueMorseWord()
             sage: hash(tm)
             -973965563
        """
>>>>>>> 4cd153a4
        cdef int res
        if self._hash is None:
            res = 5381
            for s in islice(self,1024):
                res = ((res << 5) + res) + hash(s)
            self._hash = res
        return self._hash


cdef class WordDatatype_list(WordDatatype):
    r"""
    Datatype class for words defined by lists.
    """
    cdef public list _data

    def __init__(self, parent=None, data=None):
        r"""
        Construct a word with a given parent.

        .. note::

           It is slower than WordDatatype_str and WordDatatype_tuple.

        INPUT:

        - ``parent`` - an instance of :class:`Words_all`
        - ``data`` - an iterable

        EXAMPLES::

            sage: w = Word([0,1,1,0])
            sage: isinstance(w, sage.combinat.words.word_datatypes.WordDatatype_list)
            True

        """
        self._parent = parent
        if isinstance(data,list):
            self._data = data
        else:
            self._data = list(data)
        self._hash = None

    def __contains__(self, a):
        r"""
        Test whether ``a`` is a letter of ``self``.

        INPUT:

        - ``a`` - anything

        OUTPUT:

        - boolean

        EXAMPLES::

            sage: w = Word([0,1,1,0])
            sage: 0 in w
            True
            sage: 3 in w
            False

        """
        return a in self._data

    def __iter__(self):
        r"""
        Return an iterator that iterates through the letters of self.

        EXAMPLES::

            sage: w = Word([0,1,1,0])
            sage: list(iter(w))
            [0, 1, 1, 0]

        """
        return iter(self._data)

    def __richcmp__(self, other, int op):
        r"""
        Equality test for self and other if other is an instance of
        WordDatype_list.

        INPUT:

        - ``other`` - a word
        - ``op`` - integer: 0, 1, 2, 3, 4 or 5

        OUTPUT:

            boolean or NotImplemented

        EXAMPLES::

            sage: w = Word(range(10))
            sage: w == w
            True
            sage: z = Word(range(20))
            sage: w == z
            False
            sage: z == w
            False

        It works even if the parents are not the same::

            sage: Words([0,1])([0,1,1]) == Words([0,1,2])([0,1,1])
            True

        REFERENCES:

        http://docs.cython.org/docs/special_methods.html
        """
        #print 'WDlistrichcmp',self, other, op
        if op == 2: # ==
            if isinstance(other, WordDatatype_list):
                return self._data == other._data
            else:
                # Otherwise, force FiniteWord_class.__eq__ to do it
                # (if we don't force it, then __cmp__ is called before)
                from sage.combinat.words.word import FiniteWord_class
                return FiniteWord_class.__eq__(self,other)
        elif op == 3: # !=
            if isinstance(other, WordDatatype_list):
                return self._data != other._data
            else:
                # Otherwise, force FiniteWord_class.__eq__ to do it
                # (if we don't force it, then __cmp__ is called before)
                from sage.combinat.words.word import FiniteWord_class
                return not FiniteWord_class.__eq__(self,other)
        else:
            return NotImplemented

    def __len__(self):
        r"""
        Return the length of the word.

        .. note::

           This function will be deprecated in a future version
           of Sage. Use ``self.length()`` instead.

        EXAMPLES::

            sage: w = Word([0,1,1,0])
            sage: len(w)
            4

        """
        return len(self._data)

    def length(self):
        r"""
        Return the length of the word.

        EXAMPLES::

            sage: w = Word([0,1,1,0])
            sage: w.length()
            4

        """
        return len(self._data)

    def __getitem__(self, key):
        r"""
        Implements :method:``__getitem__`` for words stored as lists.

        INPUT:

        - ``key`` - integer

        EXAMPLES::

            sage: w = Word(range(100))
            sage: w[4]
            4
            sage: w[-1]
            99
            sage: w[3:10:2]
            word: 3579

        """
        if isinstance(key, slice):
            return self._parent.__call__(self._data.__getitem__(key))
        else:
            return self._data[key]

    def __mul__(self, other):
        r"""
        Return the concatenation of self and other.

        INPUT:

        - ``other`` - word represented by a list

        OUPUT:

        word

        EXAMPLES::

            sage: w = Word(range(10))
            sage: w * w
            word: 01234567890123456789

        The type of the concatenation is preserved::

            sage: type(w)
            <class 'sage.combinat.words.word.FiniteWord_list'>
            sage: type(w * w)
            <class 'sage.combinat.words.word.FiniteWord_list'>
        """
        if isinstance(other, WordDatatype_list):
            return self._parent.__call__(self._data + other._data)
        else:
            return super(WordDatatype_list, self).__mul__(other)

    __add__ = __mul__

    def count(self, a):
        r"""
        Returns the number of occurrences of the letter ``a`` in the word
        ``self``.

        INPUT:

        -  ``a`` - a letter

        OUTPUT:

        - integer

        EXAMPLES::

            sage: w = Word([0,1,1,0,1])
            sage: w.count(0)
            2
            sage: w.count(1)
            3
            sage: w.count(2)
            0

        """
        return self._data.count(a)

cdef class WordDatatype_str(WordDatatype):
    """
    Datatype for words defined by strings.
    """
    cdef public str _data

    # TODO : allow initialization from non string data
    def __init__(self, parent=None, data=None):
        r"""
        Construct a word with parent ``parent`` from the string ``data``.

        INPUT:

        - ``parent`` - instance of :class:`Words_all`
        - ``data`` - string

        EXAMPLES::

            sage: w = Word("abba")
            sage: isinstance(w, sage.combinat.words.word_datatypes.WordDatatype_str)
            True

        """
        self._parent = parent
        if isinstance(data, str):
            self._data = data
        else:
            self._data = "".join(map(str,data))
        self._hash = None

    def __iter__(self):
        r"""
        Return an iterator that iterates through the letters of ``self``.

        EXAMPLES::

            sage: w = Word('abba')
            sage: list(iter(w))
            ['a', 'b', 'b', 'a']

        """
        return iter(self._data)

    def __richcmp__(self, other, int op):
        r"""
        Equality test for self and other if other is an instance of
        WordDatype_str.

        INPUT:

        - ``other`` - a word
        - ``op`` - integer: 0, 1, 2, 3, 4 or 5

        OUTPUT:

            boolean or NotImplemented

        EXAMPLES::

            sage: w = Word('abcde')
            sage: w == w
            True
            sage: z = Word('epoisudfafgh')
            sage: w == z
            False
            sage: z == w
            False

        It works even if the parents are not the same::

            sage: Words('ab')('ababa') == Words('abcd')('ababa')
            True
            sage: Words('ab')('ababa') == Word('ababa')
            True

        REFERENCES:

        http://docs.cython.org/docs/special_methods.html
        """
        #print 'WDstrrichcmp',self, other, op
        if op == 2: # ==
            if isinstance(other, WordDatatype_str):
                return self._data == other._data
            else:
                # Otherwise, force FiniteWord_class.__eq__ to do it
                # (if we don't force it, then __cmp__ is called before)
                from sage.combinat.words.word import FiniteWord_class
                return FiniteWord_class.__eq__(self,other)
        elif op == 3: # !=
            if isinstance(other, WordDatatype_str):
                return self._data != other._data
            else:
                # Otherwise, force FiniteWord_class.__eq__ to do it
                # (if we don't force it, then __cmp__ is called before)
                from sage.combinat.words.word import FiniteWord_class
                return not FiniteWord_class.__eq__(self,other)
        else:
            return NotImplemented

    def __contains__(self, a):
        r"""
        Test whether ``a`` is a letter of ``self``.

        INPUT:

        - ``a`` - anything

        EXAMPLES::

            sage: w = Word('abba')
            sage: 'a' in w
            True
            sage: 'c' in w
            False

        """
        # we need to override the non standard comportement of
        # the comportment of the __contains__ of python str
        if not isinstance(a, str):
            return False
        if len(a) != 1:
            return False
        else:
            return a in self._data

    cpdef _has_factor_naive(self, w):
        r"""
        A naive test for testing whether the word contains ``w`` as a factor.

        .. note::

           This just wraps Python's builtin :method:`__contains__` for :class:`str`.

        INPUT:

        - ``w`` - a word, or something that behaves like one (list, tuple, str, ...)

        OUTPUT:

        - boolean

        EXAMPLES::

            sage: w = Word('abba')
            sage: w._has_factor_naive('ba')
            True
            sage: w._has_factor_naive('bab')
            False

        """
        if isinstance(w, WordDatatype_str):
            return w._data in self._data
        elif isinstance(w, str):
            return w in self._data
        raise ValueError

    cpdef find(self, sub, start=0, end=None):
        r"""
        Returns the index of the first occurrence of sub in self,
        such that sub is contained within self[start:end].
        Returns -1 on failure.

        INPUT:

        -  ``sub`` - string or word to search for.
        -  ``start`` - non negative integer (default: 0) specifying
           the position from which to start the search.
        -  ``end`` - non negative integer (default: None) specifying
           the position at which the search must stop. If None, then
           the search is performed up to the end of the string.

        OUTPUT:

           non negative integer or -1

        EXAMPLES::

            sage: w = Word("abbabaabababa")
            sage: w.find("a")
            0
            sage: w.find("a", 4)
            5
            sage: w.find("a", 4, 5)
            -1
        """
        if end is None:
            end = len(self._data)
        if isinstance(sub, WordDatatype_str):
            return self._data.find(sub._data, start, end)
        elif isinstance(sub, str):
            return self._data.find(sub, start, end)
        else:
            return super(WordDatatype_str, self).find(sub, start, end)

    def rfind(self, sub, start=0, end=None):
        r"""
        Returns the index of the last occurrence of sub in self,
        such that sub is contained within self[start:end].
        Returns -1 on failure.

        INPUT:

        -  ``sub`` - string or word to search for.
        -  ``start`` - non negative integer (default: 0) specifying
           the position at which the search must stop.
        -  ``end`` - non negative integer (default: None) specifying
           the position from which to start the search. If None, then
           the search is performed up to the end of the string.

        OUTPUT:

            non negative integer or -1

        EXAMPLES::

            sage: w = Word("abbabaabababa")
            sage: w.rfind("a")
            12
            sage: w.rfind("a", 4, 8)
            6
            sage: w.rfind("a", 4, 5)
            -1
        """
        if end is None:
            end = len(self._data)
        if isinstance(sub, WordDatatype_str):
            return self._data.rfind(sub._data, start, end)
        elif isinstance(sub, str):
            return self._data.rfind(sub, start, end)
        else:
            return super(WordDatatype_str, self).rfind(sub, start, end)

    def __len__(self):
        r"""
        Return the length of the word.

        .. note::

           This function will be deprecated in a future version
           of Sage. Use ``self.length()`` instead.

        EXAMPLES::

            sage: w = Word("abbabaabababa")
            sage: len(w)
            13

        """
        return len(self._data)

    def length(self):
        r"""
        Return the length of the word.

        EXAMPLES::

            sage: w = Word("abbabaabababa")
            sage: w.length()
            13

        """
        return len(self._data)

    def __getitem__(self, key):
        r"""
        Implements the :method:`__getitem__`.

        TESTS::

            sage: alphabet = map(chr, range(97,123))
            sage: w = Word(alphabet)
            sage: w[4]
            'e'
            sage: w[-1]
            'z'
            sage: w[3:10:2]
            word: dfhj
            sage: all(chr(i+97) == w[i] for i in range(w.length()))
            True

        """
        if isinstance(key, slice):
            return self._parent(self._data[key])
        return self._data[key]

    def __mul__(self, other):
        r"""
        Return the concatenation of self and other.

        INPUT:

        - ``other`` - word represented by an str

        OUPUT:

        word

        EXAMPLES::

            sage: w = Word('abcdef')
            sage: w * w
            word: abcdefabcdef

        The type of the concatenation is preserved::

            sage: type(w)
            <class 'sage.combinat.words.word.FiniteWord_str'>
            sage: type(w * w)
            <class 'sage.combinat.words.word.FiniteWord_str'>
        """
        if isinstance(other, WordDatatype_str):
            return self._parent.__call__(self._data + other._data)
        else:
            return super(WordDatatype_str, self).__mul__(other)

    __add__ = __mul__

    def count(self, letter):
        r"""
        Count the number of occurrences of ``letter``.

        INPUT:

        - ``letter`` - a letter

        OUTPUT:

        - integer

        EXAMPLES::

            sage: w = Word("abbabaabababa")
            sage: w.count('a')
            7
            sage: w.count('b')
            6
            sage: w.count('c')
            0

        """
        return self._data.count(letter)

    def split(self, sep=None, maxsplit=None):
        r"""
        Returns a list of words, using sep as a delimiter string.
        If maxsplit is given, at most maxsplit splits are done.

        See also the partition method.

        .. note::

           This just wraps Python's builtin :meth:`str::split` for
           :class:`str`.

        INPUT:

        - ``sep`` - string or word (optional, default: None)

        - ``maxsplit`` - positive integer (optional, default: None)

        OUTPUT:

        - a list of words

        EXAMPLES:

        You can split along white space to find words in a sentence::

            sage: w = Word("My tailor is poor")
            sage: w.split(" ")
            [word: My, word: tailor, word: is, word: poor]

        The python behavior is kept when no argument is given::

            sage: w.split()
            [word: My, word: tailor, word: is, word: poor]

        You can split in two words letters to get the length of blocks in the
        other letter::

            sage: w = Word("ababbabaaba")
            sage: w.split('a')
            [word: , word: b, word: bb, word: b, word: , word: b, word: ]
            sage: w.split('b')
            [word: a, word: a, word: , word: a, word: aa, word: a]

        You can split along words::

            sage: w = Word("3230301030323212323032321")
            sage: w.split("32")
            [word: , word: 30301030, word: , word: 12, word: 30, word: , word: 1]

        If the separator is not a string a ValueError is raised::

            sage: w = Word("le papa du papa du papa etait un petit pioupiou")
            sage: w.split(Word(['p','a','p','a']))
            Traceback (most recent call last):
            ...
            ValueError: the separator must be a string.
        """
        if sep is None or isinstance(sep, str):
            pass
        elif isinstance(sep, WordDatatype_str):
            sep = sep._data
        else:
            raise ValueError("the separator must be a string.")

        if maxsplit is None:
            return map(self._parent, self._data.split(sep))
        else:
            return map(self._parent, self._data.split(sep,maxsplit))

    def partition(self, sep):
        r"""
        Search for the separator sep in S, and return the part before it,
        the separator itself, and the part after it. The concatenation of
        the terms in the list gives back the initial word.

        See also the split method.

        .. note::

           This just wraps Python's builtin :meth:`str::partition` for
           :class:`str`.

        INPUT:

        - ``sep`` - string or word

        EXAMPLES::

            sage: w = Word("MyTailorIsPoor")
            sage: w.partition("Tailor")
            [word: My, word: Tailor, word: IsPoor]

        ::

            sage: w = Word("3230301030323212323032321210121232121010")
            sage: l = w.partition("323")
            sage: print l
            [word: , word: 323, word: 0301030323212323032321210121232121010]
            sage: sum(l, Word('')) == w
            True

        If the separator is not a string an error is raised::

            sage: w = Word("le papa du papa du papa etait un petit pioupiou")
            sage: w.partition(Word(['p','a','p','a']))
            Traceback (most recent call last):
            ...
            ValueError: the separator must be a string.
        """
        if isinstance(sep, str):
            return map(self._parent, self._data.partition(sep))
        elif isinstance(sep, WordDatatype_str):
            return map(self._parent, self._data.partition(sep._data))
        raise ValueError("the separator must be a string.")

    def is_suffix(self, other):
        r"""
        Test whether ``self`` is a suffix of ``other``.

        INPUT:

        - ``other`` - a word (an instance of :class:`Word_class`) or a
          :class:`str`.

        OUTPUT:

        - boolean

        EXAMPLES::

            sage: w = Word("abbabaabababa")
            sage: u = Word("ababa")
            sage: w.is_suffix(u)
            False
            sage: u.is_suffix(w)
            True
            sage: u.is_suffix("abbabaabababa")
            True

        TESTS::

            sage: w = Word("abbabaabababa")
            sage: u = Word(['a','b','a','b','a'])
            sage: w.is_suffix(u)
            False
            sage: u.is_suffix(w)
            True

        """
        if isinstance(other, WordDatatype_str):
            return other._data.endswith(self._data)
        elif isinstance(other, str):
            return other.endswith(self._data)
        else:
            return super(WordDatatype_str, self).is_suffix(other)

    def has_suffix(self, other):
        """
        Test whether ``self`` has ``other`` as a suffix.

        INPUT:

        - ``other`` - a word (an instance of :class:`Word_class`) or a
          :class:`str`.

        OUTPUT:

        - boolean

        EXAMPLES::

            sage: w = Word("abbabaabababa")
            sage: u = Word("ababa")
            sage: w.has_suffix(u)
            True
            sage: u.has_suffix(w)
            False
            sage: u.has_suffix("ababa")
            True

        """
        if isinstance(other, WordDatatype_str):
            return self._data.endswith(other._data)
        elif isinstance(other, str):
            return self._data.endswith(other)
        else:
            return super(WordDatatype_str, self).has_suffix(other)

    def is_prefix(self, other):
        r"""
        Test whether ``self`` is a prefix of ``other``.

        INPUT:

        - ``other`` - a word (an instance of :class:`Word_class`) or a
          :class:`str`.

        OUTPUT:

        - boolean

        EXAMPLES::

            sage: w = Word("abbabaabababa")
            sage: u = Word("abbab")
            sage: w.is_prefix(u)
            False
            sage: u.is_prefix(w)
            True
            sage: u.is_prefix("abbabaabababa")
            True

        TESTS::

            sage: ab = Word('ab')
            sage: abba = Word(['a','b','b','a'])
            sage: ab.is_prefix(abba)
            True
            sage: abba.is_prefix(ab)
            False

        """
        if isinstance(other, WordDatatype_str):
            return other._data.startswith(self._data)
        if isinstance(other ,str):
            return other.startswith(self._data)
        else:
            return super(WordDatatype_str, self).is_prefix(other)

    def has_prefix(self, other):
        r"""
        Test whether ``self`` has ``other`` as a prefix.

        INPUT:

        - ``other`` - a word (an instance of :class:`Word_class`) or a
          :class:`str`.

        OUTPUT:

        - boolean

        EXAMPLES::

            sage: w = Word("abbabaabababa")
            sage: u = Word("abbab")
            sage: w.has_prefix(u)
            True
            sage: u.has_prefix(w)
            False
            sage: u.has_prefix("abbab")
            True

        TESTS::

            sage: ab = Word('ab')
            sage: abba = Word(['a','b','b','a'])
            sage: ab.has_prefix(abba)
            False
            sage: abba.has_prefix(ab)
            True

        """
        if isinstance(other, WordDatatype_str):
            return self._data.startswith(other._data)
        if isinstance(other, str):
            return self._data.startswith(other)
        else:
            return super(WordDatatype_str, self).has_prefix(other)

cdef class WordDatatype_tuple(WordDatatype):
    r"""
    Datatype class for words defined by tuples.
    """
    cdef public tuple _data

    def __init__(self, parent=None, data=None):
        r"""
        Construct a word with parent ``parent`` from an iterable ``data``.

        INPUT:

        - ``parent`` - instance of :class:`Words_all`
        - ``data`` - iterable

        EXAMPLES::

            sage: w = Word((0,1,1,0))
            sage: isinstance(w, sage.combinat.words.word_datatypes.WordDatatype_tuple)
            True
            sage: u = Word([0,1,1,0], datatype='tuple')
            sage: isinstance(u, sage.combinat.words.word_datatypes.WordDatatype_tuple)
            True

        """
        self._parent = parent
        if isinstance(data,tuple):
            self._data = data
        else:
            self._data = tuple(data)
        self._hash = None

    def __iter__(self):
        r"""
        Return an iterator that iterates through the letters of self.

        EXAMPLES::

            sage: w = Word((0,1,1,0))
            sage: list(iter(w))
            [0, 1, 1, 0]

        """
        return iter(self._data)

    def __richcmp__(self, other, int op):
        r"""
        Equality test for self and other if other is an instance of
        WordDatype_tuple.

        INPUT:

        - ``other`` - a word
        - ``op`` - integer: 0, 1, 2, 3, 4 or 5

        OUTPUT:

            boolean or NotImplemented

        EXAMPLES::

            sage: Word((1,2,3)) == Word((1,2,3))
            True
            sage: Word((1,2,3)) == Word(())
            False
            sage: Word((1,2,3)) == Word((1,2,3,4))
            False
            sage: Word((1,2,3)) == Word((1,2,3,'a'))
            False

        It works even if the parents are not the same::

            sage: Words([1,2])((1,1,1,2)) == Words([1,2,3])((1,1,1,2))
            True
            sage: Words([1,2])((1,1,1,2)) == Word((1,1,1,2))
            True

        REFERENCES:

        http://docs.cython.org/docs/special_methods.html
        """
        #print 'WDtuplerichcmp',self, other, op
        if op == 2: # ==
            if isinstance(other, WordDatatype_tuple):
                return self._data == other._data
            else:
                # Otherwise, force FiniteWord_class.__eq__ to do it
                # (if we don't force it, then __cmp__ is called before)
                from sage.combinat.words.word import FiniteWord_class
                return FiniteWord_class.__eq__(self,other)
        elif op == 3: # !=
            if isinstance(other, WordDatatype_tuple):
                return self._data != other._data
            else:
                # Otherwise, force FiniteWord_class.__eq__ to do it
                # (if we don't force it, then __cmp__ is called before)
                from sage.combinat.words.word import FiniteWord_class
                return not FiniteWord_class.__eq__(self,other)
        else:
            return NotImplemented

    def __len__(self):
        r"""
        Return the length of the word.

        .. note::

           This function will be deprecated in a future version
           of Sage. Use ``self.length()`` instead.

        EXAMPLES::

            sage: w = Word((0,1,1,0))
            sage: len(w)
            4

        """
        return len(self._data)

    def length(self):
        r"""
        Return the length of the word.

        EXAMPLES::

            sage: w = Word((0,1,1,0))
            sage: w.length()
            4

        """
        return len(self._data)

    def __contains__(self, a):
        r"""
        Test whether ``a`` is a letter of ``self``.

        INPUT:

        - ``a`` - anything

        EXAMPLES::

            sage: w = Word((0,1,1,0))
            sage: 0 in w
            True
            sage: 3 in w
            False

        """
        return a in self._data

    def __getitem__(self, key):
        r"""
        Implements ``__getitem__`` for words stored as tuples.

        INPUT:

        - ``key`` - an integer

        OUTPUT:

        - can be anything (an object contained in the word)

        EXAMPLES::

            sage: w = Word(tuple(range(100)))
            sage: w[4]
            4
            sage: w[-1]
            99
            sage: w[3:10:2]
            word: 3579
            sage: all(w[i] == i for i in range(100))
            True

        """
        if isinstance(key, slice):
            return self._parent(self._data[key])
        return self._data[key]

    def __mul__(self, other):
        r"""
        Return the concatenation of self and other.

        INPUT:

        - ``other`` - word represented by a tuple

        OUPUT:

        word

        EXAMPLES::

            sage: w = Word((1,2,3,4))
            sage: w * w
            word: 12341234

        The type of the concatenation is preserved::

            sage: type(w)
            <class 'sage.combinat.words.word.FiniteWord_tuple'>
            sage: type(w * w)
            <class 'sage.combinat.words.word.FiniteWord_tuple'>
            sage: type(w + w)
            <class 'sage.combinat.words.word.FiniteWord_tuple'>
        """
        if isinstance(other, WordDatatype_tuple):
            return self._parent.__call__(self._data + other._data)
        else:
            return super(WordDatatype_tuple, self).__mul__(other)

    __add__ = __mul__
<|MERGE_RESOLUTION|>--- conflicted
+++ resolved
@@ -42,7 +42,6 @@
             sage: w = Word([0,1,1,0,0,1])
             sage: w.__reduce__()
             (Words, ([0, 1, 1, 0, 0, 1],))
-<<<<<<< HEAD
         """
         return self._parent, (list(self),)
 
@@ -60,25 +59,6 @@
              sage: hash(tm)
              -973965563
         """
-=======
-        """
-        return self._parent, (list(self),)
-
-    def __hash__(self):
-        r"""
-        Returns the hash for this word.
-
-        TESTS::
-
-             sage: h = hash(Word('abc'))    # indirect test
-             sage: Word('abc').__hash__() == Word('abc').__hash__()
-             True
-
-             sage: tm = words.ThueMorseWord()
-             sage: hash(tm)
-             -973965563
-        """
->>>>>>> 4cd153a4
         cdef int res
         if self._hash is None:
             res = 5381
