--- conflicted
+++ resolved
@@ -48,11 +48,7 @@
             extended_root_conf_indices[k] = t.action_on_root_indices(extended_root_conf_indices[k])
     return j
 
-<<<<<<< HEAD
-cpdef _construct_facets_c(tuple Q, w, int n=-1, int pos=0, int l=-1):
-=======
 cpdef list _construct_facets_c(tuple Q, w, int n=-1, int pos=0, int l=-1):
->>>>>>> e8ad2a99
     r"""
     Return the list of facets of the subword complex associated to the
     word `Q` and the element `w` in a Coxeter group `W`.
