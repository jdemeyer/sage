# -*- coding: utf-8 -*-
r"""
Toric varieties

This module provides support for (normal) toric varieties, corresponding to
:class:`rational polyhedral fans <sage.geometry.fan.RationalPolyhedralFan>`.
See also :mod:`~sage.schemes.toric.fano_variety` for a more
restrictive class of (weak) Fano toric varieties.

An **excellent reference on toric varieties** is the book "Toric
Varieties" by David A. Cox, John B. Little, and Hal Schenck
[CLS]_.

The interface to this module is provided through functions
:func:`AffineToricVariety` and :func:`ToricVariety`, although you may
also be interested in :func:`normalize_names`.

.. NOTE::

    We do NOT build "general toric varieties" from affine toric varieties.
    Instead, we are using the quotient representation of toric varieties with
    the homogeneous coordinate ring (a.k.a. Cox's ring or the total coordinate
    ring). This description works best for simplicial fans of the full
    dimension.

REFERENCES:

..  [CLS]
    David A. Cox, John B. Little,  Hal Schenck,
    "Toric Varieties", Graduate Studies in Mathematics,
    Amer. Math. Soc., Providence, RI, 2011

AUTHORS:

- Andrey Novoseltsev (2010-05-17): initial version.

- Volker Braun (2010-07-24): Cohomology and characteristic classes added.

EXAMPLES:

We start with constructing the affine plane as an affine toric variety. First,
we need to have a corresponding cone::

    sage: quadrant = Cone([(1,0), (0,1)])

If you don't care about variable names and the base field, that's all we need
for now::

    sage: A2 = AffineToricVariety(quadrant)
    sage: A2
    2-d affine toric variety
    sage: origin = A2(0,0)
    sage: origin
    [0 : 0]

Only affine toric varieties have points whose (homogeneous) coordinates
are all zero. ::

    sage: parent(origin)
    Set of rational points of 2-d affine toric variety

As you can see, by default toric varieties live over the field of rational
numbers::

    sage: A2.base_ring()
    Rational Field

While usually toric varieties are considered over the field of complex
numbers, for computational purposes it is more convenient to work with fields
that have exact representation on computers. You can also always do ::

    sage: C2 = AffineToricVariety(quadrant, base_field=CC)
    sage: C2.base_ring()
    Complex Field with 53 bits of precision
    sage: C2(1,2+i)
    [1.00000000000000 : 2.00000000000000 + 1.00000000000000*I]

or even ::

    sage: F = CC["a, b"].fraction_field()
    sage: F.inject_variables()
    Defining a, b
    sage: A2 = AffineToricVariety(quadrant, base_field=F)
    sage: A2(a,b)
    [a : b]

OK, if you need to work only with affine spaces,
:func:`~sage.schemes.affine.affine_space.AffineSpace` may be a better way to
construct them. Our next example is the product of two projective lines
realized as the toric variety associated to the
:func:`face fan <sage.geometry.fan.FaceFan>` of the "diamond"::

    sage: diamond = lattice_polytope.octahedron(2)
    sage: diamond.vertices()
    [ 1  0 -1  0]
    [ 0  1  0 -1]
    sage: fan = FaceFan(diamond)
    sage: P1xP1 = ToricVariety(fan)
    sage: P1xP1
    2-d toric variety covered by 4 affine patches
    sage: P1xP1.fan().rays()
    N( 1,  0),
    N( 0,  1),
    N(-1,  0),
    N( 0, -1)
    in 2-d lattice N
    sage: P1xP1.gens()
    (z0, z1, z2, z3)

We got four coordinates - two for each of the projective lines, but their
names are perhaps not very well chosen. Let's make `(x,y)` to be coordinates
on the first line and `(s,t)` on the second one::

    sage: P1xP1 = ToricVariety(fan, coordinate_names="x s y t")
    sage: P1xP1.gens()
    (x, s, y, t)

Now, if we want to define subschemes of this variety, the defining polynomials
must be homogeneous in each of these pairs::

    sage: P1xP1.inject_variables()
    Defining x, s, y, t
    sage: P1xP1.subscheme(x)
    Closed subscheme of 2-d toric variety
    covered by 4 affine patches defined by:
      x
    sage: P1xP1.subscheme(x^2 + y^2)
    Closed subscheme of 2-d toric variety
    covered by 4 affine patches defined by:
      x^2 + y^2
    sage: P1xP1.subscheme(x^2 + s^2)
    Traceback (most recent call last):
    ...
    ValueError: x^2 + s^2 is not homogeneous
    on 2-d toric variety covered by 4 affine patches!
    sage: P1xP1.subscheme([x^2*s^2 + x*y*t^2 +y^2*t^2, s^3 + t^3])
    Closed subscheme of 2-d toric variety
    covered by 4 affine patches defined by:
      x^2*s^2 + x*y*t^2 + y^2*t^2,
      s^3 + t^3

While we don't build toric varieties from affine toric varieties, we still can
access the "building pieces"::

    sage: patch = P1xP1.affine_patch(2)
    sage: patch
    2-d affine toric variety
    sage: patch.fan().rays()
    N(1, 0),
    N(0, 1)
    in 2-d lattice N
    sage: patch.embedding_morphism()
    Scheme morphism:
      From: 2-d affine toric variety
      To:   2-d toric variety covered by 4 affine patches
      Defn: Defined on coordinates by sending [x : s] to
            [x : s : 1 : 1]

The patch above was specifically chosen to coincide with our representation of
the affine plane before, but you can get the other three patches as well.
(While any cone of a fan will correspond to an affine toric variety, the main
interest is usually in the generating fans as "the biggest" affine
subvarieties, and these are precisely the patches that you can get from
:meth:`~ToricVariety_field.affine_patch`.)

All two-dimensional toric varieties are "quite nice" because any
two-dimensional cone is generated by exactly two rays. From the point of view
of the corresponding toric varieties, this means that they have at worst
quotient singularities::

    sage: P1xP1.is_orbifold()
    True
    sage: P1xP1.is_smooth()
    True
    sage: TV = ToricVariety(NormalFan(diamond))
    sage: TV.fan().rays()
    N(-1,  1),
    N( 1,  1),
    N(-1, -1),
    N( 1, -1)
    in 2-d lattice N
    sage: TV.is_orbifold()
    True
    sage: TV.is_smooth()
    False

In higher dimensions worse things can happen::

    sage: TV3 = ToricVariety(NormalFan(lattice_polytope.octahedron(3)))
    sage: TV3.fan().rays()
    N(-1, -1,  1),
    N( 1, -1,  1),
    N(-1,  1,  1),
    N( 1,  1,  1),
    N(-1, -1, -1),
    N( 1, -1, -1),
    N(-1,  1, -1),
    N( 1,  1, -1)
    in 3-d lattice N
    sage: TV3.is_orbifold()
    False

Fortunately, we can perform a (partial) resolution::

    sage: TV3_res = TV3.resolve_to_orbifold()
    sage: TV3_res.is_orbifold()
    True
    sage: TV3_res.fan().ngenerating_cones()
    12
    sage: TV3.fan().ngenerating_cones()
    6

In this example we had to double the number of affine patches. The result is
still singular::

    sage: TV3_res.is_smooth()
    False

You can resolve it further using :meth:`~ToricVariety_field.resolve` method,
but (at least for now) you will have to specify which rays should be inserted
into the fan. See also
:func:`~sage.schemes.toric.fano_variety.CPRFanoToricVariety`,
which can construct some other "nice partial resolutions."

The intersection theory on toric varieties is very well understood,
and there are explicit algorithms to compute many quantities of
interest. The most important tools are the :class:`cohomology ring
<CohomologyRing>` and the :mod:`Chow group
<sage.schemes.toric.chow_group>`. For `d`-dimensional compact
toric varieties with at most orbifold singularities, the rational
cohomology ring `H^*(X,\QQ)` and the rational Chow ring `A^*(X,\QQ) =
A_{d-*}(X)\otimes \QQ` are isomorphic except for a doubling in
degree. More precisely, the Chow group has the same rank

  .. math::

       A_{d-k}(X) \otimes \QQ \simeq H^{2k}(X,\QQ)

and the intersection in of Chow cycles matches the cup product in
cohomology.

In this case, you should work with the cohomology ring description
because it is much faster. For example, here is a weighted projective
space with a curve of `\ZZ_3`-orbifold singularities::

    sage: P4_11133 = toric_varieties.P4_11133()
    sage: P4_11133.is_smooth(), P4_11133.is_orbifold()
    (False, True)
    sage: cone = P4_11133.fan(3)[8]
    sage: cone.is_smooth(), cone.is_simplicial()
    (False, True)
    sage: HH = P4_11133.cohomology_ring();  HH
    Rational cohomology ring of a 4-d CPR-Fano toric variety covered by 5 affine patches
    sage: P4_11133.cohomology_basis()
    (([1],), ([z4],), ([z4^2],), ([z4^3],), ([z4^4],))

Every cone defines a torus orbit closure, and hence a (co)homology class::

    sage: HH.gens()
    ([3*z4], [3*z4], [z4], [z4], [z4])
    sage: map(HH, P4_11133.fan(1))
    [[3*z4], [3*z4], [z4], [z4], [z4]]
    sage: map(HH, P4_11133.fan(4) )
    [[9*z4^4], [9*z4^4], [9*z4^4], [9*z4^4], [9*z4^4]]
    sage: HH(cone)
    [3*z4^3]

We can compute intersection numbers by integrating top-dimensional
cohomology classes::

    sage: D = P4_11133.divisor(0)
    sage: HH(D)
    [3*z4]
    sage: P4_11133.integrate( HH(D)^4 )
    9
    sage: P4_11133.integrate( HH(D) * HH(cone) )
    1

Although computationally less efficient, we can do the same
computations with the rational Chow group::

    sage: AA = P4_11133.Chow_group(QQ)
    sage: map(AA, P4_11133.fan(1))  # long time (5s on sage.math, 2012)
    [( 0 | 0 | 0 | 3 | 0 ), ( 0 | 0 | 0 | 3 | 0 ), ( 0 | 0 | 0 | 1 | 0 ), ( 0 | 0 | 0 | 1 | 0 ), ( 0 | 0 | 0 | 1 | 0 )]
    sage: map(AA, P4_11133.fan(4))  # long time (5s on sage.math, 2012)
    [( 1 | 0 | 0 | 0 | 0 ), ( 1 | 0 | 0 | 0 | 0 ), ( 1 | 0 | 0 | 0 | 0 ), ( 1 | 0 | 0 | 0 | 0 ), ( 1 | 0 | 0 | 0 | 0 )]
    sage: AA(cone).intersection_with_divisor(D)  # long time (4s on sage.math, 2013)
    ( 1 | 0 | 0 | 0 | 0 )
    sage: AA(cone).intersection_with_divisor(D).count_points()  # long time
    1

The real advantage of the Chow group is that

  * it works just as well over `\ZZ`, so torsion information is also
    easily available, and

  * its combinatorial description also works over worse-than-orbifold
    singularities. By contrast, the cohomology groups can become very
    complicated to compute in this case, and one usually only has a
    spectral sequence but no toric algorithm.

Below you will find detailed descriptions of available functions. If you are
familiar with toric geometry, you will likely see that many important objects
and operations are unavailable. However, this module is under active
development and hopefully will improve in future releases of Sage. If there
are some particular features that you would like to see implemented ASAP,
please consider reporting them to the Sage Development Team or even
implementing them on your own as a patch for inclusion!
"""


#*****************************************************************************
#       Copyright (C) 2010 Volker Braun <vbraun.name@gmail.com>
#       Copyright (C) 2010 Andrey Novoseltsev <novoselt@gmail.com>
#       Copyright (C) 2010 William Stein <wstein@gmail.com>
#
#  Distributed under the terms of the GNU General Public License (GPL)
#  as published by the Free Software Foundation; either version 2 of
#  the License, or (at your option) any later version.
#                  http://www.gnu.org/licenses/
#*****************************************************************************

import sys

from sage.functions.all import factorial
from sage.geometry.cone import Cone, is_Cone
from sage.geometry.fan import Fan
from sage.matrix.all import matrix
from sage.misc.all import latex, prod, uniq, cached_method
from sage.structure.unique_representation import UniqueRepresentation
from sage.modules.free_module_element import vector
from sage.rings.all import Infinity, PolynomialRing, ZZ, QQ
from sage.rings.quotient_ring_element import QuotientRingElement
from sage.rings.quotient_ring import QuotientRing_generic
from sage.schemes.affine.affine_space import AffineSpace
from sage.schemes.generic.ambient_space import AmbientSpace
from sage.schemes.toric.homset import SchemeHomset_points_toric_field
from sage.categories.fields import Fields
_Fields = Fields()


# Default prefix for indexed coordinates
DEFAULT_PREFIX = "z"


def is_ToricVariety(x):
    r"""
    Check if ``x`` is a toric variety.

    INPUT:

    - ``x`` -- anything.

    OUTPUT:

    - ``True`` if ``x`` is a :class:`toric variety <ToricVariety_field>` and
      ``False`` otherwise.

    .. NOTE::

        While projective spaces are toric varieties mathematically, they are
        not toric varieties in Sage due to efficiency considerations, so this
        function will return ``False``.

    EXAMPLES::

        sage: from sage.schemes.toric.variety import is_ToricVariety
        sage: is_ToricVariety(1)
        False
        sage: fan = FaceFan(lattice_polytope.octahedron(2))
        sage: P = ToricVariety(fan)
        sage: P
        2-d toric variety covered by 4 affine patches
        sage: is_ToricVariety(P)
        True
        sage: is_ToricVariety(ProjectiveSpace(2))
        False
    """
    return isinstance(x, ToricVariety_field)


def ToricVariety(fan,
                 coordinate_names=None,
                 names=None,
                 coordinate_indices=None,
                 base_field=QQ):
    r"""
    Construct a toric variety.

    INPUT:

    - ``fan`` -- :class:`rational polyhedral fan
      <sage.geometry.fan.RationalPolyhedralFan>`;

    - ``coordinate_names`` -- names of variables for the coordinate ring, see
      :func:`normalize_names` for acceptable formats. If not given, indexed
      variable names will be created automatically;

    - ``names`` -- an alias of ``coordinate_names`` for internal
      use. You may specify either ``names`` or ``coordinate_names``,
      but not both;

    - ``coordinate_indices`` -- list of integers, indices for indexed
      variables. If not given, the index of each variable will coincide with
      the index of the corresponding ray of the fan;

    - ``base_field`` -- base field of the toric variety (default: `\QQ`).

    OUTPUT:

    - :class:`toric variety <ToricVariety_field>`.

    EXAMPLES:

    We will create the product of two projective lines::

        sage: fan = FaceFan(lattice_polytope.octahedron(2))
        sage: fan.rays()
        N( 1,  0),
        N( 0,  1),
        N(-1,  0),
        N( 0, -1)
        in 2-d lattice N
        sage: P1xP1 = ToricVariety(fan)
        sage: P1xP1.gens()
        (z0, z1, z2, z3)

    Let's create some points::

        sage: P1xP1(1,1,1,1)
        [1 : 1 : 1 : 1]
        sage: P1xP1(0,1,1,1)
        [0 : 1 : 1 : 1]
        sage: P1xP1(0,1,0,1)
        Traceback (most recent call last):
        ...
        TypeError: coordinates (0, 1, 0, 1)
        are in the exceptional set!

    We cannot set to zero both coordinates of the same projective line!

    Let's change the names of the variables. We have to re-create our toric
    variety::

        sage: P1xP1 = ToricVariety(fan, "x s y t")
        sage: P1xP1.gens()
        (x, s, y, t)

    Now `(x, y)` correspond to one line and `(s, t)` to the other one. ::

        sage: P1xP1.inject_variables()
        Defining x, s, y, t
        sage: P1xP1.subscheme(x*s-y*t)
        Closed subscheme of 2-d toric variety
        covered by 4 affine patches defined by:
          x*s - y*t

    Here is a shorthand for defining the toric variety and homogeneous
    coordinates in one go::

        sage: P1xP1.<a,b,c,d> = ToricVariety(fan)
        sage: (a^2+b^2) * (c+d)
        a^2*c + b^2*c + a^2*d + b^2*d
    """
    if names is not None:
        if coordinate_names is not None:
            raise ValueError('You must not specify both coordinate_names and names!')
        coordinate_names = names
    if base_field not in _Fields:
        raise TypeError("need a field to construct a toric variety!\n Got %s"
                        % base_field)
    return ToricVariety_field(fan, coordinate_names, coordinate_indices,
                             base_field)


def AffineToricVariety(cone, *args, **kwds):
    r"""
    Construct an affine toric variety.

    INPUT:

    - ``cone`` -- :class:`strictly convex rational polyhedral cone
      <sage.geometry.cone.ConvexRationalPolyhedralCone>`.

    This cone will be used to construct a :class:`rational polyhedral fan
    <sage.geometry.fan.RationalPolyhedralFan>`, which will be passed to
    :func:`ToricVariety` with the rest of positional and keyword arguments.

    OUTPUT:

    - :class:`toric variety <ToricVariety_field>`.

    .. NOTE::

        The generating rays of the fan of this variety are guaranteed to be
        listed in the same order as the rays of the original cone.

    EXAMPLES:

    We will create the affine plane as an affine toric variety::

        sage: quadrant = Cone([(1,0), (0,1)])
        sage: A2 = AffineToricVariety(quadrant)
        sage: origin = A2(0,0)
        sage: origin
        [0 : 0]
        sage: parent(origin)
        Set of rational points of 2-d affine toric variety

    Only affine toric varieties have points whose (homogeneous) coordinates
    are all zero.
    """
    if not cone.is_strictly_convex():
        raise ValueError("affine toric varieties are defined for strictly "
                         "convex cones only!")
    # We make sure that Fan constructor does not meddle with the order of
    # rays, this is very important for affine patches construction
    fan = Fan([tuple(range(cone.nrays()))], cone.rays(),
              check=False, normalize=False)
    return ToricVariety(fan, *args, **kwds)


class ToricVariety_field(AmbientSpace):
    r"""
    Construct a toric variety associated to a rational polyhedral fan.

    .. WARNING::

        This class does not perform any checks of correctness of input. Use
        :func:`ToricVariety` and :func:`AffineToricVariety` to construct toric
        varieties.

    INPUT:

    - ``fan`` -- :class:`rational polyhedral fan
      <sage.geometry.fan.RationalPolyhedralFan>`;

    - ``coordinate_names`` -- names of variables, see :func:`normalize_names`
      for acceptable formats. If ``None``, indexed variable names will be
      created automatically;

    - ``coordinate_indices`` -- list of integers, indices for indexed
      variables. If ``None``, the index of each variable will coincide with
      the index of the corresponding ray of the fan;

    - ``base_field`` -- base field of the toric variety.

    OUTPUT:

    - :class:`toric variety <ToricVariety_field>`.

    TESTS::

        sage: fan = FaceFan(lattice_polytope.octahedron(2))
        sage: P1xP1 = ToricVariety(fan)
    """

    def __init__(self, fan, coordinate_names, coordinate_indices, base_field):
        r"""
        See :class:`ToricVariety_field` for documentation.

        TESTS::

            sage: fan = FaceFan(lattice_polytope.octahedron(2))
            sage: P1xP1 = ToricVariety(fan)
        """
        self._fan = fan
        super(ToricVariety_field, self).__init__(fan.lattice_dim(),
                                                 base_field)
        self._torus_factor_dim = fan.lattice_dim() - fan.dim()
        coordinate_names = normalize_names(coordinate_names,
                        fan.nrays() + self._torus_factor_dim, DEFAULT_PREFIX,
                        coordinate_indices, return_prefix=True)
        # Save the prefix for use in resolutions
        self._coordinate_prefix = coordinate_names.pop()
        self._assign_names(names=coordinate_names, normalize=False)

    def __cmp__(self, right):
        r"""
        Compare ``self`` and ``right``.

        INPUT:

        - ``right`` -- anything.

        OUTPUT:

        - 0 if ``right`` is of the same type as ``self``, their fans are the
          same, names of variables are the same and stored in the same order,
          and base fields are the same. 1 or -1 otherwise.

        TESTS::

            sage: fan = FaceFan(lattice_polytope.octahedron(2))
            sage: P1xP1 = ToricVariety(fan)
            sage: P1xP1a = ToricVariety(fan, "x s y t")
            sage: P1xP1b = ToricVariety(fan)
            sage: cmp(P1xP1, P1xP1a)
            1
            sage: cmp(P1xP1a, P1xP1)
            -1
            sage: cmp(P1xP1, P1xP1b)
            0
            sage: P1xP1 is P1xP1b
            False
            sage: cmp(P1xP1, 1) * cmp(1, P1xP1)
            -1
        """
        c = cmp(type(self), type(right))
        if c:
            return c
        return cmp([self.fan(),
                    self.variable_names(),
                    self.base_ring()],
                   [right.fan(),
                    right.variable_names(),
                    right.base_ring()])

    def _an_element_(self):
        r"""
        Construct an element of ``self``.

        This function is needed (in particular) for the test framework.

        OUTPUT:

        - a point of ``self`` with coordinates [1 : 2: ... : n].

        TESTS::

            sage: fan = FaceFan(lattice_polytope.octahedron(2))
            sage: P1xP1 = ToricVariety(fan)
            sage: P1xP1._an_element_()
            [1 : 2 : 3 : 4]
        """
        return self(range(1, self.ngens() + 1))

    def _check_satisfies_equations(self, coordinates):
        r"""
        Check if ``coordinates`` define a valid point of ``self``.

        INPUT:

        - ``coordinates`` -- list of elements of the base field of ``self``.

        OUTPUT:

        - ``True`` if ``coordinates`` do define a valid point of ``self``,
          otherwise a ``TypeError`` or ``ValueError`` exception is raised.

        TESTS::

            sage: fan = FaceFan(lattice_polytope.octahedron(2))
            sage: P1xP1 = ToricVariety(fan)
            sage: P1xP1._check_satisfies_equations([1,1,1,1])
            True
            sage: P1xP1._check_satisfies_equations([0,0,1,1])
            True
            sage: P1xP1._check_satisfies_equations([0,1,0,1])
            Traceback (most recent call last):
            ...
            TypeError: coordinates (0, 1, 0, 1)
            are in the exceptional set!
            sage: P1xP1._check_satisfies_equations([1,1,1])
            Traceback (most recent call last):
            ...
            TypeError: coordinates (1, 1, 1) must have 4 components!
            sage: P1xP1._check_satisfies_equations(1)
            Traceback (most recent call last):
            ...
            TypeError: 1 can not be used as coordinates!
            Use a list or a tuple.
            sage: P1xP1._check_satisfies_equations([1,1,1,fan])
            Traceback (most recent call last):
            ...
            TypeError: coordinate Rational polyhedral fan
            in 2-d lattice N is not an element of Rational Field!
        """
        try:
            coordinates = tuple(coordinates)
        except TypeError:
            raise TypeError("%s can not be used as coordinates! "
                            "Use a list or a tuple." % coordinates)
        n = self.ngens()
        if len(coordinates) != n:
            raise TypeError("coordinates %s must have %d components!"
                            % (coordinates, n))
        base_field = self.base_ring()
        for coordinate in coordinates:
            if coordinate not in base_field:
                raise TypeError("coordinate %s is not an element of %s!"
                                % (coordinate, base_field))
        zero_positions = set(position
                            for position, coordinate in enumerate(coordinates)
                            if coordinate == 0)
        if not zero_positions:
            return True
        for i in range(n - self._torus_factor_dim, n):
            if i in zero_positions:
                raise ValueError("coordinates on the torus factor cannot be "
                                 "zero! Got %s" % str(coordinates))
        if len(zero_positions) == 1:
            return True
        fan = self.fan()
        possible_charts = set(fan._ray_to_cones(zero_positions.pop()))
        for i in zero_positions:
            possible_charts.intersection_update(fan._ray_to_cones(i))
        if possible_charts:
            return True     # All zeros are inside one generating cone
        raise TypeError("coordinates %s are in the exceptional set!"
                        % str(coordinates)) # Need str, coordinates is a tuple

    def _point_homset(self, *args, **kwds):
        r"""
        Construct a Hom-set for ``self``.

        INPUT:

        - same as for
          :class:`~sage.schemes.generic.homset.SchemeHomset_points_toric_field`.

        OUPUT:

        -
          :class:`~sage.schemes.generic.homset.SchemeHomset_points_toric_field`.

        TESTS::

            sage: fan = FaceFan(lattice_polytope.octahedron(2))
            sage: P1xP1 = ToricVariety(fan)
            sage: P1xP1._point_homset(Spec(QQ), P1xP1)
            Set of rational points of 2-d toric variety
            covered by 4 affine patches
        """
        return SchemeHomset_points_toric_field(*args, **kwds)

    def _latex_(self):
        r"""
        Return a LaTeX representation of ``self``.

        OUTPUT:

        - string.

        TESTS::

            sage: fan = FaceFan(lattice_polytope.octahedron(2))
            sage: P1xP1 = ToricVariety(fan)
            sage: P1xP1._latex_()
            '\\mathbb{X}_{\\Sigma^{2}}'
        """
        return r"\mathbb{X}_{%s}" % latex(self.fan())

    def _latex_generic_point(self, coordinates=None):
        """
        Return a LaTeX representation of a point of ``self``.

        INPUT:

        - ``coordinates`` -- list of coordinates of a point of ``self``.
          If not given, names of coordinates of ``self`` will be used.

        OUTPUT:

        - string.

        EXAMPLES::

            sage: fan = FaceFan(lattice_polytope.octahedron(2))
            sage: P1xP1 = ToricVariety(fan)
            sage: P1xP1._latex_generic_point()
            '\\left[z_{0} : z_{1} : z_{2} : z_{3}\\right]'
            sage: P1xP1._latex_generic_point([1,2,3,4])
            '\\left[1 : 2 : 3 : 4\\right]'
        """
        if coordinates is None:
            coordinates = self.gens()
        return r"\left[%s\right]" % (" : ".join(str(latex(coord))
                                                for coord in coordinates))

    def _point(self, *args, **kwds):
        r"""
        Construct a point of ``self``.

        INPUT:

        - same as for
          :class:`~sage.schemes.generic.morphism.SchemeMorphism_point_toric_field`.

        OUPUT:

        :class:`~sage.schemes.generic.morphism.SchemeMorphism_point_toric_field`.

        TESTS::

            sage: fan = FaceFan(lattice_polytope.octahedron(2))
            sage: P1xP1 = ToricVariety(fan)
            sage: P1xP1._point(P1xP1, [1,2,3,4])
            [1 : 2 : 3 : 4]
        """
        from sage.schemes.toric.morphism import SchemeMorphism_point_toric_field
        return SchemeMorphism_point_toric_field(*args, **kwds)

    def _homset(self, *args, **kwds):
        r"""
        Return the homset between two toric varieties.

        INPUT:

        Same as :class:`sage.schemes.generic.homset.SchemeHomset_generic`.

        OUTPUT:

        A :class:`sage.schemes.toric.homset.SchemeHomset_toric_variety`.

        EXAMPLES::

            sage: P1xP1 = toric_varieties.P1xP1()
            sage: P1 = toric_varieties.P1()
            sage: hom_set = P1xP1.Hom(P1);  hom_set
            Set of morphisms
             From: 2-d CPR-Fano toric variety covered by 4 affine patches
             To:   1-d CPR-Fano toric variety covered by 2 affine patches
            sage: type(hom_set)
            <class 'sage.schemes.toric.homset.SchemeHomset_toric_variety_with_category'>

        This is also the Hom-set for algebraic subschemes of toric varieties::

            sage: P1xP1.inject_variables()
            Defining s, t, x, y
            sage: P1 = P1xP1.subscheme(s-t)
            sage: hom_set = P1xP1.Hom(P1)
            sage: hom_set([s,s,x,y])
            Scheme morphism:
              From: 2-d CPR-Fano toric variety covered by 4 affine patches
              To:   Closed subscheme of 2-d CPR-Fano toric variety covered by 4 affine patches defined by:
              s - t
              Defn: Defined on coordinates by sending [s : t : x : y] to
                    [s : s : x : y]

            sage: hom_set = P1.Hom(P1)
            sage: hom_set([s,s,x,y])
            Scheme endomorphism of Closed subscheme of 2-d CPR-Fano toric
            variety covered by 4 affine patches defined by:
              s - t
              Defn: Defined on coordinates by sending [s : t : x : y] to
                    [t : t : x : y]
         """
        from sage.schemes.toric.homset import SchemeHomset_toric_variety
        return SchemeHomset_toric_variety(*args, **kwds)

    def _repr_(self):
        r"""
        Return a string representation of ``self``.

        OUTPUT:

        - string.

        TESTS::

            sage: fan = FaceFan(lattice_polytope.octahedron(2))
            sage: P1xP1 = ToricVariety(fan)
            sage: P1xP1._repr_()
            '2-d toric variety covered by 4 affine patches'
        """
        result = "%d-d" % self.dimension_relative()
        if self.fan().ngenerating_cones() == 1:
            result += " affine toric variety"
        else:
            result += (" toric variety covered by %d affine patches"
                       % self.fan().ngenerating_cones())
        return result

    def _repr_generic_point(self, coordinates=None):
        r"""
        Return a string representation of a point of ``self``.

        INPUT:

        - ``coordinates`` -- list of coordinates of a point of ``self``.
          If not given, names of coordinates of ``self`` will be used.

        OUTPUT:

        - string.

        EXAMPLES::

            sage: fan = FaceFan(lattice_polytope.octahedron(2))
            sage: P1xP1 = ToricVariety(fan)
            sage: P1xP1._repr_generic_point()
            '[z0 : z1 : z2 : z3]'
            sage: P1xP1._repr_generic_point([1,2,3,4])
            '[1 : 2 : 3 : 4]'
        """
        if coordinates is None:
            coordinates = self.gens()
        return "[%s]" % (" : ".join(str(coord) for coord in coordinates))

    def _validate(self, polynomials):
        """
        Check if ``polynomials`` define valid functions on ``self``.

        Since this is a toric variety, polynomials must be homogeneous in the
        total coordinate ring of ``self``.

        INPUT:

        - ``polynomials`` -- list of polynomials in the coordinate ring of
          ``self`` (this function does not perform any conversions).

        OUTPUT:

        - ``polynomials`` (the input parameter without any modifications) if
          ``polynomials`` do define valid polynomial functions on ``self``,
          otherwise a ``ValueError`` exception is raised.

        TESTS:

        We will use the product of two projective lines with coordinates
        `(x, y)` for one and `(s, t)` for the other::

            sage: fan = FaceFan(lattice_polytope.octahedron(2))
            sage: fan.rays()
            N( 1,  0),
            N( 0,  1),
            N(-1,  0),
            N( 0, -1)
            in 2-d lattice N
            sage: P1xP1 = ToricVariety(fan, "x s y t")
            sage: P1xP1.inject_variables()
            Defining x, s, y, t
            sage: P1xP1._validate([x - y, x*s + y*t])
            [x - y, x*s + y*t]
            sage: P1xP1._validate([x + s])
            Traceback (most recent call last):
            ...
            ValueError: x + s is not homogeneous on
            2-d toric variety covered by 4 affine patches!
        """
        for p in polynomials:
            if not self.is_homogeneous(p):
                raise ValueError("%s is not homogeneous on %s!" % (p, self))
        return polynomials

    def affine_patch(self, i):
        r"""
        Return the ``i``-th affine patch of ``self``.

        INPUT:

        - ``i`` -- integer, index of a generating cone of the fan of ``self``.

        OUTPUT:

        - affine :class:`toric variety <ToricVariety_field>` corresponding to
          the ``i``-th generating cone of the fan of ``self``.

        The result is cached, so the ``i``-th patch is always the same object
        in memory.

        See also :meth:`affine_algebraic_patch`, which expresses the
        patches as subvarieties of affine space instead.

        EXAMPLES::

            sage: fan = FaceFan(lattice_polytope.octahedron(2))
            sage: P1xP1 = ToricVariety(fan, "x s y t")
            sage: patch0 = P1xP1.affine_patch(0)
            sage: patch0
            2-d affine toric variety
            sage: patch0.embedding_morphism()
            Scheme morphism:
              From: 2-d affine toric variety
              To:   2-d toric variety covered by 4 affine patches
              Defn: Defined on coordinates by sending [x : t] to
                    [x : 1 : 1 : t]
            sage: patch1 = P1xP1.affine_patch(1)
            sage: patch1.embedding_morphism()
            Scheme morphism:
              From: 2-d affine toric variety
              To:   2-d toric variety covered by 4 affine patches
              Defn: Defined on coordinates by sending [y : t] to
                    [1 : 1 : y : t]
            sage: patch1 is P1xP1.affine_patch(1)
            True
        """
        i = int(i)   # implicit type checking
        try:
            return self._affine_patches[i]
        except AttributeError:
            self._affine_patches = dict()
        except KeyError:
            pass
        cone = self.fan().generating_cone(i)
        names = self.variable_names()
        # Number of "honest fan coordinates"
        n = self.fan().nrays()
        # Number of "torus factor coordinates"
        t = self._torus_factor_dim
        names = ([names[ray] for ray in cone.ambient_ray_indices()]
                 + list(names[n:]))
        patch = AffineToricVariety(cone, names, base_field=self.base_ring())
        embedding_coordinates = [1] * n
        for k, ray in enumerate(cone.ambient_ray_indices()):
            embedding_coordinates[ray] = patch.gen(k)
        if t > 0: # Passing "-0" gives unintended result
            embedding_coordinates.extend(patch.gens()[-t:])
        patch._embedding_morphism = patch.hom(embedding_coordinates, self)
        self._affine_patches[i] = patch
        return patch

    def change_ring(self, F):
        r"""
        Return a toric variety over ``F`` and otherwise the same as ``self``.

        INPUT:

        - ``F`` -- field.

        OUTPUT:

        - :class:`toric variety <ToricVariety_field>` over ``F``.

        .. NOTE::

            There is no need to have any relation between ``F`` and the base
            field of ``self``. If you do want to have such a relation, use
            :meth:`base_extend` instead.

        EXAMPLES::

            sage: fan = FaceFan(lattice_polytope.octahedron(2))
            sage: P1xP1 = ToricVariety(fan)
            sage: P1xP1.base_ring()
            Rational Field
            sage: P1xP1_RR = P1xP1.change_ring(RR)
            sage: P1xP1_RR.base_ring()
            Real Field with 53 bits of precision
            sage: P1xP1_QQ = P1xP1_RR.change_ring(QQ)
            sage: P1xP1_QQ.base_ring()
            Rational Field
            sage: P1xP1_RR.base_extend(QQ)
            Traceback (most recent call last):
            ...
            ValueError: no natural map from the base ring
            (=Real Field with 53 bits of precision)
            to R (=Rational Field)!
        """
        if self.base_ring() == F:
            return self
        else:
            return ToricVariety(self.fan(), self.variable_names(),
                                base_field=F)

    def coordinate_ring(self):
        r"""
        Return the coordinate ring of ``self``.

        For toric varieties this is the homogeneous coordinate ring (a.k.a.
        Cox's ring and total ring).

        OUTPUT:

        - polynomial ring.

        EXAMPLES::

            sage: fan = FaceFan(lattice_polytope.octahedron(2))
            sage: P1xP1 = ToricVariety(fan)
            sage: P1xP1.coordinate_ring()
            Multivariate Polynomial Ring in z0, z1, z2, z3
            over Rational Field

        TESTS::

            sage: R = toric_varieties.A1().coordinate_ring();  R
            Multivariate Polynomial Ring in z over Rational Field
            sage: type(R)
            <type 'sage.rings.polynomial.multi_polynomial_libsingular.MPolynomialRing_libsingular'>
        """
        if "_coordinate_ring" not in self.__dict__:
            names = self.variable_names()
            self._coordinate_ring = PolynomialRing(self.base_ring(), len(names), names)
        return self._coordinate_ring

    def embedding_morphism(self):
        r"""
        Return the default embedding morphism of ``self``.

        Such a morphism is always defined for an affine patch of a toric
        variety (which is also a toric varieties itself).

        OUTPUT:

        - :class:`scheme morphism
          <sage.schemes.generic.morphism.SchemeMorphism_polynomial_toric_variety>`
          if the default embedding morphism was defined for ``self``,
          otherwise a ``ValueError`` exception is raised.

        EXAMPLES::

            sage: fan = FaceFan(lattice_polytope.octahedron(2))
            sage: P1xP1 = ToricVariety(fan, "x s y t")
            sage: P1xP1.embedding_morphism()
            Traceback (most recent call last):
            ...
            ValueError: no default embedding was
            defined for this toric variety!
            sage: patch = P1xP1.affine_patch(0)
            sage: patch
            2-d affine toric variety
            sage: patch.embedding_morphism()
            Scheme morphism:
              From: 2-d affine toric variety
              To:   2-d toric variety covered by 4 affine patches
              Defn: Defined on coordinates by sending [x : t] to
                    [x : 1 : 1 : t]
        """
        try:
            return self._embedding_morphism
        except AttributeError:
            raise ValueError("no default embedding was defined for this "
                             "toric variety!")

    def fan(self, dim=None, codim=None):
        r"""
        Return the underlying fan of ``self`` or its cones.

        INPUT:

        - ``dim`` -- dimension of the requested cones;

        - ``codim`` -- codimension of the requested cones.

        OUTPUT:

        - :class:`rational polyhedral fan
          <sage.geometry.fan.RationalPolyhedralFan>` if no parameters were
          given, :class:`tuple` of :class:`cones
          <sage.geometry.cone.ConvexRationalPolyhedralCone>` otherwise.

        EXAMPLES::

            sage: fan = FaceFan(lattice_polytope.octahedron(2))
            sage: P1xP1 = ToricVariety(fan)
            sage: P1xP1.fan()
            Rational polyhedral fan in 2-d lattice N
            sage: P1xP1.fan() is fan
            True
            sage: P1xP1.fan(1)[0]
            1-d cone of Rational polyhedral fan in 2-d lattice N
        """
        return self._fan(dim, codim)

    def inject_coefficients(self, scope=None, verbose=True):
        r"""
        Inject generators of the base field of ``self`` into ``scope``.

        This function is useful if the base field is the field of rational
        functions.

        INPUT:

        - ``scope`` -- namespace (default: global, not just the scope from
          which this function was called);

        - ``verbose`` -- if ``True`` (default), names of injected generators
          will be printed.

        OUTPUT:

        - none.

        EXAMPLES::

            sage: fan = FaceFan(lattice_polytope.octahedron(2))
            sage: F = QQ["a, b"].fraction_field()
            sage: P1xP1 = ToricVariety(fan, base_field=F)
            sage: P1xP1.inject_coefficients()
            Defining a, b

        We check that we can use names ``a`` and ``b``, Trac #10498 is fixed::

            sage: a + b
            a + b
            sage: a + b in P1xP1.coordinate_ring()
            True
        """
        if scope is None:
            # scope = globals() does not work well, the above doctest fails.
            # Instead we "borrow" this code from sage.misc.misc.inject_variable
            depth = 0
            while True:
                scope = sys._getframe(depth).f_globals
                if (scope["__name__"] == "__main__"
                    and scope["__package__"] is None):
                    break
                depth += 1
        try:
            self.base_ring().inject_variables(scope, verbose)
        except AttributeError:
            pass

    @cached_method
    def dimension_singularities(self):
        r"""
        Return the dimension of the singular set.

        OUTPUT:

        Integer. The dimension of the singular set of the toric
        variety. Often the singular set is a reducible subvariety, and
        this method will return the dimension of the
        largest-dimensional component.

        Returns -1 if the toric variety is smooth.

        EXAMPLES::

            sage: toric_varieties.P4_11169().dimension_singularities()
            1
            sage: toric_varieties.Conifold().dimension_singularities()
            0
            sage: toric_varieties.P2().dimension_singularities()
            -1
        """
        for codim in range(0,self.dimension()+1):
            if any(not cone.is_smooth() for cone in self.fan(codim)):
                return self.dimension() - codim
        return -1

    def is_homogeneous(self, polynomial):
        r"""
        Check if ``polynomial`` is homogeneous.

        The coordinate ring of a toric variety is multigraded by relations
        between generating rays of the underlying fan.

        INPUT:

        - ``polynomial`` -- polynomial in the coordinate ring of ``self`` or
          its quotient.

        OUTPUT:

        - ``True`` if ``polynomial`` is homogeneous and ``False`` otherwise.

        EXAMPLES:

        We will use the product of two projective lines with coordinates
        `(x, y)` for one and `(s, t)` for the other::

            sage: fan = FaceFan(lattice_polytope.octahedron(2))
            sage: fan.rays()
            N( 1,  0),
            N( 0,  1),
            N(-1,  0),
            N( 0, -1)
            in 2-d lattice N
            sage: P1xP1 = ToricVariety(fan, "x s y t")
            sage: P1xP1.inject_variables()
            Defining x, s, y, t
            sage: P1xP1.is_homogeneous(x - y)
            True
            sage: P1xP1.is_homogeneous(x*s + y*t)
            True
            sage: P1xP1.is_homogeneous(x - t)
            False
            sage: P1xP1.is_homogeneous(1)
            True

        Note that by homogeneous, we mean well-defined with respect to
        the homogeneous rescalings of ``self``. So a polynomial that you would
        usually not call homogeneous can be homogeneous if there are
        no homogeneous rescalings, for example::

            sage: A1.<z> = toric_varieties.A1()
            sage: A1.is_homogeneous(z^3+z^7)
            True

        Finally, the degree group is really the Chow group
        `A_{d-1}(X)` and can contain torsion. For example, take
        `\CC^2/\ZZ_2`. Here, the Chow group is `A_{d-1}(\CC^2/\ZZ_2) =
        \ZZ_2` and distinguishes even-degree homogeneous polynomials
        from odd-degree homogeneous polynomials::

            sage: A2_Z2.<x,y> = toric_varieties.A2_Z2()
            sage: A2_Z2.is_homogeneous(x+y+x^3+y^5+x^3*y^4)
            True
            sage: A2_Z2.is_homogeneous(x^2+x*y+y^4+(x*y)^5+x^4*y^4)
            True
            sage: A2_Z2.is_homogeneous(x+y^2)
            False
        """
        if '_homogeneous_degrees_group' not in self.__dict__:
            fan = self.fan()
            from sage.modules.free_module import FreeModule
            degrees_group = FreeModule(ZZ, fan.nrays()).quotient(
                                                fan.rays().matrix().columns())
            self._homogeneous_degrees_group = degrees_group
        degrees_group = self._homogeneous_degrees_group
        S = self.coordinate_ring()
        try:
            polynomial = S(polynomial)
        except TypeError:
            # Then it should be in the quotient corresponding to a subscheme
            polynomial = S(polynomial.lift())
        monomials = polynomial.monomials()
        if not monomials:
            return True
        degree = degrees_group(vector(ZZ,monomials[0].degrees()))
        for monomial in monomials:
            if degrees_group(vector(ZZ,monomial.degrees())) != degree:
                return False
        return True

    def is_isomorphic(self, another):
        r"""
        Check if ``self`` is isomorphic to ``another``.

        INPUT:

        - ``another`` - :class:`toric variety <ToricVariety_field>`.

        OUTPUT:

        - ``True`` if ``self`` and ``another`` are isomorphic,
          ``False`` otherwise.

        EXAMPLES::

            sage: fan1 = FaceFan(lattice_polytope.octahedron(2))
            sage: TV1 = ToricVariety(fan1)
            sage: fan2 = NormalFan(lattice_polytope.octahedron(2))
            sage: TV2 = ToricVariety(fan2)

        Only the most trivial case is implemented so far::

            sage: TV1.is_isomorphic(TV1)
            True
            sage: TV1.is_isomorphic(TV2)
            Traceback (most recent call last):
            ...
            NotImplementedError:
            isomorphism check is not yet implemented!
        """
        if self is another:
            return True
        if not is_ToricVariety(another):
            raise TypeError(
                "only another toric variety can be checked for isomorphism! "
                "Got %s" % another)
        raise NotImplementedError("isomorphism check is not yet implemented!")

    def is_affine(self):
        r"""
        Check if ``self`` is an affine toric variety.

        An affine toric variety is a toric variety whose fan is the
        face lattice of a single cone. See also
        :func:`AffineToricVariety`.

        OUTPUT:

        Boolean.

        EXMAMPLES:

            sage: toric_varieties.A2().is_affine()
            True
            sage: toric_varieties.P1xA1().is_affine()
            False
        """
        return self.fan().ngenerating_cones() == 1

    def is_complete(self):
        r"""
        Check if ``self`` is complete.

        OUTPUT:

        - ``True`` if ``self`` is complete and ``False`` otherwise.

        EXAMPLES::

            sage: fan = FaceFan(lattice_polytope.octahedron(2))
            sage: P1xP1 = ToricVariety(fan)
            sage: P1xP1.is_complete()
            True
            sage: P1xP1.affine_patch(0).is_complete()
            False
        """
        return self.fan().is_complete()

    def is_orbifold(self):
        r"""
        Check if ``self`` has only quotient singularities.

        A toric variety with at most orbifold singularities (in this
        sense) is often called a simplicial toric variety. In this
        package, we generally try to avoid this term since it mixes up
        differential geometry and cone terminology.

        OUTPUT:

        - ``True`` if ``self`` has at most quotient singularities by
          finite groups, ``False`` otherwise.

        EXAMPLES::

            sage: fan1 = FaceFan(lattice_polytope.octahedron(2))
            sage: P1xP1 = ToricVariety(fan1)
            sage: P1xP1.is_orbifold()
            True
            sage: fan2 = NormalFan(lattice_polytope.octahedron(3))
            sage: TV = ToricVariety(fan2)
            sage: TV.is_orbifold()
            False
        """
        return self.fan().is_simplicial()

    def is_smooth(self):
        r"""
        Check if ``self`` is smooth.

        OUTPUT:

        - ``True`` if ``self`` is smooth and ``False`` otherwise.

        EXAMPLES::

            sage: diamond = lattice_polytope.octahedron(2)
            sage: fan1 = FaceFan(diamond)
            sage: P1xP1 = ToricVariety(fan1)
            sage: P1xP1.is_smooth()
            True
            sage: fan2 = NormalFan(lattice_polytope.octahedron(2))
            sage: TV = ToricVariety(fan2)
            sage: TV.is_smooth()
            False
        """
        return self.fan().is_smooth()

    def Kaehler_cone(self):
        r"""
        Return the closure of the Kähler cone of ``self``.

        OUTPUT:

        - :class:`cone <sage.geometry.cone.ConvexRationalPolyhedralCone>`.

        .. NOTE::

            This cone sits in the rational divisor class group of ``self`` and
            the choice of coordinates agrees with
            :meth:`rational_class_group`.

        EXAMPLES::

            sage: P1xP1 = toric_varieties.P1xP1()
            sage: Kc = P1xP1.Kaehler_cone()
            sage: Kc
            2-d cone in 2-d lattice
            sage: Kc.rays()
            Divisor class [0, 1],
            Divisor class [1, 0]
            in Basis lattice of The toric rational divisor class group
            of a 2-d CPR-Fano toric variety covered by 4 affine patches
            sage: [ divisor_class.lift() for divisor_class in Kc.rays() ]
            [V(x), V(s)]
            sage: Kc.lattice()
            Basis lattice of The toric rational divisor class group of a
            2-d CPR-Fano toric variety covered by 4 affine patches
        """
        if "_Kaehler_cone" not in self.__dict__:
            fan = self.fan()
            GT = fan.Gale_transform().columns()
            from sage.schemes.toric.divisor import \
                ToricRationalDivisorClassGroup_basis_lattice
            L = ToricRationalDivisorClassGroup_basis_lattice(
                                                    self.rational_class_group())
            n = fan.nrays()
            K = None
            for cone in fan:
                sigma = Cone([GT[i] for i in range(n)
                                    if i not in cone.ambient_ray_indices()],
                             lattice=L)
                K = K.intersection(sigma) if K is not None else sigma
            self._Kaehler_cone = K
        return self._Kaehler_cone

    def Mori_cone(self):
        r"""
        Returns the Mori cone of ``self``.

        OUTPUT:

        - :class:`cone <sage.geometry.cone.ConvexRationalPolyhedralCone>`.

        .. NOTE::

            * The Mori cone is dual to the Kähler cone.

            * We think of the Mori cone as living inside the row span of the
              Gale transform matrix (computed by
              ``self.fan().Gale_transform()``).

            * The points in the Mori cone are the effective curves in the
              variety.

            * The ``i``-th entry in each Mori vector is the intersection
              number of the curve corresponding to the generator of the
              ``i``-th ray of the fan with the corresponding divisor class.
              The very last entry is associated to the orgin of the fan
              lattice.

            * The Mori vectors are also known as the gauged linear sigma model
              charge vectors.

        EXAMPLES::

            sage: P4_11169 = toric_varieties.P4_11169_resolved()
            sage: P4_11169.Mori_cone()
            2-d cone in 7-d lattice
            sage: P4_11169.Mori_cone().rays()
            (0, 0, 1, 1, 1, -3,  0),
            (3, 2, 0, 0, 0,  1, -6)
            in Ambient free module of rank 7
            over the principal ideal domain Integer Ring
        """
        if "_Mori_cone" not in self.__dict__:
            # Ideally, self.Kaehler_cone().dual() should be it, but
            # so far this is not the case.
            rays = (ray * self._fan.Gale_transform()
                    for ray in self.Kaehler_cone().dual().rays())
            self._Mori_cone = Cone(rays, lattice=ZZ**(self._fan.nrays()+1))
        return self._Mori_cone

    def plot(self, **options):
        r"""
        Plot ``self``, i.e. the corresponding fan.

        INPUT:

        - any options for toric plots (see :func:`toric_plotter.options
          <sage.geometry.toric_plotter.options>`), none are mandatory.

        OUTPUT:

        - a plot.

        .. NOTE::

            The difference between ``X.plot()`` and ``X.fan().plot()`` is that
            in the first case default ray labels correspond to variables of
            ``X``.

        EXAMPLES::

            sage: X = toric_varieties.Cube_deformation(4)
            sage: X.plot()
        """
        if "ray_label" not in options:
            gens = self.coordinate_ring().gens()
            if self.fan().lattice().degree() <= 2:
                options["ray_label"] = ["$%s$" % latex(z) for z in gens]
            else:
                options["ray_label"] = [str(z) for z in gens]
        return self.fan().plot(**options)

    def rational_class_group(self):
        r"""
        Return the rational divisor class group of ``self``.

        Let `X` be a toric variety.

        The **Weil divisor class group** `\mathop{Cl}(X)` is a finitely
        generated abelian group and can contain torsion. Its rank equals the
        number of rays in the fan of `X` minus the dimension of `X`.

        The **rational divisor class group** is
        `\mathop{Cl}(X) \otimes_\ZZ \QQ` and never includes torsion. If `X` is
        *smooth*, this equals the **Picard group** of `X`, whose elements are
        the isomorphism classes of line bundles on `X`. The group law (which
        we write as addition) is the tensor product of the line bundles. The
        Picard group of a toric variety is always torsion-free.

        OUTPUT:

        - :class:`rational divisor class group
          <sage.schemes.toric.divisor.ToricRationalDivisorClassGroup>`.

        .. NOTE::

            * Coordinates correspond to the rows of
              ``self.fan().gale_transform()``.

            * :meth:`Kaehler_cone` yields a cone in this group.

        EXAMPLES::

            sage: fan = FaceFan(lattice_polytope.octahedron(2))
            sage: P1xP1 = ToricVariety(fan)
            sage: P1xP1.rational_class_group()
            The toric rational divisor class group
            of a 2-d toric variety covered by 4 affine patches
        """
        from sage.schemes.toric.divisor import ToricRationalDivisorClassGroup
        return ToricRationalDivisorClassGroup(self)

    def Chow_group(self, base_ring=ZZ):
        r"""
        Return the toric Chow group.

        INPUT:

        - ``base_ring`` -- either ``ZZ`` (default) or ``QQ``. The
          coefficient ring of the Chow group.

        OUTPUT:

        A :class:`sage.schemes.toric.chow_group.ChowGroup_class`

        EXAMPLES::

            sage: A = toric_varieties.P2().Chow_group(); A
            Chow group of 2-d CPR-Fano toric variety covered by 3 affine patches
            sage: A.gens()
            (( 1 | 0 | 0 ), ( 0 | 1 | 0 ), ( 0 | 0 | 1 ))
        """
        from sage.schemes.toric.chow_group import ChowGroup
        return ChowGroup(self,base_ring)

    def cartesian_product(self, other,
                          coordinate_names=None, coordinate_indices=None):
        r"""
        Return the Cartesian product of ``self`` with ``other``.

        INPUT:

        - ``other`` -- a :class:`toric variety <ToricVariety_field>`;

        - ``coordinate_names`` -- names of variables for the coordinate ring,
          see :func:`normalize_names` for acceptable formats. If not given,
          indexed variable names will be created automatically;

        - ``coordinate_indices`` -- list of integers, indices for indexed
          variables. If not given, the index of each variable will coincide
          with the index of the corresponding ray of the fan.

        OUTPUT:

        -- a :class:`toric variety <ToricVariety_field>`.

        EXAMPLES::

            sage: P1 = ToricVariety(Fan([Cone([(1,)]), Cone([(-1,)])]))
            sage: P1xP1 = P1.cartesian_product(P1); P1xP1
            2-d toric variety covered by 4 affine patches
            sage: P1xP1.fan().rays()
            N+N(-1,  0),
            N+N( 1,  0),
            N+N( 0, -1),
            N+N( 0,  1)
            in 2-d lattice N+N
        """
        return ToricVariety(self.fan().cartesian_product(other.fan()),
                            coordinate_names, coordinate_indices,
                            base_field=self.base_ring())

    def resolve(self, **kwds):
        r"""
        Construct a toric variety whose fan subdivides the fan of ``self``.

        The name of this function reflects the fact that usually such
        subdivisions are done for resolving singularities of the original
        variety.

        INPUT:

        This function accepts only keyword arguments, none of which are
        mandatory.

        - ``coordinate_names`` -- names for coordinates of the new variety. If
          not given, will be constructed from the coordinate names of ``self``
          and necessary indexed ones. See :func:`normalize_names` for the
          description of acceptable formats;

        - ``coordinate_indices`` -- coordinate indices which should be used
          for indexed variables of the new variety;

        - all other arguments will be passed to
          :meth:`~sage.geometry.fan.RationalPolyhedralFan.subdivide` method of
          the underlying :class:`rational polyhedral fan
          <sage.geometry.fan.RationalPolyhedralFan>`, see its documentation
          for the available options.

        OUTPUT:

        - :class:`toric variety <ToricVariety_field>`.

        EXAMPLES:

        First we will "manually" resolve a simple orbifold singularity::

            sage: cone = Cone([(1,1), (-1,1)])
            sage: fan = Fan([cone])
            sage: TV = ToricVariety(fan)
            sage: TV.is_smooth()
            False
            sage: TV_res = TV.resolve(new_rays=[(0,1)])
            sage: TV_res.is_smooth()
            True
            sage: TV_res.fan().rays()
            N( 1, 1),
            N(-1, 1),
            N( 0, 1)
            in 2-d lattice N
            sage: [cone.ambient_ray_indices() for cone in TV_res.fan()]
            [(0, 2), (1, 2)]

        Now let's "automatically" partially resolve a more complicated fan::

            sage: fan = NormalFan(lattice_polytope.octahedron(3))
            sage: TV = ToricVariety(fan)
            sage: TV.is_smooth()
            False
            sage: TV.is_orbifold()
            False
            sage: TV.fan().nrays()
            8
            sage: TV.fan().ngenerating_cones()
            6
            sage: TV_res = TV.resolve(make_simplicial=True)
            sage: TV_res.is_smooth()
            False
            sage: TV_res.is_orbifold()
            True
            sage: TV_res.fan().nrays()
            8
            sage: TV_res.fan().ngenerating_cones()
            12
            sage: TV.gens()
            (z0, z1, z2, z3, z4, z5, z6, z7)
            sage: TV_res.gens()
            (z0, z1, z2, z3, z4, z5, z6, z7)
            sage: TV_res = TV.resolve(coordinate_names="x+",
            ...                       make_simplicial=True)
            sage: TV_res.gens()
            (x0, x1, x2, x3, x4, x5, x6, x7)
        """
        # If you are changing this function, check out resolve in Fano toric
        # varieties to see if it should be changed too
        #
        # Currently the resolution of fans works for full-dimensional ones
        # only, so there is no point to deal with the general case here, since
        # we will not be able to check that it works.
        coordinate_names = kwds.pop("coordinate_names", None)
        coordinate_indices = kwds.pop("coordinate_indices", None)
        fan = self.fan()
        if fan.dim() != fan.lattice_dim():
            raise NotImplementedError("resolution of toric varieties with "
                                      "torus factors is not yet implemented!")
            # When it is implemented, should be careful with the torus factor
        rfan = fan.subdivide(**kwds)
        if coordinate_names is None:
            coordinate_names = list(self.variable_names())
            if coordinate_indices is None:
                coordinate_indices = range(fan.nrays(), rfan.nrays())
            else:
                coordinate_indices = coordinate_indices[fan.nrays():]
            coordinate_names.extend(normalize_names(
                                    ngens=rfan.nrays() - fan.nrays(),
                                    indices=coordinate_indices,
                                    prefix=self._coordinate_prefix))
            coordinate_names.append(self._coordinate_prefix + "+")
        resolution = ToricVariety(rfan, coordinate_names=coordinate_names,
                                  coordinate_indices=coordinate_indices,
                                  base_field=self.base_ring())
        R = self.coordinate_ring()
        R_res = resolution.coordinate_ring()
        resolution_map = resolution.hom(R.hom(R_res.gens()[:R.ngens()]), self)
        resolution._resolution_map = resolution_map
        # The above map does not have (yet) public methods to access it.
        # While this map is defined correctly, base classes of schemes and
        # morphisms do not treat it as they should. The plan is to fix this
        # situation soon and to be able to use this map!
        return resolution

    def resolve_to_orbifold(self, **kwds):
        r"""
        Construct an orbifold whose fan subdivides the fan of ``self``.

        It is a synonym for :meth:`resolve` with ``make_simplicial=True``
        option.

        INPUT:

        - this function accepts only keyword arguments. See :meth:`resolve`
          for documentation.

        OUTPUT:

        - :class:`toric variety <ToricVariety_field>`.

        EXAMPLES::

            sage: fan = NormalFan(lattice_polytope.octahedron(3))
            sage: TV = ToricVariety(fan)
            sage: TV.is_orbifold()
            False
            sage: TV.fan().nrays()
            8
            sage: TV.fan().ngenerating_cones()
            6
            sage: TV_res = TV.resolve_to_orbifold()
            sage: TV_res.is_orbifold()
            True
            sage: TV_res.fan().nrays()
            8
            sage: TV_res.fan().ngenerating_cones()
            12
        """
        return self.resolve(make_simplicial=True, **kwds)

    def subscheme(self, polynomials):
        r"""
        Return the subscheme of ``self`` defined by ``polynomials``.

        INPUT:

        - ``polynomials`` -- list of polynomials in the coordinate ring of
          ``self``.

        OUTPUT:

        - :class:`subscheme of a toric variety
          <sage.schemes.generic.algebraic_scheme.AlgebraicScheme_subscheme_toric>`.

        EXAMPLES:

        We will construct a subscheme of the product of two projective lines
        with coordinates `(x, y)` for one and `(s, t)` for the other::

            sage: fan = FaceFan(lattice_polytope.octahedron(2))
            sage: fan.rays()
            N( 1,  0),
            N( 0,  1),
            N(-1,  0),
            N( 0, -1)
            in 2-d lattice N
            sage: P1xP1 = ToricVariety(fan, "x s y t")
            sage: P1xP1.inject_variables()
            Defining x, s, y, t
            sage: X = P1xP1.subscheme([x*s + y*t, x^3+y^3])
            sage: X
            Closed subscheme of 2-d toric variety
            covered by 4 affine patches defined by:
              x*s + y*t,
              x^3 + y^3
            sage: X.defining_polynomials()
            (x*s + y*t, x^3 + y^3)
            sage: X.defining_ideal()
            Ideal (x*s + y*t, x^3 + y^3)
            of Multivariate Polynomial Ring in x, s, y, t
            over Rational Field
            sage: X.base_ring()
            Rational Field
            sage: X.base_scheme()
            Spectrum of Rational Field
            sage: X.structure_morphism()
            Scheme morphism:
              From: Closed subscheme of
              2-d toric variety covered by 4 affine patches defined by:
              x*s + y*t,
              x^3 + y^3
              To:   Spectrum of Rational Field
              Defn: Structure map
        """
        from sage.schemes.generic.algebraic_scheme import \
            AlgebraicScheme_subscheme_toric, AlgebraicScheme_subscheme_affine_toric
        if self.is_affine():
            return AlgebraicScheme_subscheme_affine_toric(self, polynomials)
        else:
            return AlgebraicScheme_subscheme_toric(self, polynomials)

    def Stanley_Reisner_ideal(self):
        """
        Return the Stanley-Reisner ideal.

        OUTPUT:

        - The Stanley-Reisner ideal in the polynomial ring over
          `\QQ` generated by the homogeneous coordinates.

        EXAMPLES::

            sage: fan = Fan([[0,1,3],[3,4],[2,0],[1,2,4]], [(-3, -2, 1), (0, 0, 1), (3, -2, 1), (-1, -1, 1), (1, -1, 1)])
            sage: X = ToricVariety(fan, coordinate_names='A B C D E', base_field=GF(5))
            sage: SR = X.Stanley_Reisner_ideal(); SR
            Ideal (A*E, C*D, A*B*C, B*D*E) of Multivariate Polynomial Ring in A, B, C, D, E over Rational Field
        """
        if "_SR" not in self.__dict__:
            R = PolynomialRing(QQ, self.variable_names())
            self._SR = self._fan.Stanley_Reisner_ideal(R)
        return self._SR

    def linear_equivalence_ideal(self):
        """
        Return the ideal generated by linear relations

        OUTPUT:

        - The ideal generated by the linear relations of the rays in
          the polynomial ring over `\QQ` generated by the homogeneous
          coordinates.

        EXAMPLES::

            sage: fan = Fan([[0,1,3],[3,4],[2,0],[1,2,4]], [(-3, -2, 1), (0, 0, 1), (3, -2, 1), (-1, -1, 1), (1, -1, 1)])
            sage: X = ToricVariety(fan, coordinate_names='A B C D E', base_field=GF(5))
            sage: lin = X.linear_equivalence_ideal(); lin
            Ideal (-3*A + 3*C - D + E, -2*A - 2*C - D - E, A + B + C + D + E) of Multivariate Polynomial Ring in A, B, C, D, E over Rational Field
        """
        if "_linear_equivalence_ideal" not in self.__dict__:
            R = PolynomialRing(QQ, self.variable_names())
            self._linear_equivalence_ideal = self._fan.linear_equivalence_ideal(R)
        return self._linear_equivalence_ideal

    def cohomology_ring(self):
        r"""
        Return the cohomology ring of the toric variety.

        OUTPUT:

        - If the toric variety is is over `\CC` and has at most finite
          orbifold singularities: `H^\bullet(X,\QQ)` as a polynomial
          quotient ring.

        - Other cases are not handled yet.

        .. NOTE::

            - Toric varieties over any field of characteristic 0 are
              treated as if they were varieties over `\CC`.

            - The integral cohomology of smooth toric varieties is
              torsion-free, so in this case there is no loss of
              information when going to rational coefficients.

            - ``self.cohomology_ring().gen(i)`` is the divisor class corresponding to
              the ``i``-th ray of the fan.

        EXAMPLES::

            sage: X = toric_varieties.dP6()
            sage: X.cohomology_ring()
            Rational cohomology ring of a 2-d CPR-Fano toric variety covered by 6 affine patches
            sage: X.cohomology_ring().defining_ideal()
            Ideal (-u - y + z + w, x - y - v + w, x*y, x*v, x*z, u*v, u*z, u*w, y*z, y*w, v*w) of Multivariate Polynomial Ring in x, u, y, v, z, w over Rational Field
            sage: X.cohomology_ring().defining_ideal().ring()
            Multivariate Polynomial Ring in x, u, y, v, z, w over Rational Field
            sage: X.variable_names()
            ('x', 'u', 'y', 'v', 'z', 'w')
            sage: X.cohomology_ring().gens()
            ([y + v - w], [-y + z + w], [y], [v], [z], [w])
        """
        if "_cohomology_ring" not in self.__dict__:
            if self.base_ring().characteristic()>0:
                raise NotImplementedError('Only characteristic 0 base fields '
                                          'are implemented.')
            self._cohomology_ring = CohomologyRing(self)
        return self._cohomology_ring

    def cohomology_basis(self, d=None):
        r"""
        Return a basis for the cohomology of the toric variety.

        INPUT:

        - ``d`` (optional) -- integer.

        OUTPUT:

        - Without the optional argument, a list whose d-th entry is a
          basis for `H^{2d}(X,\QQ)`

        - If the argument is an integer ``d``, returns basis for
          `H^{2d}(X,\QQ)`

        EXAMPLES::

            sage: X = toric_varieties.dP8()
            sage: X.cohomology_basis()
            (([1],), ([z], [y]), ([y*z],))
            sage: X.cohomology_basis(1)
            ([z], [y])
            sage: X.cohomology_basis(dimension(X))[0] == X.volume_class()
            True
        """
        if d!=None:
            return self.cohomology_basis()[d]

        try:
            return self._cohomology_basis
        except AttributeError:
            pass
        H = self.cohomology_ring()
        # Make an empty list for each d-piece
        basis = [[] for d in range(self.dimension() + 1)]
        # Distribute basis elements into d-pieces
        for x in H.defining_ideal().normal_basis():
            basis[x.total_degree()].append(x)
        # Convert list of lists of polynomials to
        # tuple of tuples of cohomology classes
        basis = tuple(tuple(H(x) for x in dbasis)
                      for dbasis in basis)
        self._cohomology_basis = basis
        return self._cohomology_basis

    def volume_class(self):
        r"""
        Return the cohomology class of the volume form on the toric
        variety.

        Note that we are using cohomology with compact supports. If
        the variety is non-compact this is dual to homology without
        any support condition. In particular, for non-compact
        varieties the volume form `\mathrm{dVol}=\wedge_i(dx_i \wedge
        dy_i)` does not define a (non-zero) cohomology class.

        OUTPUT:

        A :class:`CohomologyClass`. If it exists, it is the class of
        the (properly normalized) volume form, that is, it is the
        Poincare dual of a single point. If it does not exist, a
        ``ValueError`` is raised.

        EXAMPLES::

            sage: P2 = toric_varieties.P2()
            sage: P2.volume_class()
            [z^2]

            sage: A2_Z2 = toric_varieties.A2_Z2()
            sage: A2_Z2.volume_class()
            Traceback (most recent call last):
            ...
            ValueError: Volume class does not exist.

        If none of the maximal cones is smooth things get more
        tricky. In this case no torus-fixed point is smooth. If we
        want to count an ordinary point as `1`, then a `G`-orbifold
        point needs to count as `\frac{1}{|G|}`. For example, take
        `\mathbb{P}^1\times\mathbb{P}^1` with inhomogeneous
        coordinates `(t,y)`. Take the quotient by the action
        `(t,y)\mapsto (-t,-y)`. The `\ZZ_2`-invariant Weil divisors
        `\{t=0\}` and `\{y=0\}` intersect in a `\ZZ_2`-fixed point, so
        they ought to have intersection number `\frac{1}{2}`. This
        means that the cohomology class `[t] \cap [y]` should be
        `\frac{1}{2}` times the volume class. Note that this is
        different from the volume normalization chosen in
        [Schubert]_::

            sage: P1xP1_Z2 = toric_varieties.P1xP1_Z2()
            sage: Dt = P1xP1_Z2.divisor(1);  Dt
            V(t)
            sage: Dy = P1xP1_Z2.divisor(3);  Dy
            V(y)
            sage: P1xP1_Z2.volume_class()
            [2*t*y]

            sage: HH = P1xP1_Z2.cohomology_ring()
            sage: HH(Dt) * HH(Dy) == 1/2 * P1xP1_Z2.volume_class()
            True

        The fractional coefficients are also necessary to match the
        normalization in the rational Chow group for simplicial toric
        varieties::

            sage: A = P1xP1_Z2.Chow_group(QQ)
            sage: A(Dt).intersection_with_divisor(Dy).count_points()
            1/2

        REFERENCES:

        ..  [Schubert]
            Sheldon Katz and Stein Arild Stromme,
            A Maple package for intersection theory and enumerative geometry.
        """
        if "_volume_class" not in self.__dict__:
            if not self.is_orbifold():
                raise NotImplementedError('Cohomology computations are only '
                                          'implemented for orbifolds.')
            HH = self.cohomology_ring()
            dim = self.dimension_relative()
            self._volume_class = HH(self.fan().generating_cone(0)).part_of_degree(dim)
        if self._volume_class.is_zero():
            raise ValueError, 'Volume class does not exist.'
        return self._volume_class

    def integrate(self, cohomology_class):
        """
        Integrate a cohomology class over the toric variety.

        INPUT:

        - ``cohomology_class`` -- A cohomology class given as a
          polynomial in ``self.cohomology_ring()``

        OUTPUT:

        The integral of the cohomology class over the variety. The
        volume normalization is given by :meth:`volume_class`, that
        is, ``self.integrate(self.volume_class())`` is always one (if
        the volume class exists).

        EXAMPLES::

            sage: dP6 = toric_varieties.dP6()
            sage: HH = dP6.cohomology_ring()
            sage: D = [ HH(c) for c in dP6.fan(dim=1) ]
            sage: matrix([ [ D[i]*D[j] for i in range(0,6) ] for j in range(0,6) ])
            [ [w^2] [-w^2]    [0]    [0]    [0] [-w^2]]
            [[-w^2]  [w^2] [-w^2]    [0]    [0]    [0]]
            [   [0] [-w^2]  [w^2] [-w^2]    [0]    [0]]
            [   [0]    [0] [-w^2]  [w^2] [-w^2]    [0]]
            [   [0]    [0]    [0] [-w^2]  [w^2] [-w^2]]
            [[-w^2]    [0]    [0]    [0] [-w^2]  [w^2]]
            sage: matrix([ [ dP6.integrate(D[i]*D[j]) for i in range(0,6) ] for j in range(0,6) ])
            [-1  1  0  0  0  1]
            [ 1 -1  1  0  0  0]
            [ 0  1 -1  1  0  0]
            [ 0  0  1 -1  1  0]
            [ 0  0  0  1 -1  1]
            [ 1  0  0  0  1 -1]

        If the toric variety is an orbifold, the intersection numbers
        are usually fractional::

            sage: P2_123 = toric_varieties.P2_123()
            sage: HH = P2_123.cohomology_ring()
            sage: D = [ HH(c) for c in P2_123.fan(dim=1) ]
            sage: matrix([ [ P2_123.integrate(D[i]*D[j]) for i in range(0,3) ] for j in range(0,3) ])
            [2/3   1 1/3]
            [  1 3/2 1/2]
            [1/3 1/2 1/6]
            sage: A = P2_123.Chow_group(QQ)
            sage: matrix([ [ A(P2_123.divisor(i))
            ...              .intersection_with_divisor(P2_123.divisor(j))
            ...              .count_points() for i in range(0,3) ] for j in range(0,3) ])
            [2/3   1 1/3]
            [  1 3/2 1/2]
            [1/3 1/2 1/6]
        """
        assert self.is_complete(), "Can only integrate over compact varieties."
        top_form = cohomology_class.part_of_degree(self.dimension())
        if top_form.is_zero(): return 0
        return top_form.lc() / self.volume_class().lc()

    def Chern_class(self, deg=None):
        """
        Return Chern classes of the (tangent bundle of the) toric variety.

        INPUT:

        - ``deg`` -- integer (optional). The degree of the Chern class.

        OUTPUT:

        - If the degree is specified, the ``deg``-th Chern class.

        - If no degree is specified, the total Chern class.

        REFERENCES:

        ..

            http://en.wikipedia.org/wiki/Chern_class

        EXAMPLES::

            sage: X = toric_varieties.dP6()
            sage: X.Chern_class()
            [-6*w^2 + y + 2*v + 2*z + w + 1]
            sage: X.c()
            [-6*w^2 + y + 2*v + 2*z + w + 1]
            sage: X.c(1)
            [y + 2*v + 2*z + w]
            sage: X.c(2)
            [-6*w^2]
            sage: X.integrate( X.c(2) )
            6
            sage: X.integrate( X.c(2) ) == X.Euler_number()
            True
        """
        assert self.is_orbifold(), "Requires the toric variety to be an orbifold."
        try:
            c = self._chern_class
        except AttributeError:
            c = prod([ 1+self.cohomology_ring().gen(i) for i in range(0,self._fan.nrays()) ])
            self._chern_class = c

        if deg==None:
            return c
        else:
            return c.part_of_degree(deg)

    def Chern_character(self, deg=None):
        """
        Return the Chern character (of the tangent bundle) of the toric
        variety.

        INPUT:

        - ``deg`` -- integer (optional). The degree of the Chern
          character.

        OUTPUT:

        - If the degree is specified, the degree-``deg`` part of the
          Chern character.

        - If no degree is specified, the total Chern character.

        REFERENCES:

        ..

            http://en.wikipedia.org/wiki/Chern_character#The_Chern_character

        EXAMPLES::

            sage: dP6 = toric_varieties.dP6()
            sage: dP6.Chern_character()
            [3*w^2 + y + 2*v + 2*z + w + 2]
            sage: dP6.ch()
            [3*w^2 + y + 2*v + 2*z + w + 2]
            sage: dP6.ch(1) == dP6.c(1)
            True
        """
        assert self.is_orbifold(), "Requires the toric variety to be an orbifold."
        try:
            ch = self._chern_character
        except AttributeError:
            n_rels = self._fan.nrays() - self.dimension()
            ch = sum([ self.cohomology_ring().gen(i).exp()
                       for i in range(0,self._fan.nrays()) ]) - n_rels
            self._chern_character = ch

        if deg==None:
            return ch
        else:
            return ch.part_of_degree(deg)

    def Todd_class(self, deg=None):
        """
        Return the Todd class (of the tangent bundle) of the toric variety.

        INPUT:

        - ``deg`` -- integer (optional). The desired degree part.

        OUTPUT:

        - If the degree is specified, the degree-``deg`` part of the
          Todd class.

        - If no degree is specified, the total Todd class.

        REFERENCES:

        ..

            http://en.wikipedia.org/wiki/Todd_class

        EXAMPLES::

            sage: dP6 = toric_varieties.dP6()
            sage: dP6.Todd_class()
            [-w^2 + 1/2*y + v + z + 1/2*w + 1]
            sage: dP6.Td()
            [-w^2 + 1/2*y + v + z + 1/2*w + 1]
            sage: dP6.integrate( dP6.Td() )
            1
        """
        try:
            Td = self._Todd
        except AttributeError:
            Td = QQ(1)
            if self.dimension() >= 1:
                c1 = self.Chern_class(1)
                Td += QQ(1)/2 * c1
            if self.dimension() >= 2:
                c2 = self.Chern_class(2)
                Td += QQ(1)/12 * (c1**2 + c2)
            if self.dimension() >= 3:
                Td += QQ(1)/24 * c1*c2
            if self.dimension() >= 4:
                c3 = self.Chern_class(3)
                c4 = self.Chern_class(4)
                Td += -QQ(1)/720 * (c1**4 -4*c1**2*c2 -3*c2**2 -c1*c3 +c4)
            if self.dimension() >= 5:
                raise NotImplemented, 'Todd class is currently only implemented up to degree 4'
            self._Todd = Td

        if deg==None:
            return Td
        else:
            return Td.part_of_degree(deg)

    c = Chern_class
    ch = Chern_character
    Td = Todd_class

    def Euler_number(self):
        """
        Return the topological Euler number of the toric variety.

        Sometimes, this is also called the Euler
        characteristic. :meth:`chi` is a synonym for
        :meth:`Euler_number`.

        REFERENCES:

        ..

            http://en.wikipedia.org/wiki/Euler_characteristic

        EXAMPLES::

            sage: P1xP1 = toric_varieties.P1xP1()
            sage: P1xP1.Euler_number()
            4
            sage: P1xP1.chi()
            4
        """
        if "_chi" not in self.__dict__:
            if self.is_complete():
                chi = self.integrate(self.Chern_class())
            else:
                chi=0
                H = self.cohomology_basis()
                for d in range(0, self.dimension()+1):
                    chi += (-1)**d * len(H[d])
            self._chi = chi
        return self._chi

    chi = Euler_number

    def K(self):
        r"""
        Returns the canonical divisor of the toric variety.

        EXAMPLES:

        Lets test that the del Pezzo surface `dP_6` has degree 6, as its name implies::

            sage: dP6 = toric_varieties.dP6()
            sage: HH = dP6.cohomology_ring()
            sage: dP6.K()
            -V(x) - V(u) - V(y) - V(v) - V(z) - V(w)
            sage: dP6.integrate( HH(dP6.K())^2 )
            6
        """
        from sage.schemes.toric.divisor import ToricDivisor
        return ToricDivisor(self, [-1]*self._fan.nrays())

    def divisor(self, arg, base_ring=None, check=True, reduce=True):
        r"""
        Return a divisor.

        INPUT:

        The arguments are the same as in
        :func:`sage.schemes.toric.divisor.ToricDivisor`, with the
        exception of defining a divisor with a single integer: this method
        considers it to be the index of a ray of the :meth:`fan` of ``self``.

        OUTPUT:

        - A :class:`sage.schemes.toric.divisor.ToricDivisor_generic`

        EXAMPLES::

            sage: dP6 = toric_varieties.dP6()
            sage: dP6.coordinate_ring()
            Multivariate Polynomial Ring in x, u, y, v, z, w
            over Rational Field
            sage: dP6.divisor(range(6))
            V(u) + 2*V(y) + 3*V(v) + 4*V(z) + 5*V(w)
            sage: dP6.inject_variables()
            Defining x, u, y, v, z, w
            sage: dP6.divisor(x*u^3)
            V(x) + 3*V(u)

        You can also construct divisors based on ray indices::

            sage: dP6.divisor(0)
            V(x)
            sage: for i in range(0,dP6.fan().nrays()):
            ...       print dP6.divisor(i),
            ...       print ': generated by ray',
            ...       dP6.fan().ray(i)
            V(x) : generated by ray N(0, 1)
            V(u) : generated by ray N(-1, 0)
            V(y) : generated by ray N(-1, -1)
            V(v) : generated by ray N(0, -1)
            V(z) : generated by ray N(1, 0)
            V(w) : generated by ray N(1, 1)

        TESTS:

        We check that the issue :trac:`12812` is resolved::

            sage: sum(dP6.divisor(i) for i in range(3))
            V(x) + V(u) + V(y)
        """
        # Divisor by a ray index - must be treated here, see Trac #12812.
        if arg in ZZ:
            arg = [(1, self.gen(arg))]
            check = True # 1 must be coerced into the coefficient ring
            reduce = False
        from sage.schemes.toric.divisor import ToricDivisor
        return ToricDivisor(self, ring=base_ring, arg=arg,
                            check=check, reduce=reduce)

    def divisor_group(self, base_ring=ZZ):
        r"""
        Return the group of Weil divisors.

        INPUT:

        - ``base_ring`` -- the coefficient ring, usually ``ZZ``
          (default) or ``QQ``.

        OUTPUT:

        The (free abelian) group of Cartier divisors, that is, formal
        linear combinations of polynomial equations over the
        coefficient ring ``base_ring``.

        These need not be toric (=defined by monomials), but allow
        general polynomials. The output will be an instance of
        :class:`sage.schemes.generic.divisor_group.DivisorGroup_generic`.

        .. WARNING::

            You almost certainly want the group of toric divisors, see
            :meth:`toric_divisor_group`. The toric divisor group is
            generated by the rays of the fan. The general divisor
            group has no toric functionality implemented.

        EXAMPLES::

            sage: dP6 = toric_varieties.dP6()
            sage: Div = dP6.divisor_group(); Div
            Group of ZZ-Divisors on 2-d CPR-Fano toric variety
            covered by 6 affine patches
            sage: Div(x)
            V(x)
        """
        from sage.schemes.generic.divisor_group import DivisorGroup
        return DivisorGroup(self, base_ring)

    def toric_divisor_group(self, base_ring=ZZ):
        r"""
        Return the group of toric (T-Weil) divisors.

        INPUT:

        - ``base_ring`` -- the coefficient ring, usually ``ZZ``
          (default) or ``QQ``.

        OUTPUT:

        The free Abelian agroup of toric Weil divisors, that is,
        formal ``base_ring``-linear combinations of codimension-one
        toric subvarieties. The output will be an instance of
        :class:`sage.schemes.toric.divisor.ToricDivisorGroup`.

        The `i`-th generator of the divisor group is the divisor where
        the `i`-th homogeneous coordinate vanishes, `\{z_i=0\}`.

        EXAMPLES::

            sage: dP6 = toric_varieties.dP6()
            sage: TDiv = dP6.toric_divisor_group(); TDiv
            Group of toric ZZ-Weil divisors on 2-d CPR-Fano toric variety
            covered by 6 affine patches
            sage: TDiv == dP6.toric_divisor_group()
            True
            sage: TDiv.gens()
            (V(x), V(u), V(y), V(v), V(z), V(w))
            sage: dP6.coordinate_ring()
            Multivariate Polynomial Ring in x, u, y, v, z, w over Rational Field
        """
        from sage.schemes.toric.divisor import ToricDivisorGroup
        return ToricDivisorGroup(self, base_ring);

    def _semigroup_ring(self, cone=None, names=None):
        r"""
        Return a presentation of the semigroup ring for the dual of ``cone``.

        INPUT:

        See :meth:`Spec`.

        OUTPUT:

        For the given ``cone`` `\sigma`, return a tuple consisting of

        * a polynomial ring `R`,

        * an ideal `I\in R`,

        * the dual cone `\sigma^\vee`

        such that `R/I \sim k[\sigma^\vee \cap M]`, where `k` is the
        :meth:`base_ring` of the toric variety.

        EXAMPLES::

            sage: A2Z2 = Cone([(0,1),(2,1)])
            sage: AffineToricVariety(A2Z2)._semigroup_ring()
            (Multivariate Polynomial Ring in z0, z1, z2 over Rational Field,
             Ideal (-z0*z1 + z2^2) of Multivariate Polynomial Ring in z0, z1, z2 over Rational Field,
             2-d cone in 2-d lattice M)

             sage: P2 = toric_varieties.P2()
             sage: cone = P2.fan().generating_cone(0)
             sage: P2._semigroup_ring(cone)
             (Multivariate Polynomial Ring in z0, z1 over Rational Field,
              Ideal (0) of Multivariate Polynomial Ring in z0, z1 over Rational Field,
              2-d cone in 2-d lattice M)
             sage: P2.change_ring(GF(101))._semigroup_ring(cone)
             (Multivariate Polynomial Ring in z0, z1 over Finite Field of size 101,
              Ideal (0) of Multivariate Polynomial Ring in z0, z1 over Finite Field of size 101,
              2-d cone in 2-d lattice M)
        """
        from sage.schemes.toric.ideal import ToricIdeal
        if cone is None:
            assert self.is_affine(), \
                'You may only omit the cone argument for an affine toric variety!'
            cone = self.fan().generating_cone(0)

        cone = self.fan().embed(cone)
        dual = cone.dual()
        basis = dual.Hilbert_basis()
        N = len(basis)
        names = normalize_names(names, N, DEFAULT_PREFIX)
        A = basis.column_matrix()
        IA = ToricIdeal(A, names, base_ring=self.base_ring())
        return (IA.ring(), IA, dual)

    def Spec(self, cone=None, names=None):
        r"""
        Return the spectrum associated to the dual cone.

        Let `\sigma \in N_\RR` be a cone and `\sigma^\vee \cap M` the
        associated semigroup of lattice points in the dual cone. Then

        .. MATH::

            S = \CC[\sigma^\vee \cap M]

        is a `\CC`-algebra. It is spanned over `\CC` by the points of
        `\sigma \cap N`, addition is formal linear combination of
        lattice points, and multiplication of lattice points is the
        semigroup law (that is, addition of lattice points). The
        `\CC`-algebra `S` then defines a scheme `\mathop{Spec}(S)`.

        For example, if `\sigma=\{(x,y)|x\geq 0,y\geq 0\}` is the
        first quadrant then `S` is the polynomial ring in two
        variables. The associated scheme is `\mathop{Spec}(S) =
        \CC^2`.

        The same construction works over any base field, this
        introduction only used `\CC` for simplicity.

        INPUT:

        - ``cone`` -- a :class:`Cone
          <sage.geometry.cone.ConvexRationalPolyhedralCone>`. Can be
          omitted for an affine toric variety, in which case the
          (unique) generating cone is used.

        - ``names`` -- (optional). Names of variables for the
          semigroup ring, see :func:`normalize_names` for acceptable
          formats. If not given, indexed variable names will be
          created automatically.

        Output:

        The spectrum of the semigroup ring `\CC[\sigma^\vee \cap M]`.

        EXAMPLES::

            sage: quadrant = Cone([(1,0),(0,1)])
            sage: AffineToricVariety(quadrant).Spec()
            Spectrum of Multivariate Polynomial Ring in z0, z1 over Rational Field

        A more interesting example::

            sage: A2Z2 = Cone([(0,1),(2,1)])
            sage: AffineToricVariety(A2Z2).Spec(names='u,v,t')
            Spectrum of Quotient of Multivariate Polynomial Ring
            in u, v, t over Rational Field by the ideal (-u*v + t^2)
        """
        from sage.schemes.generic.spec import Spec
        R, I, dualcone = self._semigroup_ring(cone, names)
        return Spec(R.quotient(I))

    def affine_algebraic_patch(self, cone=None, names=None):
        r"""
        Return the patch corresponding to ``cone`` as an affine
        algebraic subvariety.

        INPUT:

        - ``cone`` -- a :class:`Cone
          <sage.geometry.cone.ConvexRationalPolyhedralCone>` `\sigma`
          of the fan. It can be omitted for an affine toric variety,
          in which case the single generating cone is used.

        OUTPUT:

        A :class:`affine algebraic subscheme
        <sage.schemes.generic.algebraic_scheme.AlgebraicScheme_subscheme_affine>`
        corresponding to the patch `\mathop{Spec}(\sigma^\vee \cap M)`
        associated to the cone `\sigma`.

        See also :meth:`affine_patch`, which expresses the patches as
        subvarieties of affine toric varieties instead.

        EXAMPLES::

            sage: cone = Cone([(0,1),(2,1)])
            sage: A2Z2 = AffineToricVariety(cone)
            sage: A2Z2.affine_algebraic_patch()
            Closed subscheme of Affine Space of dimension 3 over Rational Field defined by:
              -z0*z1 + z2^2
            sage: A2Z2.affine_algebraic_patch(Cone([(0,1)]), names='x, y, t')
            Closed subscheme of Affine Space of dimension 3 over Rational Field defined by:
              1
        """
        R, I, dualcone = self._semigroup_ring(cone, names)
        patch_cover = AffineSpace(R)
        patch = patch_cover.subscheme(I)
        return patch

    def _orbit_closure_projection(self, cone, x):
        r"""
        Return the projection of ``x`` onto the quotient lattice of ``cone``.

        INPUT:

        - ``cone`` -- a :class:`cone
          <sage.geometry.cone.ConvexRationalPolyhedralCone>` of the :meth:`fan`
          of ``self``;

        - ``x`` -- a lattice point or a cone of the :meth:`fan` of ``self``.

        OUTPUT:

        - the projection of ``x`` onto the quotient lattice of ``cone``, which
          is either a lattice point or a cone depending on the type of ``x``.
          This quotient lattice is the ambient lattice for the fan of the orbit
          closure corresponding to ``cone``.

        If ``x`` is a cone not in the star of ``cone``, an ``IndexError`` is
        raised.

        See :meth:`orbit_closure` for more details.

        .. warning::

            Due to incomplete support of quotient lattices (as of 12-07-2011),
            this function actually operates with a generic toric lattice of the
            same dimension as the appropriate quotient lattice. This behaviour
            is likely to change in the future releases of Sage.

        EXAMPLES::

            sage: P2 = toric_varieties.P2()
            sage: H = P2.fan(1)[0]
            sage: [P2._orbit_closure_projection(H, p) for p in P2.fan().rays()]
            [(0), (1), (-1)]
            sage: P2._orbit_closure_projection(H, P2.fan(2)[0])
            1-d cone in 1-d lattice N
        """
        cone = self.fan().embed(cone)
        quot = cone.sublattice_quotient()
        if x in cone.lattice():
            result = vector(ZZ, quot(x))
            result.set_immutable()
            return result

        assert is_Cone(x)
        rays = [ vector(quot(r)) for r in x.rays() ]
        return Cone(rays)

        # TODO: make the following work nicely.
        #if x in cone.lattice():
            #return quot(x)
        #assert is_Cone(x)
        #return Cone(x.rays(), lattice=quot)

    def orbit_closure(self, cone):
        r"""
        Return the orbit closure of ``cone``.

        The cones `\sigma` of a fan `\Sigma` are in one-to-one correspondence
        with the torus orbits `O(\sigma)` of the corresponding toric variety
        `X_\Sigma`. Each orbit is isomorphic to a lower dimensional torus (of
        dimension equal to the codimension of `\sigma`). Just like the toric
        variety `X_\Sigma` itself, these orbits are (partially) compactified by
        lower-dimensional orbits. In particular, one can define the closure
        `V(\sigma)` of the torus orbit `O(\sigma)` in the ambient toric
        variety `X_\Sigma`, which is again a toric variety.

        See Proposition 3.2.7 of [CLS]_ for more details.

        INPUT:

        - ``cone`` -- a :class:`cone
          <sage.geometry.cone.ConvexRationalPolyhedralCone>` of the fan.

        OUTPUT:

        - a torus orbit closure associated to ``cone`` as a
          :class:`toric variety <ToricVariety_field>`.

        EXAMPLES::

            sage: P1xP1 = toric_varieties.P1xP1()
            sage: H = P1xP1.fan(1)[0]
            sage: V = P1xP1.orbit_closure(H);  V
            1-d toric variety covered by 2 affine patches
            sage: V.embedding_morphism()
            Scheme morphism:
              From: 1-d toric variety covered by 2 affine patches
              To:   2-d CPR-Fano toric variety covered by 4 affine patches
              Defn: Defined by embedding the torus closure associated to the 1-d
                    cone of Rational polyhedral fan in 2-d lattice N.
            sage: V.embedding_morphism().as_polynomial_map()
            Scheme morphism:
              From: 1-d toric variety covered by 2 affine patches
              To:   2-d CPR-Fano toric variety covered by 4 affine patches
              Defn: Defined on coordinates by sending [z0 : z1] to
                    [0 : 1 : z1 : z0]

        TESTS::

            sage: A2 = toric_varieties.A2()
            sage: A2.orbit_closure(A2.fan(2)[0])
            0-d affine toric variety
        """
        cone = self.fan().embed(cone)
        cones = []
        for star_cone in cone.star_generators():
            cones.append( self._orbit_closure_projection(cone, star_cone) )
        from sage.geometry.fan import discard_faces
        fan = Fan(discard_faces(cones), check=False)
        orbit_closure = ToricVariety(fan)

<<<<<<< HEAD
        star_rays = set()
        for star_cone in cone.star_generators():
            star_rays.update(star_cone.rays())
        ray_map = dict( (ray, self._orbit_closure_projection(cone, ray)) for ray in star_rays)
        from sage.schemes.toric.morphism import SchemeMorphism_orbit_closure_toric_variety
        orbit_closure._embedding_morphism = \
            SchemeMorphism_orbit_closure_toric_variety(orbit_closure.Hom(self), cone, ray_map)

        return orbit_closure
=======
    def count_points(self):
        r"""
        Return the number of points of ``self``.

        Over a finite field only smooth varieties are supported.

        OUTPUT:

        - an integer.

        EXAMPLES::

            sage: o = lattice_polytope.octahedron(3)
            sage: V = ToricVariety(FaceFan(o))
            sage: V.change_ring(GF(2)).count_points()
            27
            sage: V.change_ring(GF(8, "a")).count_points()
            729
            sage: V.change_ring(GF(101)).count_points()
            1061208

        Only smooth varieties over finite fields are currently handled::

            sage: V = ToricVariety(NormalFan(o))
            sage: V.change_ring(GF(2)).count_points()
            Traceback (most recent call last):
            ...
            NotImplementedError: the variety is not smooth

        Over infinite fields the number of points is not very tricky::

            sage: V.count_points()
            +Infinity

        ALGORITHM:

        Uses the formula in Fulton [F]_, section 4.5.

        REFERENCES:

        ..  [F]
            Fulton, W., "Introduction to Toric Varieties",
            Princeton University Press, 1993.

        AUTHORS:

        - Beth Malmskog (2013-07-14)

        - Adriana Salerno (2013-07-14)

        - Yiwei She (2013-07-14)

        - Christelle Vincent (2013-07-14)

        - Ursula Whitcher (2013-07-14)
        """
        if not self.base_ring().is_finite():
            return Infinity
        if not self.is_smooth():
            raise NotImplementedError("the variety is not smooth")
        q = self.base_ring().order()
        n = self.dimension()
        d = map(len, self.fan().cones())
        return sum(dk * (q-1)**(n-k) for k, dk in enumerate(d))


    @cached_method
    def Demazure_roots(self):
        """
        Return the Demazure roots.

        OUTPUT:

        The roots as points of the `M`-lattice.

        REFERENCES:

        ..  [Demazure]
            M. Demazure
            Sous-groupes algébriques de rang maximum du groupe de Cremona.
            Ann. Sci. Ecole Norm. Sup. 1970, 3, 507–588.

        ..  [Bazhov]
            Ivan Bazhov:
            On orbits of the automorphism group on a complete toric variety.
            :arxiv:`1110.4275`,
            :doi:`10.1007/s13366-011-0084-0`.

        EXAMPLE::

            sage: P2 = toric_varieties.P2()
            sage: P2.Demazure_roots()
            (M(-1, 0), M(-1, 1), M(0, -1), M(0, 1), M(1, -1), M(1, 0))

        Here are the remaining three examples listed in [Bazhov]_, Example 2.1 and 2.3::

            sage: s = 3
            sage: cones = [(0,1),(1,2),(2,3),(3,0)]
            sage: Hs = ToricVariety(Fan(rays=[(1,0),(0,-1),(-1,s),(0,1)], cones=cones))
            sage: Hs.Demazure_roots()
            (M(-1, 0), M(1, 0), M(0, 1), M(1, 1), M(2, 1), M(3, 1))

            sage: P11s = ToricVariety(Fan(rays=[(1,0),(0,-1),(-1,s)], cones=[(0,1),(1,2),(2,0)]))
            sage: P11s.Demazure_roots()
            (M(-1, 0), M(1, 0), M(0, 1), M(1, 1), M(2, 1), M(3, 1))
            sage: P11s.Demazure_roots() == Hs.Demazure_roots()
            True

            sage: Bs = ToricVariety(Fan(rays=[(s,1),(s,-1),(-s,-1),(-s,1)], cones=cones))
            sage: Bs.Demazure_roots()
            ()

        TESTS::

            sage: toric_varieties.A1().Demazure_roots()
            Traceback (most recent call last):
            ...
            NotImplementedError: Demazure_roots() is only implemented for complete toric varieties.
        """
        if not self.is_complete():
            raise NotImplementedError('Demazure_roots() is only implemented '
                                      'for complete toric varieties.')
        antiK = -self.K()
        fan_rays = self.fan().rays()
        roots = [m for m in antiK.sections()
                 if [ray*m for ray in fan_rays].count(-1) == 1]
        return tuple(roots)


    def Aut_dimension(self):
        r"""
        Return the dimension of the automorphism group

        There are three kinds of symmetries of toric varieties:

          * Toric automorphisms (rescaling of homogeneous coordinates)

          * Demazure roots. These are translations `x_i \to x_i +
            \epsilon x^m` of a homogeneous coordinate `x_i` by a
            monomial `x^m` of the same homogeneous degree.

          * Symmetries of the fan. These yield discrete subgroups.

        OUTPUT:

        An integer. The dimension of the automorphism group. Equals
        the dimension of the `M`-lattice plus the number of Demazure
        roots.

        EXAMPLES::

            sage: P2 = toric_varieties.P2()
            sage: P2.Aut_dimension()
            8

        TESTS::

            sage: toric_varieties.A1().Aut_dimension()
            Traceback (most recent call last):
            ...
            NotImplementedError: Aut_dimension() is only implemented for complete toric varieties.
        """
        if not self.is_complete():
            raise NotImplementedError('Aut_dimension() is only implemented '
                                      'for complete toric varieties.')
        return self.fan().lattice_dim() + len(self.Demazure_roots())
>>>>>>> c7903c06


def normalize_names(names=None, ngens=None, prefix=None, indices=None,
                    return_prefix=False):
    r"""
    Return a list of names in the standard form.

    INPUT:

    All input parameters are optional.

    - ``names`` -- names given either as a single string (with individual
      names separated by commas or spaces) or a list of strings with each
      string specifying a name. If the last name ends with the plus sign,
      "+", this name will be used as ``prefix`` (even if ``prefix`` was
      given explicitly);

    - ``ngens`` -- number of names to be returned;

    - ``prefix`` -- prefix for the indexed names given as a string;

    - ``indices`` -- list of integers (default: ``range(ngens)``) used as
      indices for names with ``prefix``. If given, must be of length
      ``ngens``;

    - ``return_prefix`` -- if ``True``, the last element of the returned list
      will contain the prefix determined from ``names`` or given as the
      parameter ``prefix``. This is useful if you may need more names in the
      future.

    OUTPUT:

    - list of names given as strings.

    These names are constructed in the following way:

    #. If necessary, split ``names`` into separate names.
    #. If the last name ends with "+", put it into ``prefix``.
    #. If ``ngens`` was given, add to the names obtained so far as many
       indexed names as necessary to get this number. If the ``k``-th name of
       the *total* list of names is indexed, it is
       ``prefix + str(indices[k])``. If there were already more names than
       ``ngens``, discard "extra" ones.
    #. Check if constructed names are valid. See :func:`certify_names` for
       details.
    #. If the option ``return_prefix=True`` was given, add ``prefix`` to the
       end of the list.

    EXAMPLES:

    As promised, all parameters are optional::

        sage: from sage.schemes.toric.variety import normalize_names
        sage: normalize_names()
        []

    One of the most common uses is probably this one::

        sage: normalize_names("x+", 4)
        ['x0', 'x1', 'x2', 'x3']

    Now suppose that you want to enumerate your variables starting with one
    instead of zero::

        sage: normalize_names("x+", 4, indices=range(1,5))
        ['x1', 'x2', 'x3', 'x4']

    You may actually have an arbitrary enumeration scheme::

        sage: normalize_names("x+", 4, indices=[1, 10, 100, 1000])
        ['x1', 'x10', 'x100', 'x1000']

    Now let's add some "explicit" names::

        sage: normalize_names("x y z t+", 4)
        ['x', 'y', 'z', 't3']

    Note that the "automatic" name is ``t3`` instead of ``t0``. This may seem
    weird, but the reason for this behaviour is that the fourth name in this
    list will be the same no matter how many explicit names were given::

        sage: normalize_names("x y t+", 4)
        ['x', 'y', 't2', 't3']

    This is especially useful if you get ``names`` from a user but want to
    specify all default names::

        sage: normalize_names("x, y", 4, prefix="t")
        ['x', 'y', 't2', 't3']

    In this format, the user can easily override your choice for automatic
    names::

        sage: normalize_names("x y s+", 4, prefix="t")
        ['x', 'y', 's2', 's3']

    Let's now use all parameters at once::

        sage: normalize_names("x, y, s+", 4, prefix="t",
        ...       indices=range(1,5), return_prefix=True)
        ['x', 'y', 's3', 's4', 's']

    Note that you still need to give indices for all names, even if some of
    the first ones will be "wasted" because of the explicit names. The reason
    is the same as before - this ensures consistency of automatically
    generated names, no matter how many explicit names were given.

    The prefix is discarded if ``ngens`` was not given::

        sage: normalize_names("alpha, beta, gamma, zeta+")
        ['alpha', 'beta', 'gamma']

    Finally, let's take a look at some possible mistakes::

        sage: normalize_names("123")
        Traceback (most recent call last):
        ...
        ValueError: name must start with a letter! Got 123

    A more subtle one::

        sage: normalize_names("x1", 4, prefix="x")
        Traceback (most recent call last):
        ...
        ValueError: names must be distinct! Got: ['x1', 'x1', 'x2', 'x3']
    """
    if names is None:
        names = []
    elif isinstance(names, str):
        names = names.replace(",", " ").split()
    else:
        try:
            names = list(names)
        except TypeError:
            raise TypeError(
                    "names must be a string or a list or tuple of them!")
        for name in names:
            if not isinstance(name, str):
                raise TypeError(
                    "names must be a string or a list or tuple of them!")
    if names and names[-1].endswith("+"):
        prefix = names.pop()[:-1]
    if ngens is None:
        ngens = len(names)
    if len(names) < ngens:
        if prefix is None:
            raise IndexError("need %d names but only %d are given!"
                             % (ngens, len(names)))
        if indices is None:
            indices = range(ngens)
        elif len(indices) != ngens:
            raise ValueError("need exactly %d indices, but got %d!"
                             % (ngens, len(indices)))
        names += [prefix + str(i) for i in indices[len(names):]]
    if len(names) > ngens:
        names = names[:ngens]
    # Check that all given and constructed names are valid
    certify_names(names)
    if return_prefix:
        names.append(prefix)
    return names


def certify_names(names):
    r"""
    Make sure that ``names`` are valid in Python.

    INPUT:

    - ``names`` -- list of strings.

    OUTPUT:

    - none, but a ``ValueError`` exception is raised if ``names`` are invalid.

    Each name must satisfy the following requirements:

    * Be non-empty.
    * Contain only (Latin) letters, digits, and underscores ("_").
    * Start with a letter.

    In addition, all names must be distinct.

    EXAMPLES::

        sage: from sage.schemes.toric.variety import certify_names
        sage: certify_names([])
        sage: certify_names(["a", "x0", "x_45"])
        sage: certify_names(["", "x0", "x_45"])
        Traceback (most recent call last):
        ...
        ValueError: name must be nonempty!
        sage: certify_names(["a", "0", "x_45"])
        Traceback (most recent call last):
        ...
        ValueError: name must start with a letter! Got 0
        sage: certify_names(["a", "x0", "@_45"])
        Traceback (most recent call last):
        ...
        ValueError: name must be alphanumeric! Got @_45
        sage: certify_names(["a", "x0", "x0"])
        Traceback (most recent call last):
        ...
        ValueError: names must be distinct! Got: ['a', 'x0', 'x0']
    """
    for name in names:
        if not name:
            raise ValueError("name must be nonempty!")
        if not name.isalnum() and not name.replace("_","").isalnum():
            # Must be alphanumeric except for non-leading '_'
            raise ValueError("name must be alphanumeric! Got %s" % name)
        if not name[0].isalpha():
            raise ValueError("name must start with a letter! Got %s" % name)
    if len(set(names)) != len(names):
        raise ValueError("names must be distinct! Got: %s" % names)


#*****************************************************************
class CohomologyRing(QuotientRing_generic, UniqueRepresentation):
    r"""
    The (even) cohomology ring of a toric variety.

    Irregardles of the variety's base ring, we always work with the
    variety over `\CC` and its topology.

    The cohomology is always the singular cohomology with
    `\QQ`-coefficients. Note, however, that the cohomology of smooth
    toric varieties is torsion-free, so there is no loss of
    information in that case.

    Currently, the toric variety must not be "too singular".  See
    :meth:`ToricVariety_field.cohomology_ring` for a detailed
    description of which toric varieties are admissible. For such
    varieties the odd-dimensional cohomology groups vanish.

    .. WARNING::

        You should not create instances of this class manually. Use
        :meth:`ToricVariety_field.cohomology_ring` to generate the
        cohomology ring.

    INPUT:

    - ``variety`` -- a toric variety. Currently, the toric variety
      must be at least an orbifold. See
      :meth:`ToricVariety_field.cohomology_ring` for a detailed
      description of which toric varieties are admissible.

    EXAMPLES::

        sage: P2 = toric_varieties.P2()
        sage: P2.cohomology_ring()
        Rational cohomology ring of a 2-d CPR-Fano toric variety covered by 3 affine patches

    This is equivalent to::

        sage: from sage.schemes.toric.variety import CohomologyRing
        sage: CohomologyRing(P2)
        Rational cohomology ring of a 2-d CPR-Fano toric variety covered by 3 affine patches
    """

    def __init__(self, variety):
        r"""
        See :class:`CohomologyRing` for documentation.

        TESTS::

            sage: P2 = toric_varieties.P2()
            sage: P2.cohomology_ring()
            Rational cohomology ring of a 2-d CPR-Fano toric variety covered by 3 affine patches

        TESTS::

            sage: cone1 = Cone([(1,0)]);  cone2 = Cone([(1,0)])
            sage: cone1 is cone2
            False
            sage: fan1 = Fan([cone1]);  fan2 = Fan([cone2])
            sage: fan1 is fan2
            False
            sage: X1 = ToricVariety(fan1);  X2 = ToricVariety(fan2)
            sage: X1 is X2
            False
            sage: X1.cohomology_ring() is X2.cohomology_ring()   # see http://trac.sagemath.org/sage_trac/ticket/10325
            True
            sage: TDiv = X1.toric_divisor_group()
            sage: X1.toric_divisor_group() is TDiv
            True
            sage: X2.toric_divisor_group() is TDiv
            True
            sage: TDiv.scheme() is X1   # as you expect
            True
            sage: TDiv.scheme() is X2   # perhaps less obvious, but toric_divisor_group is unique!
            False
            sage: TDiv.scheme() == X2   # isomorphic, but not necessarily identical
            True
            sage: TDiv.scheme().cohomology_ring() is X2.cohomology_ring()  # this is where it gets tricky
            True
            sage: TDiv.gen(0).Chern_character() * X2.cohomology_ring().one()
            [1]
        """
        self._variety = variety

        if not variety.is_orbifold():
            raise NotImplementedError, 'Requires an orbifold toric variety.'

        R = PolynomialRing(QQ, variety.variable_names())
        self._polynomial_ring = R

        I = variety._fan.linear_equivalence_ideal(R) + variety._fan.Stanley_Reisner_ideal(R)
        super(CohomologyRing, self).__init__(R, I, names=variety.variable_names())

    def _repr_(self):
        r"""
        Return a string representation of the cohomology ring.

        OUTPUT:

        A string.

        EXAMPLES::

            sage: toric_varieties.P2().cohomology_ring()._repr_()
            'Rational cohomology ring of a 2-d CPR-Fano toric variety covered by 3 affine patches'
        """
        return 'Rational cohomology ring of a '+self._variety._repr_()

    def _latex_(self):
        r"""
        Return a latex representation of the cohomology ring.

        OUTPUT:

        A string.

        EXAMPLES::

            sage: cohomology_ring = toric_varieties.P2().cohomology_ring()
            sage: cohomology_ring._latex_()
            'H^\\ast\\left(\\mathbb{P}_{\\Delta^{2}},\\QQ\\right)'
        """
        return 'H^\\ast\\left('+self._variety._latex_()+',\QQ\\right)'

    def _element_constructor_(self,x):
        r"""
        Construct a :class:`CohomologyClass`.

        INPUT::

        - ``x`` -- something that defines a cohomology class. Either a
          cohomology class, a cone of the fan, or something that can
          be converted into a polynomial in the homogeneous
          coordinates.

        OUTPUT:

        The :class:`CohomologyClass` defined by ``x``.

        EXAMPLES::

            sage: dP6 = toric_varieties.dP6()
            sage: H = dP6.cohomology_ring()
            sage: cone = dP6.fan().cone_containing(2,3); cone
            2-d cone of Rational polyhedral fan in 2-d lattice N
            sage: H(cone)   # indirect doctest
            [-w^2]
            sage: H( Cone(cone) )
            [-w^2]
            sage: H( dP6.fan(0)[0] )   # trivial cone
            [1]

        Non-smooth cones are a bit tricky. For such a cone, the
        intersection of the divisors corresponding to the rays is
        still proportional to the product of the variables, but the
        coefficient is a multiple depending on the orbifold
        singularity. See also [CLS]_, Lemma 12.5.2::

            sage: P2_123 = toric_varieties.P2_123()
            sage: HH = P2_123.cohomology_ring()
            sage: HH(Cone([(1,0)])) * HH(Cone([(-2,-3)]))
            [2*z2^2]
            sage: HH(Cone([(1,0), (-2,-3)]))
            [6*z2^2]
            sage: [ HH(c) for c in P2_123.fan().generating_cones() ]
            [[6*z2^2], [6*z2^2], [6*z2^2]]
            sage: P2_123.volume_class()
            [6*z2^2]
            sage: [ HH(c.facets()[0]) * HH(c.facets()[1]) for c in P2_123.fan().generating_cones() ]
            [[6*z2^2], [3*z2^2], [2*z2^2]]

        Numbers will be converted into the ring::

            sage: P2 = toric_varieties.P2()
            sage: H = P2.cohomology_ring()
            sage: H._element_constructor_(1)
            [1]
            sage: H(1)
            [1]
            sage: type( H(1) )
            <class 'sage.schemes.toric.variety.CohomologyClass'>
            sage: P2.inject_variables()
            Defining x, y, z
            sage: H(1+x*y+z)
            [z^2 + z + 1]
        """
        fan = self._variety.fan()
        if isinstance(x, CohomologyClass) and x.parent()==self:
            return x
        if isinstance(x, QuotientRingElement):
            x = x.lift()
        elif is_Cone(x):
            cone = fan.embed(x)
            assert cone.ambient() is fan
            mult = cone.rays().column_matrix().index_in_saturation()
            x = prod((self.cover_ring().gen(i) for i in cone.ambient_ray_indices()),
                     z=self.cover_ring().one()) * mult
        else:
            try:
                # divisor, for example, know how to compute their own cohomology class
                return x.cohomology_class()
            except AttributeError:
                # this ensures that rationals are converted to cohomology ring elements
                x = self.cover_ring()(x)
        return CohomologyClass(self, x)

    # We definitely should not override __call__, but since our
    # superclass QuotientRing_generic does not adhere to the coercion
    # model we cannot either. See
    # http://trac.sagemath.org/sage_trac/ticket/9429
    def __call__(self, x, coerce=True):
        r"""
        Turn ``x`` into a ``CohomologyClass``.

        EXAMPLES::

            sage: P2 = toric_varieties.P2()
            sage: H = P2.cohomology_ring()
            sage: H(1)
            [1]
            sage: type( H(1) )
            <class 'sage.schemes.toric.variety.CohomologyClass'>
        """
        return self._element_constructor_(x)

    def gens(self):
        r"""
        Return the generators of the cohomology ring.

        OUTPUT:

        A tuple of generators, one for each toric divisor of the toric
        variety ``X``. The order is the same as the ordering of the
        rays of the fan ``X.fan().rays()``, which is also the same as
        the ordering of the one-cones in ``X.fan(1)``

        EXAMPLES::

            sage: P2 = toric_varieties.P2()
            sage: P2.cohomology_ring().gens()
            ([z], [z], [z])
        """
        if "_gens" not in self.__dict__:
            self._gens = tuple( self.gen(i) for i in range(0,self._variety.fan().nrays()) )
        return self._gens

    def gen(self, i):
        r"""
        Return the generators of the cohomology ring.

        INPUT:

        - ``i`` -- integer.

        OUTPUT:

        The ``i``-th generator of the cohomology ring. If we denote
        the toric variety by ``X``, then this generator is
        associated to the ray ``X.fan().ray(i)``, which spans the
        one-cone ``X.fan(1)[i]``

        EXAMPLES::

            sage: P2 = toric_varieties.P2()
            sage: P2.cohomology_ring().gen(2)
            [z]
        """
        return CohomologyClass(self, self._polynomial_ring.gen(i))


#*****************************************************************
def is_CohomologyClass(x):
    r"""
    Check whether ``x`` is a cohomology class of a toric variety.

    INPUT:

    - ``x`` -- anything.

    OUTPUT:

    ``True`` or ``False`` depending on whether ``x`` is an instance of
    :class:`CohomologyClass`

    EXAMPLES::

        sage: P2 = toric_varieties.P2()
        sage: HH = P2.cohomology_ring()
        sage: from sage.schemes.toric.variety import is_CohomologyClass
        sage: is_CohomologyClass( HH.one() )
        True
        sage: is_CohomologyClass( HH(P2.fan(1)[0]) )
        True
        sage: is_CohomologyClass('z')
        False
    """
    return isinstance(x,CohomologyClass)


#*****************************************************************
class CohomologyClass(QuotientRingElement):
    r"""
    An element of the :class:`CohomologyRing`.

    .. WARNING::

        You should not create instances of this class manually. The
        generators of the cohomology ring as well as the cohomology
        classes associated to cones of the fan can be obtained from
        :meth:`ToricVariety_field.cohomology_ring`.

    EXAMPLES::

        sage: P2 = toric_varieties.P2()
        sage: P2.cohomology_ring().gen(0)
        [z]
        sage: HH = P2.cohomology_ring()
        sage: HH.gen(0)
        [z]
        sage: cone = P2.fan(1)[0];  HH(cone)
        [z]
    """

    def __init__(self, cohomology_ring, representative):
        r"""
        Construct the cohomology class.

        INPUT:

        - ``cohomology_ring`` -- :class:`CohomologyRing`.

        - ``representative`` -- a polynomial in the generators of the cohomology ring.

        OUTPUT:

        An instance of :class:`CohomologyClass`.

        EXAMPLES::

            sage: P2 = toric_varieties.P2()
            sage: H = P2.cohomology_ring()
            sage: from sage.schemes.toric.variety import CohomologyClass
            sage: CohomologyClass(H, H.defining_ideal().ring().zero() )
            [0]
        """
        assert representative in cohomology_ring.defining_ideal().ring(), \
            'The given representative is not in the parent polynomial ring.'
        super(CohomologyClass, self).__init__(cohomology_ring, representative)

    def _repr_(self):
        r"""
        Return a string representation of the cohomology class.

        OUTPUT:

        A string.

        EXAMPLES::

            sage: toric_varieties.P2().cohomology_ring().gen(0)._repr_()
            '[z]'
        """
        return '['+super(CohomologyClass,self)._repr_()+']'

    def _latex_(self):
        r"""
        Return a latex representation of the cohomology class.

        OUTPUT:

        A string.

        EXAMPLES::

            sage: cohomology_class = toric_varieties.P2().cohomology_ring().gen(0)^2/2
            sage: cohomology_class._latex_()
            '\\left[ \\frac{1}{2} z^{2} \\right]'
        """
        return r'\left[ %s \right]' % latex(self.lift())

    def deg(self):
        r"""
        The degree of the cohomology class.

        OUTPUT:

        An integer `d` such that the cohomology class is in degree
        `2d`. If the cohomology class is of mixed degree, the highest
        degree is returned.

        EXAMPLES::

            sage: P2 = toric_varieties.P2()
            sage: P2.cohomology_ring().gen(0).deg()
            1
            sage: P2.cohomology_ring().zero().deg()
            -1
        """
        return self.lift().degree()

    def part_of_degree(self, d):
        r"""
        Project the (mixed-degree) cohomology class to the given degree.

        .. MATH::

            \mathop{pr}\nolimits_d:~ H^\bullet(X_\Delta,\QQ) \to H^{2d}(X_\Delta,\QQ)

        INPUT:

        - An integer ``d``

        OUTPUT:

        - The degree-``2d`` part of the cohomology class.

        EXAMPLES::

            sage: P1xP1 = toric_varieties.P1xP1()
            sage: t = P1xP1.cohomology_ring().gen(0)
            sage: y = P1xP1.cohomology_ring().gen(2)
            sage: 3*t+4*t^2*y+y+t*y+t+1
            [t*y + 4*t + y + 1]
            sage: (3*t+4*t^2*y+y+t*y+t+1).part_of_degree(1)
            [4*t + y]
        """
        Q = self.parent()
        # We iterate over monomials of self.lift()
        p = filter( lambda x: x[1].total_degree() == d, self.lift() )
        if len(p)==0:
            return Q.zero()
        else:
            return Q(sum(x[0]*x[1] for x in p))

    def exp(self):
        """
        Exponentiate ``self``.

        .. NOTE::

            The exponential `\exp(x)` of a rational number `x` is
            usually not rational. Therefore, the cohomology class must
            not have a constant (degree zero) part. The coefficients
            in the Taylor series of `\exp` are rational, so any
            cohomology class without constant term can be
            exponentiated.

        OUTPUT

        The cohomology class `\exp(` ``self`` `)` if the constant part
        vanishes, otherwise a ``ValueError`` is raised.

        EXAMPLES::

            sage: P2 = toric_varieties.P2()
            sage: H_class = P2.cohomology_ring().gen(0)
            sage: H_class
            [z]
            sage: H_class.exp()
            [1/2*z^2 + z + 1]
        """
        if not self.part_of_degree(0).is_zero():
            raise ValueError, 'Must not have a constant part.'
        exp_x = self.parent().one()
        for d in range(1,self.parent()._variety.dimension()+1):
            exp_x += self**d / factorial(d)
        return exp_x
<|MERGE_RESOLUTION|>--- conflicted
+++ resolved
@@ -2766,7 +2766,6 @@
         fan = Fan(discard_faces(cones), check=False)
         orbit_closure = ToricVariety(fan)
 
-<<<<<<< HEAD
         star_rays = set()
         for star_cone in cone.star_generators():
             star_rays.update(star_cone.rays())
@@ -2776,7 +2775,7 @@
             SchemeMorphism_orbit_closure_toric_variety(orbit_closure.Hom(self), cone, ray_map)
 
         return orbit_closure
-=======
+
     def count_points(self):
         r"""
         Return the number of points of ``self``.
@@ -2943,7 +2942,6 @@
             raise NotImplementedError('Aut_dimension() is only implemented '
                                       'for complete toric varieties.')
         return self.fan().lattice_dim() + len(self.Demazure_roots())
->>>>>>> c7903c06
 
 
 def normalize_names(names=None, ngens=None, prefix=None, indices=None,
