"""
Dense matrices over the integer ring

AUTHORS:

- William Stein

- Robert Bradshaw

- Marc Masdeu (August 2014). Implemented using FLINT, see :trac:`16803`.

- Jeroen Demeyer (October 2014): lots of fixes, see :trac:`17090` and
  :trac:`17094`.
<<<<<<< HEAD
=======

- Vincent Delecroix (February 2015): make it faster, see :trac:`17822`.
>>>>>>> 819000f6

EXAMPLES::

    sage: a = matrix(ZZ, 3,3, range(9)); a
    [0 1 2]
    [3 4 5]
    [6 7 8]
    sage: a.det()
    0
    sage: a[0,0] = 10; a.det()
    -30
    sage: a.charpoly()
    x^3 - 22*x^2 + 102*x + 30
    sage: b = -3*a
    sage: a == b
    False
    sage: b < a
    True

TESTS::

    sage: a = matrix(ZZ,2,range(4), sparse=False)
    sage: TestSuite(a).run()
    sage: Matrix(ZZ,0,0).inverse()
    []

"""

#*****************************************************************************
#       Copyright (C) 2006,2007 William Stein
#       Copyright (C) 2014 Marc Masdeu
#       Copyright (C) 2014 Jeroen Demeyer
#
# This program is free software: you can redistribute it and/or modify
# it under the terms of the GNU General Public License as published by
# the Free Software Foundation, either version 2 of the License, or
# (at your option) any later version.
#                  http://www.gnu.org/licenses/
#*****************************************************************************

from libc.stdint cimport int64_t

from sage.modules.vector_integer_dense cimport Vector_integer_dense

from sage.misc.misc import verbose, get_verbose, cputime

from sage.rings.arith import previous_prime
from sage.structure.element cimport Element, generic_power_c
from sage.structure.proof.proof import get_flag as get_proof_flag
from sage.misc.randstate cimport randstate, current_randstate

from sage.matrix.matrix_rational_dense cimport Matrix_rational_dense

#########################################################
# PARI C library
from sage.libs.pari.gen cimport gen
from sage.libs.pari.pari_instance cimport PariInstance, INT_to_mpz

import sage.libs.pari.pari_instance
cdef PariInstance pari = sage.libs.pari.pari_instance.pari

include "sage/libs/pari/decl.pxi"
include "sage/libs/pari/pari_err.pxi"

#########################################################

include "sage/ext/interrupt.pxi"
include "sage/ext/stdsage.pxi"


from sage.ext.multi_modular import MultiModularBasis
from sage.ext.multi_modular cimport MultiModularBasis

from sage.rings.integer cimport Integer
from sage.rings.rational_field import QQ
from sage.rings.real_double import RDF
from sage.rings.integer_ring import ZZ, IntegerRing_class
from sage.rings.integer_ring cimport IntegerRing_class
from sage.rings.finite_rings.integer_mod_ring import IntegerModRing
from sage.rings.polynomial.polynomial_ring_constructor import PolynomialRing
from sage.rings.polynomial.polynomial_integer_dense_flint cimport Polynomial_integer_dense_flint
from sage.structure.element cimport ModuleElement, RingElement, Element, Vector
from sage.structure.element import is_Vector
from sage.structure.sequence import Sequence

from matrix_modn_dense_float cimport Matrix_modn_dense_template
from matrix_modn_dense_float cimport Matrix_modn_dense_float
from matrix_modn_dense_double cimport Matrix_modn_dense_double

from matrix_mod2_dense import Matrix_mod2_dense
from matrix_mod2_dense cimport Matrix_mod2_dense


from matrix2 import decomp_seq

from matrix cimport Matrix

cimport sage.structure.element

import sage.matrix.matrix_space as matrix_space

################
# Used for modular HNF
from sage.rings.fast_arith cimport arith_int
cdef arith_int ai = arith_int()

######### linbox interface ##########
from sage.libs.linbox.linbox cimport Linbox_integer_dense
cdef Linbox_integer_dense linbox = Linbox_integer_dense()
USE_LINBOX_POLY = True


########## iml -- integer matrix library ###########

cdef extern from "iml.h":

    enum SOLU_POS:
        LeftSolu = 101
        RightSolu = 102

    long nullspaceMP(long n, long m,
                     mpz_t *A, mpz_t * *mp_N_pass)

    void nonsingSolvLlhsMM (SOLU_POS solupos, long n, \
                       long m, mpz_t *mp_A, mpz_t *mp_B, mpz_t *mp_N, \
                       mpz_t mp_D)


fplll_fp_map = {None: None,
                'fp': 'double',
                'qd': 'long double',
                'xd': 'dpe',
                'rr': 'mpfr'}

cdef class Matrix_integer_dense(matrix_dense.Matrix_dense):   # dense or sparse
    r"""
    Matrix over the integers, implemented using FLINT.

    On a 32-bit machine, they can have at most `2^{32}-1` rows or
    columns.  On a 64-bit machine, matrices can have at most
    `2^{64}-1` rows or columns.

    EXAMPLES::

        sage: a = MatrixSpace(ZZ,3)(2); a
        [2 0 0]
        [0 2 0]
        [0 0 2]
        sage: a = matrix(ZZ,1,3, [1,2,-3]); a
        [ 1  2 -3]
        sage: a = MatrixSpace(ZZ,2,4)(2); a
        Traceback (most recent call last):
        ...
        TypeError: nonzero scalar matrix must be square
    """
    ########################################################################
    # LEVEL 1 functionality
    # x * __cinit__
    # x * __dealloc__
    # x * __init__
    # x * set_unsafe
    # x * get_unsafe
    # x * def _pickle
    # x * def _unpickle
    ########################################################################

    def __cinit__(self, parent, entries, coerce, copy):
        """
        Create and allocate memory for the matrix. Does not actually
        initialize any of the memory.

        INPUT:


        -  ``parent, entries, coerce, copy`` - as for
           __init__.


        EXAMPLES::

            sage: from sage.matrix.matrix_integer_dense import Matrix_integer_dense
            sage: a = Matrix_integer_dense.__new__(Matrix_integer_dense, Mat(ZZ,3), 0,0,0)
            sage: type(a)
            <type 'sage.matrix.matrix_integer_dense.Matrix_integer_dense'>
<<<<<<< HEAD
=======

        TESTS::

            sage: Matrix(ZZ, sys.maxsize, sys.maxsize)
            Traceback (most recent call last):
            ...
            RuntimeError: FLINT exception
>>>>>>> 819000f6
        """
        self._parent = parent
        self._base_ring = ZZ
        self._nrows = parent.nrows()
        self._ncols = parent.ncols()
        self._pivots = None
        self._initialized_mpz = False
        self._entries = NULL
        self._rows = NULL
<<<<<<< HEAD
        fmpz_mat_init(self._matrix, self._nrows, self._ncols)

    cdef inline int _init_mpz(self) except -1:
        if self._initialized_mpz:
            return 0
        else:
            return self._init_mpz_impl()

    cdef inline int _init_linbox(self) except -1:
        if not self._initialized_mpz:
            self._init_mpz_impl()
        linbox.set(self._rows, self._nrows, self._ncols)
        return 0

    cdef int _init_mpz_impl(self) except -1:
        cdef Py_ssize_t i, j, k

        sig_on()
        self._rows = <mpz_t **> sage_malloc(sizeof(mpz_t*) * self._nrows)
        if not self._rows:
            raise MemoryError
        self._entries = <mpz_t *> sage_malloc(sizeof(mpz_t) * self._nrows * self._ncols)
        if not self._entries:
            sage_free(self._rows)
            raise MemoryError
        k = 0
        for i in range(self._nrows):
            self._rows[i] = self._entries + k
            for j in range(self._ncols):
                mpz_init(self._entries[k])
                fmpz_get_mpz(self._entries[k],fmpz_mat_entry(self._matrix,i,j))
                k += 1
=======
        sig_str("FLINT exception")
        fmpz_mat_init(self._matrix, self._nrows, self._ncols)
>>>>>>> 819000f6
        sig_off()
        self._initialized_mpz = True
        return 1

    cdef void _dealloc_mpz(self):
        if not self._initialized_mpz:
            return
        cdef Py_ssize_t k
        for k in range(self._nrows * self._ncols):
            mpz_clear(self._entries[k])
        sage_free(self._rows)
        sage_free(self._entries)
        self._initialized_mpz = False

    cdef inline int _init_mpz(self) except -1:
        if self._initialized_mpz:
            return 0
        else:
            return self._init_mpz_impl()

    cdef inline int _init_linbox(self) except -1:
        if not self._initialized_mpz:
            self._init_mpz_impl()
        linbox.set(self._rows, self._nrows, self._ncols)
        return 0

    cdef int _init_mpz_impl(self) except -1:
        cdef Py_ssize_t i, j, k

        sig_on()
        self._rows = <mpz_t **> sage_malloc(sizeof(mpz_t*) * self._nrows)
        if not self._rows:
            raise MemoryError
        self._entries = <mpz_t *> sage_malloc(sizeof(mpz_t) * self._nrows * self._ncols)
        if not self._entries:
            sage_free(self._rows)
            raise MemoryError
        k = 0
        for i in range(self._nrows):
            self._rows[i] = self._entries + k
            for j in range(self._ncols):
                mpz_init(self._entries[k])
                fmpz_get_mpz(self._entries[k],fmpz_mat_entry(self._matrix,i,j))
                k += 1
        sig_off()
<<<<<<< HEAD
        if self._subdivisions is not None:
            A.subdivide(*self.subdivisions())
        return A
=======
        self._initialized_mpz = True
        return 1

    cdef void _dealloc_mpz(self):
        if not self._initialized_mpz:
            return
        cdef Py_ssize_t k
        for k in range(self._nrows * self._ncols):
            mpz_clear(self._entries[k])
        sage_free(self._rows)
        sage_free(self._entries)
        self._initialized_mpz = False
>>>>>>> 819000f6

    def __hash__(self):
        r"""
        Returns hash of self.

        self must be immutable.

        EXAMPLES::

            sage: a = Matrix(ZZ,2,[1,2,3,4])
            sage: hash(a)
            Traceback (most recent call last):
            ...
            TypeError: mutable matrices are unhashable

        ::

            sage: a.set_immutable()
            sage: hash(a)
            8
        """
        return self._hash()

    def __dealloc__(self):
        """
        Frees all the memory allocated for this matrix.

        EXAMPLE::

            sage: a = Matrix(ZZ,2,[1,2,3,4])
            sage: del a
        """
        fmpz_mat_clear(self._matrix)
        self._dealloc_mpz()

    def __init__(self, parent, entries, copy, coerce):
        r"""
        Initialize a dense matrix over the integers.

        INPUT:


        -  ``parent`` - a matrix space

        -  ``entries`` - list - create the matrix with those
           entries along the rows.

        -  ``other`` - a scalar; entries is coerced to an
           integer and the diagonal entries of this matrix are set to that
           integer.

        -  ``coerce`` - whether need to coerce entries to the
           integers (program may crash if you get this wrong)

        -  ``copy`` - ignored (since integers are immutable)


        EXAMPLES:

        The __init__ function is called implicitly in each of the
        examples below to actually fill in the values of the matrix.

        We create a `2 \times 2` and a `1\times 4` matrix::

            sage: matrix(ZZ,2,2,range(4))
            [0 1]
            [2 3]
            sage: Matrix(ZZ,1,4,range(4))
            [0 1 2 3]

        If the number of columns isn't given, it is determined from the
        number of elements in the list.

        ::

            sage: matrix(ZZ,2,range(4))
            [0 1]
            [2 3]
            sage: matrix(ZZ,2,range(6))
            [0 1 2]
            [3 4 5]

        Another way to make a matrix is to create the space of matrices and
        coerce lists into it.

        ::

            sage: A = Mat(ZZ,2); A
            Full MatrixSpace of 2 by 2 dense matrices over Integer Ring
            sage: A(range(4))
            [0 1]
            [2 3]

        Actually it is only necessary that the input can be coerced to a
        list, so the following also works::

            sage: v = reversed(range(4)); type(v)
            <type 'listreverseiterator'>
            sage: A(v)
            [3 2]
            [1 0]

        Matrices can have many rows or columns (in fact, on a 64-bit
        machine they could have up to `2^64-1` rows or columns)::

            sage: v = matrix(ZZ,1,10^5, range(10^5))
            sage: v.parent()
            Full MatrixSpace of 1 by 100000 dense matrices over Integer Ring
        """
        cdef Py_ssize_t i, j, k
        cdef bint is_list
        cdef Integer x
        cdef list entries_list

        if entries is None:
            x = ZZ.zero()
            is_list = False
        elif isinstance(entries, (int,long,Element)):
            try:
                x = ZZ(entries)
            except TypeError:
                raise TypeError("unable to coerce entry to an integer")
            is_list = False
        elif type(entries) is list:
            entries_list = entries
            is_list = True
        else:
<<<<<<< HEAD
            entries = list(entries)
            is_list = 1
=======
            entries_list = list(entries)
            is_list = True
>>>>>>> 819000f6
        if is_list:
            # Create the matrix whose entries are in the given entry list.
            if len(entries_list) != self._nrows * self._ncols:
                raise TypeError("entries has the wrong length")
            if coerce:
                k = 0
                for i from 0 <= i < self._nrows:
                    for j from 0 <= j < self._ncols:
                        x = ZZ(entries_list[k])
                        k += 1
                        # todo -- see integer.pyx and the TODO there; perhaps this could be
                        # sped up by creating a mpz_init_set_sage function.
                        fmpz_set_mpz(fmpz_mat_entry(self._matrix, i, j),(<Integer>x).value)
            else:
                k = 0
                for i from 0 <= i < self._nrows:
                    for j from 0 <= j < self._ncols:
                        fmpz_set_mpz(fmpz_mat_entry(self._matrix, i,j),(<Integer> entries_list[k]).value)
                        k += 1
        else:
            # If x is zero, make the zero matrix and be done.
            if mpz_sgn(x.value) == 0:
                fmpz_mat_zero(self._matrix)
                return

            # the matrix must be square:
            if self._nrows != self._ncols:
                raise TypeError("nonzero scalar matrix must be square")

            # Now we set all the diagonal entries to x and all other entries to 0.
            fmpz_mat_zero(self._matrix)
            for i from 0 <= i < self._nrows:
                fmpz_set_mpz(fmpz_mat_entry(self._matrix,i,i), x.value)

    cdef set_unsafe(self, Py_ssize_t i, Py_ssize_t j, object x):
        """
        Set position i,j of this matrix to ``x``.

        The object ``x`` must be of type ``Integer``.

        INPUT:

        - ``i`` -- row

        - ``j`` -- column

        - ``x`` -- must be Integer! The value to set self[i,j] to.

        EXAMPLES::

            sage: a = matrix(ZZ,2,3, range(6)); a
            [0 1 2]
            [3 4 5]
            sage: a[0,0] = 10
            sage: a
            [10  1  2]
            [ 3  4  5]
        """
        self.set_unsafe_mpz(i, j, (<Integer>x).value)

    cdef void set_unsafe_mpz(self, Py_ssize_t i, Py_ssize_t j, const mpz_t value):
        """
        Set position i,j of this matrix to ``value``.

        INPUT:

        - ``i`` -- row

        - ``j`` -- column

        - ``value`` -- The value to set self[i,j] to. This will make a
          copy of ``value``.

        EXAMPLES::

            sage: a = matrix(ZZ,2,3, range(6)); a
            [0 1 2]
            [3 4 5]
            sage: a[0,0] = 10
            sage: a
            [10  1  2]
            [ 3  4  5]
        """
        fmpz_set_mpz(fmpz_mat_entry(self._matrix,i,j), value)
        if self._initialized_mpz:
            mpz_set(self._entries[i*self._ncols + j], value)

    cdef void set_unsafe_si(self, Py_ssize_t i, Py_ssize_t j, long value):
        """
        Set position i,j of this matrix to ``value``.
        """
        fmpz_set_si(fmpz_mat_entry(self._matrix,i,j), value)
        if self._initialized_mpz:
            mpz_set_si(self._entries[i*self._ncols + j], value)

    cdef void set_unsafe_double(self, Py_ssize_t i, Py_ssize_t j, double value):
<<<<<<< HEAD
        """
        Set position i,j of this matrix to ``value``.
        """
=======
        """
        Set position i,j of this matrix to ``value``.
        """
>>>>>>> 819000f6
        fmpz_set_d(fmpz_mat_entry(self._matrix,i,j), value)
        if self._initialized_mpz:
            mpz_set_d(self._entries[i*self._ncols + j], value)

    cdef get_unsafe(self, Py_ssize_t i, Py_ssize_t j):
        """
        Returns (i, j) entry of self as a new Integer.

        .. warning::

           This is very unsafe; it assumes i and j are in the right
           range.

        EXAMPLES::

            sage: a = MatrixSpace(ZZ,3)(range(9)); a
            [0 1 2]
            [3 4 5]
            [6 7 8]
            sage: a[1,2]
            5
            sage: a[4,7]
            Traceback (most recent call last):
            ...
            IndexError: matrix index out of range
            sage: a[-1,0]
            6
        """
        cdef Integer z = PY_NEW(Integer)
        self.get_unsafe_mpz(i, j, z.value)
        return z

<<<<<<< HEAD
    cdef void get_unsafe_mpz(self, Py_ssize_t i, Py_ssize_t j, mpz_t value):
=======
    cdef inline void get_unsafe_mpz(self, Py_ssize_t i, Py_ssize_t j, mpz_t value):
>>>>>>> 819000f6
        """
        Copy entry i,j of the matrix ``self`` to ``value``.

        .. warning::

           This is very unsafe; it assumes i and j are in the right
           range.

        EXAMPLES::

            sage: a = MatrixSpace(ZZ,3)(range(9)); a
            [0 1 2]
            [3 4 5]
            [6 7 8]
            sage: a[1,2]
            5
            sage: a[4,7]
            Traceback (most recent call last):
            ...
            IndexError: matrix index out of range
            sage: a[-1,0]
            6
        """
        fmpz_get_mpz(value,fmpz_mat_entry(self._matrix, i, j))

    cdef inline double get_unsafe_double(self, Py_ssize_t i, Py_ssize_t j):
        """
        Returns (j, i) entry of self as a new Integer.

        .. warning::

           This is very unsafe; it assumes i and j are in the right
           range.

        EXAMPLES::

            sage: a = MatrixSpace(ZZ,3)(range(9)); a
            [0 1 2]
            [3 4 5]
            [6 7 8]
            sage: a[1,2]
            5
            sage: a[4,7]
            Traceback (most recent call last):
            ...
            IndexError: matrix index out of range
            sage: a[-1,0]
            6
        """
        return fmpz_get_d(fmpz_mat_entry(self._matrix, i, j))

    def _pickle(self):
        """
        EXAMPLES::

            sage: a = matrix(ZZ,2,3,[1,193,15,-2,3,0])
            sage: a._pickle()
            ('1 61 f -2 3 0', 0)

            sage: S = ModularSymbols(250,4,sign=1).cuspidal_submodule().new_subspace().decomposition() # long time
            sage: S == loads(dumps(S)) # long time
            True
        """
        return self._pickle_version0(), 0

    cdef _pickle_version0(self):
        """
        EXAMPLES::

            sage: matrix(ZZ,1,3,[1,193,15])._pickle()   # indirect doctest
            ('1 61 f', 0)

        """
        return self._export_as_string(32)

    cpdef _export_as_string(self, int base=10):
        """
        Return space separated string of the entries in this matrix, in the
        given base. This is optimized for speed.

        INPUT: base -an integer = 36; (default: 10)

        EXAMPLES::

            sage: m = matrix(ZZ,2,3,[1,2,-3,1,-2,-45])
            sage: m._export_as_string(10)
            '1 2 -3 1 -2 -45'
            sage: m._export_as_string(16)
            '1 2 -3 1 -2 -2d'
        """
        # TODO: *maybe* redo this to use mpz_import and mpz_export
        # from sec 5.14 of the GMP manual. ??
        cdef int i, j, len_so_far, m, n
        cdef char *a
        cdef char *s
        cdef char *t
        cdef char *tmp

        if self._nrows == 0 or self._ncols == 0:
            data = ''
        else:
            n = self._nrows*self._ncols*10
            s = <char*> sage_malloc(n * sizeof(char))
            t = s
            len_so_far = 0

            sig_on()
            for i from 0 <= i < self._nrows:
                for j from 0 <= j < self._ncols:
                    # mat_entry = fmpz_mat_entry(self._matrix,i,j)
                    m = fmpz_sizeinbase(fmpz_mat_entry(self._matrix,i,j), base)
                    if len_so_far + m + 2 >= n:
                        # copy to new string with double the size
                        n = 2*n + m + 1
                        tmp = <char*> sage_malloc(n * sizeof(char))
                        strcpy(tmp, s)
                        sage_free(s)
                        s = tmp
                        t = s + len_so_far
                    #endif
                    fmpz_get_str(t, base, fmpz_mat_entry(self._matrix,i,j))
                    m = strlen(t)
                    len_so_far = len_so_far + m + 1
                    t = t + m
                    t[0] = <char>32
                    t[1] = <char>0
                    t = t + 1
            sig_off()
            data = str(s)[:-1]
            sage_free(s)
        return data

    def _unpickle(self, data, int version):
        if version == 0:
            if isinstance(data, str):
                self._unpickle_version0(data)
            elif isinstance(data, list):
                self._unpickle_matrix_2x2_version0(data)
            else:
                raise RuntimeError("invalid pickle data")
        else:
            raise RuntimeError("unknown matrix version (=%s)"%version)

    cdef _unpickle_version0(self, data):
        cdef Py_ssize_t i, j, n, k
        data = data.split()
        n = self._nrows * self._ncols
        if len(data) != n:
            raise RuntimeError("invalid pickle data")
        k = 0
        for i from 0 <= i < self._nrows:
            for j from 0 <= j < self._ncols:
                s = data[k]
                k += 1
                if fmpz_set_str(fmpz_mat_entry(self._matrix,i,j), s, 32):
                    raise RuntimeError("invalid pickle data")
<<<<<<< HEAD
=======

    def _unpickle_matrix_2x2_version0(self, data):
        if len(data) != 4 or self._nrows != 2 or self._ncols != 2:
            raise RuntimeError("invalid pickle data")
        self.set_unsafe(0, 0, data[0])
        self.set_unsafe(0, 1, data[1])
        self.set_unsafe(1, 0, data[2])
        self.set_unsafe(1, 1, data[3])
>>>>>>> 819000f6

    def __richcmp__(Matrix self, right, int op):  # needed since we override __hash__
        return self._richcmp(right, op)

    ########################################################################
    # LEVEL 1 helpers:
    #   These function support the implementation of the level 1 functionality.
    ########################################################################
    cdef Matrix_integer_dense _new_uninitialized_matrix(self, Py_ssize_t nrows, Py_ssize_t ncols):
        """
        Return a new matrix over the integers from given parent
        All memory is allocated for this matrix, but its
        entries have not yet been filled in.
        """
        if nrows == self._nrows and ncols == self._ncols:
            P = self._parent
        else:
            P = matrix_space.MatrixSpace(ZZ, nrows, ncols, sparse=False)
        cdef Matrix_integer_dense ans = Matrix_integer_dense.__new__(Matrix_integer_dense, P, None, None, None)
<<<<<<< HEAD
        if ans._matrix == NULL:
            raise MemoryError("out of memory allocating a matrix")
=======
>>>>>>> 819000f6
        return ans

    ########################################################################
    # LEVEL 2 functionality
    # x * cdef _add_
    # x * cdef _sub_
    # x * cdef _mul_
    # x * cdef _cmp_c_impl
    # x * __neg__
    # x * __invert__  -> SEE LEVEL 3 FUNCTIONALITIES
    # x * __copy__
    # x * _multiply_classical
    #   * _list -- list of underlying elements (need not be a copy)
    #   * _dict -- sparse dictionary of underlying elements (need not be a copy)
    ########################################################################

    # cdef _mul_(self, Matrix right):
    # def _multiply_classical(left, matrix.Matrix _right):
    # def _list(self):
    # def _dict(self):

    def __copy__(self):
        r"""
        Returns a new copy of this matrix.

        EXAMPLES::

            sage: a = matrix(ZZ,1,3, [1,2,-3]); a
            [ 1  2 -3]
            sage: b = a.__copy__(); b
            [ 1  2 -3]
            sage: b is a
            False
            sage: b == a
            True

            sage: M = MatrixSpace(ZZ,2,3)
            sage: m = M([1,2,3,3,2,1])
            sage: mc = m.__copy__()
            sage: mc == m and mc is not m
            True
        """
        cdef Matrix_integer_dense A
        A = self._new_uninitialized_matrix(self._nrows,self._ncols)

        sig_on()
        fmpz_mat_set(A._matrix,self._matrix)
        sig_off()
        if self._subdivisions is not None:
            A.subdivide(*self.subdivisions())
        return A

    def __nonzero__(self):
        r"""
        Tests whether self is the zero matrix.

        EXAMPLES::

            sage: a = MatrixSpace(ZZ, 2, 3)(range(6)); a
            [0 1 2]
            [3 4 5]
            sage: a.__nonzero__()
            True
            sage: (a - a).__nonzero__()
            False

        ::

            sage: a = MatrixSpace(ZZ, 0, 3)()
            sage: a.__nonzero__()
            False
            sage: a = MatrixSpace(ZZ, 3, 0)()
            sage: a.__nonzero__()
            False
            sage: a = MatrixSpace(ZZ, 0, 0)()
            sage: a.__nonzero__()
            False
        """
        return not fmpz_mat_is_zero(self._matrix)

    def _multiply_linbox(self, Matrix_integer_dense right):
        """
        Multiply matrices over ZZ using linbox.

        .. warning::

           This is very slow right now, i.e., linbox is very slow.

        EXAMPLES::

            sage: A = matrix(ZZ,2,3,range(6))
            sage: A*A.transpose()
            [ 5 14]
            [14 50]
            sage: A._multiply_linbox(A.transpose())
            [ 5 14]
            [14 50]

        TESTS:

        This fixes a bug found in :trac:`17094`::

            sage: A = identity_matrix(ZZ,3)
            sage: A._multiply_linbox(A)
            [1 0 0]
            [0 1 0]
            [0 0 1]
        """
        cdef int e
        cdef long int i,j
        cdef Matrix_integer_dense ans
        cdef Matrix_integer_dense left = <Matrix_integer_dense>self

        if self._nrows == right._nrows:
            # self acts on the space of right
            parent = right.parent()
        if self._ncols == right._ncols:
            # right acts on the space of self
            parent = self.parent()
        else:
            parent = self.matrix_space(left._nrows, right._ncols)

        ans = self._new_uninitialized_matrix(parent.nrows(),parent.ncols())

        left._init_linbox()
        right._init_mpz()
        ans._init_mpz()

        sig_on()
        linbox.matrix_matrix_multiply(ans._rows, right._rows, right._nrows, right._ncols)
        for i from 0 <= i < ans._nrows:
            for j from 0 <= j < ans._ncols:
                fmpz_set_mpz(fmpz_mat_entry(ans._matrix,i,j),ans._rows[i][j])
        sig_off()
        return ans

    def _multiply_classical(self, Matrix_integer_dense right):
        """
        EXAMPLE::

            sage: n = 3
            sage: a = MatrixSpace(ZZ,n,n)(range(n^2))
            sage: b = MatrixSpace(ZZ,n,n)(range(1, n^2 + 1))
            sage: a._multiply_classical(b)
            [ 18  21  24]
            [ 54  66  78]
            [ 90 111 132]
        """
        if self._ncols != right._nrows:
            raise IndexError("Number of columns of self must equal number of rows of right.")

        cdef Py_ssize_t i, j, k, nr, nc, snc
        cdef object parent

        nr = self._nrows
        nc = right._ncols
        snc = self._ncols

        if self._nrows == right._nrows:
            # self acts on the space of right
            parent = right.parent()
        if self._ncols == right._ncols:
            # right acts on the space of self
            parent = self.parent()
        else:
            parent = self.matrix_space(nr, nc)

        cdef Matrix_integer_dense M, _right
        _right = right

        M = self._new_uninitialized_matrix(parent.nrows(),parent.ncols())

        cdef fmpz_t s
        fmpz_init(s)
        sig_on()
        for i from 0 <= i < nr:
            for j from 0 <= j < nc:
                fmpz_set_si(s,0)   # set s = 0
                for k from 0 <= k < snc:
                    fmpz_addmul(s, fmpz_mat_entry(self._matrix,i,k), fmpz_mat_entry(_right._matrix,k,j))
                fmpz_set(fmpz_mat_entry(M._matrix,i,j),s)
        sig_off()
        fmpz_clear(s)
        return M

    cdef sage.structure.element.Matrix _matrix_times_matrix_(self, sage.structure.element.Matrix right):
        cdef Matrix_integer_dense M

        if self._ncols != right._nrows:
            raise IndexError("Number of columns of self must equal number of rows of right.")

        M = self._new_uninitialized_matrix(self._nrows, right._ncols)

        sig_on()
        fmpz_mat_mul(M._matrix, self._matrix, (<Matrix_integer_dense>right)._matrix)
        sig_off()
        return M


    cpdef ModuleElement _lmul_(self, RingElement right):
        """
        EXAMPLES::

            sage: a = matrix(ZZ, 2, range(6))
            sage: 5 * a
            [ 0  5 10]
            [15 20 25]
        """
<<<<<<< HEAD
        cdef Py_ssize_t i
        cdef Integer x = Integer(right)
        cdef fmpz_t z
        cdef Matrix_integer_dense M
        M = self._new_uninitialized_matrix(self._nrows,self._ncols)
=======
        cdef Integer x = Integer(right)
        cdef fmpz_t z
        cdef Matrix_integer_dense M = self._new_uninitialized_matrix(self._nrows, self._ncols)

>>>>>>> 819000f6
        sig_on()
        fmpz_init_set_readonly(z, x.value)
        fmpz_mat_scalar_mul_fmpz(M._matrix, self._matrix, z)
        fmpz_clear_readonly(z)
        sig_off()
        return M

    cpdef ModuleElement _add_(self, ModuleElement right):
        """
        Add two dense matrices over ZZ.

        EXAMPLES::

            sage: a = MatrixSpace(ZZ,3)(range(9))
            sage: a+a
            [ 0  2  4]
            [ 6  8 10]
            [12 14 16]
            sage: b = MatrixSpace(ZZ,3)(range(9))
            sage: b.swap_rows(1,2)
            sage: a+b
            [ 0  2  4]
            [ 9 11 13]
            [ 9 11 13]
        """
        cdef Matrix_integer_dense M = self._new_uninitialized_matrix(self._nrows,self._ncols)

        sig_on()
        fmpz_mat_add(M._matrix,self._matrix,(<Matrix_integer_dense> right)._matrix)
        sig_off()
        return M

    cpdef ModuleElement _sub_(self, ModuleElement right):
        """
        Subtract two dense matrices over ZZ.

        EXAMPLES::

            sage: M = Mat(ZZ,3)
            sage: a = M(range(9)); b = M(reversed(range(9)))
            sage: a - b
            [-8 -6 -4]
            [-2  0  2]
            [ 4  6  8]
        """
        cdef Matrix_integer_dense M = self._new_uninitialized_matrix(self._nrows,self._ncols)

        sig_on()
        fmpz_mat_sub(M._matrix,self._matrix,(<Matrix_integer_dense> right)._matrix)
        sig_off()
<<<<<<< HEAD
=======
        return M

    def __pow__(sself, n, dummy):
        r"""
        Return the ``n``-th power of this matrix.

        EXAMPLES::

            sage: M = MatrixSpace(ZZ,3)
            sage: m = M([1, 1, 1, 2, 1, 1, -3, -2, -1])
            sage: m ** 3
            [-3 -2 -1]
            [-3 -2  0]
            [ 2  1 -3]
            sage: m ** -2
            [ 2 -3 -1]
            [-4  4  1]
            [ 1  0  0]
            sage: M(range(9)) ** -1
            Traceback (most recent call last):
            ...
            ZeroDivisionError: Matrix is singular

        TESTS::

            sage: m ** 3 == m ** 3r == (~m) ** (-3) == (~m) ** (-3r)
            True

        The following exponents do not fit in an unsigned long and the
        multiplication method fall back to the generic power implementation in
        :mod:`sage.structure.element`::

            sage: m = M.identity_matrix()
            sage: m ** (2**256)
            [1 0 0]
            [0 1 0]
            [0 0 1]
            sage: m ** (2r**256r)
            [1 0 0]
            [0 1 0]
            [0 0 1]

        In this case, the second argument to ``__pow__`` is a matrix,
        which should raise the correct error::

            sage: M = Matrix(2, 2, range(4))
            sage: None^M
            Traceback (most recent call last):
            ...
            TypeError: Cannot convert NoneType to sage.matrix.matrix_integer_dense.Matrix_integer_dense
            sage: M^M
            Traceback (most recent call last):
            ...
            NotImplementedError: non-integral exponents not supported
        """
        cdef Matrix_integer_dense self = <Matrix_integer_dense?>sself

        if dummy is not None:
            raise ValueError
        if self._nrows != self._ncols:
            raise ArithmeticError("self must be a square matrix")

        cdef unsigned long e

        if isinstance(n, int):
            if n < 0:
                return (~self) ** (-n)
            e = n
        else:
            if not isinstance(n, Integer):
                try:
                    n = Integer(n)
                except TypeError:
                    raise NotImplementedError("non-integral exponents not supported")
            if mpz_sgn((<Integer>n).value) < 0:
                return (~self) ** (-n)

            if mpz_fits_ulong_p((<Integer>n).value):
                e = mpz_get_ui((<Integer>n).value)
            else:
                # it is very likely that the following will never finish except
                # if self is nilpotent
                return generic_power_c(self, n, self._parent.one())

        if e == 0:
            return self._parent.identity_matrix()
        if e == 1:
            return self

        cdef Matrix_integer_dense M = self._new_uninitialized_matrix(self._nrows, self._ncols)
        sig_on()
        fmpz_mat_pow(M._matrix, self._matrix, e)
        sig_off()
        return M

    def __neg__(self):
        r"""
        Return the negative of this matrix.

        TESTS::

            sage: a = matrix(ZZ,2,range(4))
            sage: a.__neg__()
            [ 0 -1]
            [-2 -3]
            sage: -a
            [ 0 -1]
            [-2 -3]
        """
        cdef Matrix_integer_dense M = self._new_uninitialized_matrix(self._nrows, self._ncols)
        sig_on()
        fmpz_mat_neg(M._matrix, self._matrix)
        sig_off()
>>>>>>> 819000f6
        return M


    cdef int _cmp_c_impl(self, Element right) except -2:
        r"""
        Compares self with right, examining entries in lexicographic (row
        major) ordering.

        EXAMPLES::

            sage: Matrix(ZZ, [[0, 10], [20, 30]]).__cmp__(Matrix(ZZ, [[0, 10], [20, 30]]))
            0
            sage: Matrix(ZZ, [[0, 10], [20, 30]]).__cmp__(Matrix(ZZ, [[0, 15], [20, 30]]))
            -1
            sage: Matrix(ZZ, [[5, 10], [20, 30]]).__cmp__(Matrix(ZZ, [[0, 15], [20, 30]]))
            1
            sage: Matrix(ZZ, [[5, 10], [20, 30]]).__cmp__(Matrix(ZZ, [[0, 10], [25, 30]]))
            1
        """
        cdef Py_ssize_t i, j
        cdef int k

        sig_on()
        for i from 0 <= i < self._nrows:
            for j from 0 <= j < self._ncols:
                k = fmpz_cmp(fmpz_mat_entry(self._matrix,i,j),fmpz_mat_entry((<Matrix_integer_dense>right)._matrix,i,j))
                if k:
                    sig_off()
                    if k < 0:
                        return -1
                    else:
                        return 1
        sig_off()
        return 0

    # TODO: Implement better
    cdef Vector _vector_times_matrix_(self, Vector v):
        """
        Returns the vector times matrix product.

        INPUT:


        -  ``v`` - a free module element.


        OUTPUT: The vector times matrix product v\*A.

        EXAMPLES::

            sage: B = matrix(ZZ,2, [1,2,3,4])
            sage: V = ZZ^2
            sage: w = V([-1,5])
            sage: w*B
            (14, 18)
        """
        cdef Vector_integer_dense w, ans
        cdef Py_ssize_t i, j
        cdef fmpz_t x
        cdef fmpz_t z

        M = self._row_ambient_module()
        w = <Vector_integer_dense> v
        ans = M.zero_vector()

        sig_on()
        fmpz_init(x)
        fmpz_init(z)
        for i from 0 <= i < self._ncols:
            fmpz_set_si(x, 0)
            for j from 0 <= j < self._nrows:
                fmpz_set_mpz(z,w._entries[j])
                fmpz_addmul(x, z, fmpz_mat_entry(self._matrix,j,i))
            fmpz_get_mpz(ans._entries[i], x)
        fmpz_clear(x)
        fmpz_clear(z)
        sig_off()
        return ans


    ########################################################################
    # LEVEL 3 functionality (Optional)
    #    * __deepcopy__
    #  x * __invert__
    #    * Matrix windows -- only if you need strassen for that base
    #    * Other functions (list them here):
    #    * Specialized echelon form
    ########################################################################

    def _clear_denom(self):
        """
        INPUT:

        -  ``self`` - a matrix

        OUTPUT:  self, 1

        EXAMPLES::

            sage: a = matrix(ZZ,2,[1,2,3,4])
            sage: a._clear_denom()
            (
            [1 2]
            [3 4], 1
            )
        """
        return self, ZZ(1)

    def charpoly(self, var='x', algorithm='generic'):
        """
        INPUT:


        -  ``var`` - a variable name

        -  ``algorithm`` - 'generic' (default), 'flint' or 'linbox'


        .. note::

           Linbox charpoly disabled on 64-bit machines, since it hangs
           in many cases.

        EXAMPLES::

            sage: A = matrix(ZZ,6, range(36))
            sage: f = A.charpoly(); f
            x^6 - 105*x^5 - 630*x^4
            sage: f(A) == 0
            True
            sage: n=20; A = Mat(ZZ,n)(range(n^2))
            sage: A.charpoly()
            x^20 - 3990*x^19 - 266000*x^18
            sage: A.minpoly()
            x^3 - 3990*x^2 - 266000*x

        TESTS:

        The cached polynomial should be independent of the ``var``
        argument (:trac:`12292`). We check (indirectly) that the
        second call uses the cached value by noting that its result is
        not cached::

            sage: M = MatrixSpace(ZZ, 2)
            sage: A = M(range(0, 2^2))
            sage: type(A)
            <type 'sage.matrix.matrix_integer_dense.Matrix_integer_dense'>
            sage: A.charpoly('x')
            x^2 - 3*x - 2
            sage: A.charpoly('y')
            y^2 - 3*y - 2
            sage: A._cache['charpoly_linbox']
            x^2 - 3*x - 2

        """
        cdef long i,n
        cdef Integer z
        cdef Polynomial_integer_dense_flint g
        if algorithm == 'generic':
            algorithm = 'linbox'
        cache_key = 'charpoly_%s' % algorithm
        g = self.fetch(cache_key)
        if g is not None:
            return g.change_variable_name(var)

        if algorithm == 'flint' or (algorithm == 'linbox' and not USE_LINBOX_POLY):
            g = PolynomialRing(ZZ,names = var).gen()
            sig_on()
            fmpz_mat_charpoly(g.__poly,self._matrix)
            sig_off()
        elif algorithm == 'linbox':
            g = self._charpoly_linbox(var)
        else:
            raise ValueError("no algorithm '%s'"%algorithm)
        self.cache(cache_key, g)
        return g

    def minpoly(self, var='x', algorithm = 'linbox'):
        """
        INPUT:


        -  ``var`` - a variable name

        -  ``algorithm`` - 'linbox' (default) 'generic'


        .. note::

           Linbox charpoly disabled on 64-bit machines, since it hangs
           in many cases.

        EXAMPLES::

            sage: A = matrix(ZZ,6, range(36))
            sage: A.minpoly()
            x^3 - 105*x^2 - 630*x
            sage: n=6; A = Mat(ZZ,n)([k^2 for k in range(n^2)])
            sage: A.minpoly()
            x^4 - 2695*x^3 - 257964*x^2 + 1693440*x
        """
        key = 'minpoly_%s_%s'%(algorithm, var)
        x = self.fetch(key)
        if x: return x


        if algorithm == 'linbox' and not USE_LINBOX_POLY:
            algorithm = 'generic'
        if algorithm == 'linbox':
            g = self._minpoly_linbox(var)
        elif algorithm == 'generic':
            g = matrix_dense.Matrix_dense.minpoly(self, var)
        else:
            raise ValueError("no algorithm '%s'"%algorithm)
        self.cache(key, g)
        return g

    def _minpoly_linbox(self, var='x'):
        return self._poly_linbox(var=var, typ='minpoly')

    def _charpoly_linbox(self, var='x'):
        if self.is_zero():  # program around a bug in linbox on 32-bit linux
            x = self.base_ring()[var].gen()
            return x ** self._nrows
        return self._poly_linbox(var=var, typ='charpoly')

    def _poly_linbox(self, var='x', typ='minpoly'):
        """
        INPUT:


        -  ``var`` - 'x'

        -  ``typ`` - 'minpoly' or 'charpoly'

        """
        time = verbose('computing %s of %s x %s matrix using linbox'%(typ, self._nrows, self._ncols))
        if self._nrows != self._ncols:
            raise ArithmeticError("self must be a square matrix")
        if self._nrows <= 1:
            return matrix_dense.Matrix_dense.charpoly(self, var)
        self._init_linbox()
        if typ == 'minpoly':
            sig_on()
            v = linbox.minpoly()
            sig_off()
        else:
            sig_on()
            v = linbox.charpoly()
            sig_off()
        R = self._base_ring[var]
        verbose('finished computing %s'%typ, time)
        return R(v)


    def height(self):
        """
        Return the height of this matrix, i.e., the max absolute value of
        the entries of the matrix.

        OUTPUT: A nonnegative integer.

        EXAMPLE::

            sage: a = Mat(ZZ,3)(range(9))
            sage: a.height()
            8
            sage: a = Mat(ZZ,2,3)([-17,3,-389,15,-1,0]); a
            [ -17    3 -389]
            [  15   -1    0]
            sage: a.height()
            389
        """
        cdef Integer x = PY_NEW(Integer)
        self.mpz_height(x.value)
        return x

    cdef int mpz_height(self, mpz_t height) except -1:
        """
        Used to compute the height of this matrix.

        INPUT:

        - ``height`` -- a GMP mpz_t which has been initialized

        OUTPUT: sets the value of height to the height of this matrix,
        i.e., the max absolute value of the entries of the matrix.
        """
        cdef fmpz_t x,h
        cdef Py_ssize_t i,j

        sig_on()
        fmpz_init(h)
        fmpz_init(x)
        for i from 0 <= i < self._nrows:
            for j from 0 <= j < self._ncols:
                fmpz_abs(x, fmpz_mat_entry(self._matrix,i,j))
                if fmpz_cmp(h, x) < 0:
                    fmpz_set(h, x)
        fmpz_get_mpz(height,h)
        fmpz_clear(h)
        fmpz_clear(x)
        sig_off()
        return 0   # no error occurred.

    def _multiply_multi_modular(self, Matrix_integer_dense right):
        """
        Multiply this matrix by ``left`` using a multi modular algorithm.

        EXAMPLES::

            sage: M = Matrix(ZZ, 2, 3, range(5,11))
            sage: N = Matrix(ZZ, 3, 2, range(15,21))
            sage: M._multiply_multi_modular(N)
            [310 328]
            [463 490]
            sage: M._multiply_multi_modular(-N)
            [-310 -328]
            [-463 -490]
        """
        cdef Integer h
        cdef Matrix_integer_dense left = <Matrix_integer_dense>self
        cdef mod_int *moduli
        cdef int i, n, k
        cdef object parent

        nr = left._nrows
        nc = right._ncols
        snc = left._ncols


        cdef Matrix_integer_dense result


        h = left.height() * right.height() * left.ncols()
        verbose('multiplying matrices of height %s and %s'%(left.height(),right.height()))
        mm = MultiModularBasis(h)
        res = left._reduce(mm)
        res_right = right._reduce(mm)
        k = len(mm)
        for i in range(k):  # yes, I could do this with zip, but to conserve memory...
            t = cputime()
            res[i] *= res_right[i]
            verbose('multiplied matrices modulo a prime (%s/%s)'%(i+1,k), t)
        result = left.new_matrix(nr,nc)
        _lift_crt(result, res, mm)  # changes result
        return result

    def _mod_int(self, modulus):
        """
        Reduce the integer matrix modulo a positive integer.

        EXAMPLES::

            sage: M = Matrix(ZZ, 2, [1,2,-2,3])
            sage: M._mod_int(2)
            [1 0]
            [0 1]
            sage: M._mod_int(1000000)
            [     1      2]
            [999998      3]
        """
        cdef mod_int c = modulus
        if int(c) != modulus:
            raise OverflowError
        else:
            return self._mod_int_c(modulus)

    cdef _mod_two(self):
        cdef Matrix_mod2_dense res
        res = Matrix_mod2_dense.__new__(Matrix_mod2_dense, matrix_space.MatrixSpace(IntegerModRing(2), self._nrows, self._ncols, sparse=False), None, None, None)
        res.__init__(matrix_space.MatrixSpace(IntegerModRing(2), self._nrows, self._ncols, sparse=False), self.list(), None, None)
        return res

    cdef _mod_int_c(self, mod_int p):
        from matrix_modn_dense_float import MAX_MODULUS as MAX_MODULUS_FLOAT
        from matrix_modn_dense_double import MAX_MODULUS as MAX_MODULUS_DOUBLE

        cdef Py_ssize_t i, j
        cdef mpz_t* self_row

        cdef float* res_row_f
        cdef Matrix_modn_dense_float res_f

        cdef double* res_row_d
        cdef Matrix_modn_dense_double res_d

        if p == 2:
            return self._mod_two()
        elif p < MAX_MODULUS_FLOAT:
            res_f = Matrix_modn_dense_float.__new__(Matrix_modn_dense_float,
                                                    matrix_space.MatrixSpace(IntegerModRing(p), self._nrows, self._ncols, sparse=False), None, None, None)
            for i from 0 <= i < self._nrows:
                res_row_f = res_f._matrix[i]
                for j from 0 <= j < self._ncols:
                    res_row_f[j] = <float>fmpz_fdiv_ui(fmpz_mat_entry(self._matrix,i,j), p)
            return res_f

        elif p < MAX_MODULUS_DOUBLE:
            res_d = Matrix_modn_dense_double.__new__(Matrix_modn_dense_double,
                                                     matrix_space.MatrixSpace(IntegerModRing(p), self._nrows, self._ncols, sparse=False), None, None, None)
            for i from 0 <= i < self._nrows:
                res_row_d = res_d._matrix[i]
                for j from 0 <= j < self._ncols:
                    res_row_d[j] = <double>fmpz_fdiv_ui(fmpz_mat_entry(self._matrix,i,j), p)
            return res_d
        else:
            raise ValueError("p to big.")

    def _reduce(self, moduli):
        from matrix_modn_dense_float import MAX_MODULUS as MAX_MODULUS_FLOAT
        from matrix_modn_dense_double import MAX_MODULUS as MAX_MODULUS_DOUBLE

        if isinstance(moduli, (int, long, Integer)):
            return self._mod_int(moduli)
        elif isinstance(moduli, list):
            moduli = MultiModularBasis(moduli)

        cdef MultiModularBasis mm
        mm = moduli

        res = []
        for p in mm:
            if p < MAX_MODULUS_FLOAT:
                res.append( Matrix_modn_dense_float.__new__(Matrix_modn_dense_float,
                                                            matrix_space.MatrixSpace(IntegerModRing(p), self._nrows, self._ncols, sparse=False),
                                                            None, None, None) )
            elif p < MAX_MODULUS_DOUBLE:
                res.append( Matrix_modn_dense_double.__new__(Matrix_modn_dense_double,
                                                             matrix_space.MatrixSpace(IntegerModRing(p), self._nrows, self._ncols, sparse=False),
                                                             None, None, None) )
            else:
                raise ValueError("p=%d too big."%p)

        cdef size_t i, k, n
        cdef Py_ssize_t nr, nc
        cdef mpz_t tmp
        mpz_init(tmp)
        n = len(mm)
        nr = self._nrows
        nc = self._ncols

        cdef mod_int *entry_list
        entry_list = <mod_int*>sage_malloc(sizeof(mod_int) * n)
        if entry_list == NULL:
            raise MemoryError("out of memory allocating multi-modular coefficient list")

        sig_on()
        for i from 0 <= i < nr:
            for j from 0 <= j < nc:
                self.get_unsafe_mpz(i,j,tmp)
                mm.mpz_reduce(tmp, entry_list)
                for k from 0 <= k < n:
                    if isinstance(res[k], Matrix_modn_dense_float):
                        (<Matrix_modn_dense_float>res[k])._matrix[i][j] = (<float>entry_list[k])%(<Matrix_modn_dense_float>res[k]).p
                    else:
                        (<Matrix_modn_dense_double>res[k])._matrix[i][j] = (<double>entry_list[k])%(<Matrix_modn_dense_double>res[k]).p
        sig_off()
        mpz_clear(tmp)
        sage_free(entry_list)
        return res

    def _echelon_in_place_classical(self):
        cdef Matrix_integer_dense E
        self._dealloc_mpz()
        E = self.echelon_form()
        sig_on()
        fmpz_mat_set(self._matrix,E._matrix)
        sig_off()
        self.clear_cache()

    def _echelon_strassen(self):
        raise NotImplementedError

    def _magma_init_(self, magma):
        """
        EXAMPLES::

            sage: m = matrix(ZZ,2,3,[1,2,-3,1,-2,-45])
            sage: m._magma_init_(magma)
            'Matrix(IntegerRing(),2,3,StringToIntegerSequence("1 2 -3 1 -2 -45"))'
            sage: magma(m)                                               # optional - magma
            [  1   2  -3]
            [  1  -2 -45]
        """
        w = self._export_as_string(base=10)
        return 'Matrix(IntegerRing(),%s,%s,StringToIntegerSequence("%s"))'%(
            self.nrows(), self.ncols(), w)

    def symplectic_form(self):
        r"""
            Find a symplectic basis for self if self is an anti-symmetric,
            alternating matrix.

            Returns a pair (F, C) such that the rows of C form a symplectic
            basis for self and F = C \* self \* C.transpose().

            Raises a ValueError if self is not anti-symmetric, or self is not
            alternating.

            Anti-symmetric means that `M = -M^t`. Alternating means
            that the diagonal of `M` is identically zero.

            A symplectic basis is a basis of the form
            `e_1, \ldots, e_j, f_1, \ldots f_j, z_1, \dots, z_k`
            such that

            -  `z_i M v^t` = 0 for all vectors `v`

            -  `e_i M {e_j}^t = 0` for all `i, j`

            -  `f_i M {f_j}^t = 0` for all `i, j`

            -  `e_i M {f_i}^t = 1` for all `i`

            -  `e_i M {f_j}^t = 0` for all `i` not equal
                `j`.

            The ordering for the factors `d_{i} | d_{i+1}` and for
            the placement of zeroes was chosen to agree with the output of
            ``smith_form``.

            See the example for a pictorial description of such a basis.

            EXAMPLES::

                sage: E = matrix(ZZ, 5, 5, [0, 14, 0, -8, -2, -14, 0, -3, -11, 4, 0, 3, 0, 0, 0, 8, 11, 0, 0, 8, 2, -4, 0, -8, 0]); E
                [  0  14   0  -8  -2]
                [-14   0  -3 -11   4]
                [  0   3   0   0   0]
                [  8  11   0   0   8]
                [  2  -4   0  -8   0]
                sage: F, C = E.symplectic_form()
                sage: F
                [ 0  0  1  0  0]
                [ 0  0  0  2  0]
                [-1  0  0  0  0]
                [ 0 -2  0  0  0]
                [ 0  0  0  0  0]
                sage: F == C * E * C.transpose()
                True
                sage: E.smith_form()[0]
                [1 0 0 0 0]
                [0 1 0 0 0]
                [0 0 2 0 0]
                [0 0 0 2 0]
                [0 0 0 0 0]
            """
        import sage.matrix.symplectic_basis
        return sage.matrix.symplectic_basis.symplectic_basis_over_ZZ(self)

    hermite_form = echelon_form

    def echelon_form(self, algorithm="default", proof=None, include_zero_rows=True,
                     transformation=False, D=None):
        r"""
        Return the echelon form of this matrix over the integers, also known
        as the hermite normal form (HNF).

        INPUT:

        - ``algorithm`` -- String. The algorithm to use. Valid options are:

          - ``'default'`` -- Let Sage pick an algorithm (default). Up
            to 10 rows or columns: pari with flag 0; Up to 75 rows or
            columns: pari with flag 1; Larger: use padic algorithm.

          - ``'padic'`` - an asymptotically fast p-adic modular
            algorithm, If your matrix has large coefficients and is
            small, you may also want to try this.

          - ``'pari'`` - use PARI with flag 1

          - ``'pari0'`` - use PARI with flag 0

          - ``'pari4'`` - use PARI with flag 4 (use heuristic LLL)

          - ``'ntl'`` - use NTL (only works for square matrices of
            full rank!)

        -  ``proof`` - (default: True); if proof=False certain
           determinants are computed using a randomized hybrid p-adic
           multimodular strategy until it stabilizes twice (instead of up to
           the Hadamard bound). It is *incredibly* unlikely that one would
           ever get an incorrect result with proof=False.

        -  ``include_zero_rows`` - (default: True) if False,
           don't include zero rows

        -  ``transformation`` - if given, also compute
           transformation matrix; only valid for padic algorithm

        -  ``D`` - (default: None) if given and the algorithm
           is 'ntl', then D must be a multiple of the determinant and this
           function will use that fact.

        OUTPUT:

        The Hermite normal form (=echelon form over `\ZZ`) of self.

        EXAMPLES::

            sage: A = MatrixSpace(ZZ,2)([1,2,3,4])
            sage: A.echelon_form()
            [1 0]
            [0 2]
            sage: A = MatrixSpace(ZZ,5)(range(25))
            sage: A.echelon_form()
            [  5   0  -5 -10 -15]
            [  0   1   2   3   4]
            [  0   0   0   0   0]
            [  0   0   0   0   0]
            [  0   0   0   0   0]

        Getting a transformation matrix in the nonsquare case::

            sage: A = matrix(ZZ,5,3,[1..15])
            sage: H, U = A.hermite_form(transformation=True, include_zero_rows=False)
            sage: H
            [1 2 3]
            [0 3 6]
            sage: U
            [  0   0   0   4  -3]
            [  0   0   0  13 -10]
            sage: U*A == H
            True

        TESTS: Make sure the zero matrices are handled correctly::

            sage: m = matrix(ZZ,3,3,[0]*9)
            sage: m.echelon_form()
            [0 0 0]
            [0 0 0]
            [0 0 0]
            sage: m = matrix(ZZ,3,1,[0]*3)
            sage: m.echelon_form()
            [0]
            [0]
            [0]
            sage: m = matrix(ZZ,1,3,[0]*3)
            sage: m.echelon_form()
            [0 0 0]

        The ultimate border case!

        ::

            sage: m = matrix(ZZ,0,0,[])
            sage: m.echelon_form()
            []

        .. note::

           If 'ntl' is chosen for a non square matrix this function
           raises a ValueError.

        Special cases: 0 or 1 rows::

            sage: a = matrix(ZZ, 1,2,[0,-1])
            sage: a.hermite_form()
            [0 1]
            sage: a.pivots()
            (1,)
            sage: a = matrix(ZZ, 1,2,[0,0])
            sage: a.hermite_form()
            [0 0]
            sage: a.pivots()
            ()
            sage: a = matrix(ZZ,1,3); a
            [0 0 0]
            sage: a.echelon_form(include_zero_rows=False)
            []
            sage: a.echelon_form(include_zero_rows=True)
            [0 0 0]

        Illustrate using various algorithms.::

            sage: matrix(ZZ,3,[1..9]).hermite_form(algorithm='pari')
            [1 2 3]
            [0 3 6]
            [0 0 0]
            sage: matrix(ZZ,3,[1..9]).hermite_form(algorithm='pari0')
            [1 2 3]
            [0 3 6]
            [0 0 0]
            sage: matrix(ZZ,3,[1..9]).hermite_form(algorithm='pari4')
            [1 2 3]
            [0 3 6]
            [0 0 0]
            sage: matrix(ZZ,3,[1..9]).hermite_form(algorithm='padic')
            [1 2 3]
            [0 3 6]
            [0 0 0]
            sage: matrix(ZZ,3,[1..9]).hermite_form(algorithm='default')
            [1 2 3]
            [0 3 6]
            [0 0 0]

        The 'ntl' algorithm doesn't work on matrices that do not have full rank.::

            sage: matrix(ZZ,3,[1..9]).hermite_form(algorithm='ntl')
            Traceback (most recent call last):
            ...
            ValueError: ntl only computes HNF for square matrices of full rank.
            sage: matrix(ZZ,3,[0] +[2..9]).hermite_form(algorithm='ntl')
            [1 0 0]
            [0 1 0]
            [0 0 3]

        TESTS:

        This example illustrated trac 2398::

            sage: a = matrix([(0, 0, 3), (0, -2, 2), (0, 1, 2), (0, -2, 5)])
            sage: a.hermite_form()
            [0 1 2]
            [0 0 3]
            [0 0 0]
            [0 0 0]

        Check that #12280 is fixed::

            sage: m = matrix([(-2, 1, 9, 2, -8, 1, -3, -1, -4, -1),
            ...               (5, -2, 0, 1, 0, 4, -1, 1, -2, 0),
            ...               (-11, 3, 1, 0, -3, -2, -1, -11, 2, -2),
            ...               (-1, 1, -1, -2, 1, -1, -1, -1, -1, 7),
            ...               (-2, -1, -1, 1, 1, -2, 1, 0, 2, -4)]).stack(
            ...               200 * identity_matrix(ZZ, 10))
            sage: matrix(ZZ,m).hermite_form(algorithm='pari', include_zero_rows=False)
            [  1   0   2   0  13   5   1 166  72  69]
            [  0   1   1   0  20   4  15 195  65 190]
            [  0   0   4   0  24   5  23  22  51 123]
            [  0   0   0   1  23   7  20 105  60 151]
            [  0   0   0   0  40   4   0  80  36  68]
            [  0   0   0   0   0  10   0 100 190 170]
            [  0   0   0   0   0   0  25   0 100 150]
            [  0   0   0   0   0   0   0 200   0   0]
            [  0   0   0   0   0   0   0   0 200   0]
            [  0   0   0   0   0   0   0   0   0 200]
            sage: matrix(ZZ,m).hermite_form(algorithm='padic', include_zero_rows=False)
            [  1   0   2   0  13   5   1 166  72  69]
            [  0   1   1   0  20   4  15 195  65 190]
            [  0   0   4   0  24   5  23  22  51 123]
            [  0   0   0   1  23   7  20 105  60 151]
            [  0   0   0   0  40   4   0  80  36  68]
            [  0   0   0   0   0  10   0 100 190 170]
            [  0   0   0   0   0   0  25   0 100 150]
            [  0   0   0   0   0   0   0 200   0   0]
            [  0   0   0   0   0   0   0   0 200   0]
            [  0   0   0   0   0   0   0   0   0 200]
        """
        if self._nrows == 0 or self._ncols == 0:
            self.cache('pivots', ())
            self.cache('rank', 0)
            if transformation:
                return self, self
            return self

        key = 'hnf-%s-%s'%(include_zero_rows,transformation)
        ans = self.fetch(key)
        if ans is not None: return ans

        cdef Matrix_integer_dense H_m,w
        cdef Py_ssize_t nr, nc, n, i, j
        nr = self._nrows
        nc = self._ncols
        n = nr if nr >= nc else nc
        if algorithm == 'default':
            if transformation: algorithm = 'padic'
            else:
                if n <= 10: algorithm = 'pari0'
                elif n <= 75: algorithm = 'pari'
                else: algorithm = 'padic'

        cdef bint pari_big = 0
        if algorithm.startswith('pari'):
            if self.height().ndigits() > 10000 or n >= 50:
                pari_big = 1

        proof = get_proof_flag(proof, "linear_algebra")
        pivots = None
        rank = None

        if algorithm == "padic":
            import matrix_integer_dense_hnf
            self._init_mpz()
            if transformation:
                H_m, U, pivots = matrix_integer_dense_hnf.hnf_with_transformation(self, proof=proof)
                if not include_zero_rows:
                    r = H_m.rank()
                    H_m = H_m[:r]
                    U = U[:r]
            else:
                H_m, pivots = matrix_integer_dense_hnf.hnf(self,
                                   include_zero_rows=include_zero_rows, proof=proof)
            self.cache('pivots', tuple(pivots))
            self.cache('rank', len(pivots))


        elif algorithm == 'pari0':
            if transformation:
                raise ValueError("transformation matrix only available with p-adic algorithm")
            if pari_big:
                H_m = self._hnf_pari_big(0, include_zero_rows=include_zero_rows)
            else:
                H_m = self._hnf_pari(0, include_zero_rows=include_zero_rows)

        elif algorithm == 'pari':
            if transformation:
                raise ValueError("transformation matrix only available with p-adic algorithm")
            if pari_big:
                H_m = self._hnf_pari_big(1, include_zero_rows=include_zero_rows)
            else:
                H_m = self._hnf_pari(1, include_zero_rows=include_zero_rows)

        elif algorithm == 'pari4':
            if transformation:
                raise ValueError("transformation matrix only available with p-adic algorithm")
            if pari_big:
                H_m = self._hnf_pari_big(4, include_zero_rows=include_zero_rows)
            else:
                H_m = self._hnf_pari(4, include_zero_rows=include_zero_rows)

        elif algorithm == 'ntl':
            if transformation:
                raise ValueError("transformation matrix only available with p-adic algorithm")

            if nr != nc:
                raise ValueError("ntl only computes HNF for square matrices of full rank.")

            import sage.libs.ntl.ntl_mat_ZZ
            v =  sage.libs.ntl.ntl_mat_ZZ.ntl_mat_ZZ(self._nrows,self._ncols)
            for i from 0 <= i < self._nrows:
                for j from 0 <= j < self._ncols:
                    v[i,j] = self.get_unsafe(nr-i-1,nc-j-1)

            try:
                w1 = v.HNF(D=D)
            except RuntimeError: # HNF may fail if a nxm matrix has rank < m
                raise ValueError("ntl only computes HNF for square matrices of full rank.")

            rank = w1.nrows()

            if include_zero_rows:
                H_m = self.new_matrix()
            else:
                H_m = self.new_matrix(nrows=w1.nrows())

            nr = w1.nrows()
            nc = w1.ncols()

            for i from 0 <= i < w1.nrows():
                for j from 0 <= j < w1.ncols():
                    H_m[i,j] = w1[nr-i-1,nc-j-1]

        elif algorithm == 'flint':
            raise NotImplementedError('not yet implemented')
        else:
            raise ValueError("algorithm %r not understood" % algorithm)

        H_m.set_immutable()
        if pivots is None:
            from matrix_integer_dense_hnf import pivots_of_hnf_matrix
            pivots = tuple(pivots_of_hnf_matrix(H_m))
            rank = len(pivots)
        else:
            pivots = tuple(pivots)

        H_m.cache('pivots', pivots)
        self.cache('pivots', pivots)

        H_m.cache('rank', rank)
        self.cache('rank',rank)

        H_m.cache('in_echelon_form', True)


        if transformation:
            U.set_immutable()
            ans = H_m, U
        else:
            ans = H_m
        self.cache(key, ans)
        return ans

    def saturation(self, p=0, proof=None, max_dets=5):
        r"""
        Return a saturation matrix of self, which is a matrix whose rows
        span the saturation of the row span of self. This is not unique.

        The saturation of a `\ZZ` module `M`
        embedded in `\ZZ^n` is the a module `S` that
        contains `M` with finite index such that
        `\ZZ^n/S` is torsion free. This function takes the
        row span `M` of self, and finds another matrix of full rank
        with row span the saturation of `M`.

        INPUT:


        -  ``p`` - (default: 0); if nonzero given, saturate
           only at the prime `p`, i.e., return a matrix whose row span
           is a `\ZZ`-module `S` that contains self and
           such that the index of `S` in its saturation is coprime to
           `p`. If `p` is None, return full saturation of
           self.

        -  ``proof`` - (default: use proof.linear_algebra());
           if False, the determinant calculations are done with proof=False.

        -  ``max_dets`` - (default: 5); technical parameter -
           max number of determinant to compute when bounding prime divisor of
           self in its saturation.


        OUTPUT:


        -  ``matrix`` - a matrix over ZZ


        .. note::

           The result is *not* cached.

        ALGORITHM: 1. Replace input by a matrix of full rank got from a
        subset of the rows. 2. Divide out any common factors from rows. 3.
        Check max_dets random dets of submatrices to see if their GCD
        (with p) is 1 - if so matrix is saturated and we're done. 4.
        Finally, use that if A is a matrix of full rank, then
        `hnf(transpose(A))^{-1}*A` is a saturation of A.

        EXAMPLES::

            sage: A = matrix(ZZ, 3, 5, [-51, -1509, -71, -109, -593, -19, -341, 4, 86, 98, 0, -246, -11, 65, 217])
            sage: A.echelon_form()
            [      1       5    2262   20364   56576]
            [      0       6   35653  320873  891313]
            [      0       0   42993  386937 1074825]
            sage: S = A.saturation(); S
            [  -51 -1509   -71  -109  -593]
            [  -19  -341     4    86    98]
            [   35   994    43    51   347]

        Notice that the saturation spans a different module than A.

        ::

            sage: S.echelon_form()
            [ 1  2  0  8 32]
            [ 0  3  0 -2 -6]
            [ 0  0  1  9 25]
            sage: V = A.row_space(); W = S.row_space()
            sage: V.is_submodule(W)
            True
            sage: V.index_in(W)
            85986
            sage: V.index_in_saturation()
            85986

        We illustrate each option::

            sage: S = A.saturation(p=2)
            sage: S = A.saturation(proof=False)
            sage: S = A.saturation(max_dets=2)
        """
        proof = get_proof_flag(proof, "linear_algebra")
        import matrix_integer_dense_saturation
        return matrix_integer_dense_saturation.saturation(self, p=p, proof=proof, max_dets=max_dets)

    def index_in_saturation(self, proof=None):
        """
        Return the index of self in its saturation.

        INPUT:


        -  ``proof`` - (default: use proof.linear_algebra());
           if False, the determinant calculations are done with proof=False.


        OUTPUT:


        -  ``positive integer`` - the index of the row span of
           this matrix in its saturation


        ALGORITHM: Use Hermite normal form twice to find an invertible
        matrix whose inverse transforms a matrix with the same row span as
        self to its saturation, then compute the determinant of that
        matrix.

        EXAMPLES::

            sage: A = matrix(ZZ, 2,3, [1..6]); A
            [1 2 3]
            [4 5 6]
            sage: A.index_in_saturation()
            3
            sage: A.saturation()
            [1 2 3]
            [1 1 1]
        """
        proof = get_proof_flag(proof, "linear_algebra")
        import matrix_integer_dense_saturation
        return matrix_integer_dense_saturation.index_in_saturation(self, proof=proof)

    def pivots(self):
        """
        Return the pivot column positions of this matrix.

        OUTPUT: a tuple of Python integers: the position of the
        first nonzero entry in each row of the echelon form.

        EXAMPLES::

            sage: n = 3; A = matrix(ZZ,n,range(n^2)); A
            [0 1 2]
            [3 4 5]
            [6 7 8]
            sage: A.pivots()
            (0, 1)
            sage: A.echelon_form()
            [ 3  0 -3]
            [ 0  1  2]
            [ 0  0  0]
        """
        p = self.fetch('pivots')
        if not p is None: return tuple(p)

        cdef Matrix_integer_dense E
        E = self.echelon_form()

        # Now we determine the pivots from the matrix E as quickly as we can.
        # For each row, we find the first nonzero position in that row -- it is the pivot.
        cdef Py_ssize_t i, j, k
        p = []
        k = 0
        for i from 0 <= i < E._nrows:
            for j from k <= j < E._ncols:
                if fmpz_cmp_si(fmpz_mat_entry(E._matrix,i,j), 0) != 0:  # nonzero position
                    p.append(j)
                    k = j+1  # so start at next position next time
                    break
        p = tuple(p)
        self.cache('pivots', p)
        return p

    #### Elementary divisors

    def elementary_divisors(self, algorithm='pari'):
        """
        Return the elementary divisors of self, in order.


        .. warning::

           This is MUCH faster than the smith_form function.

        The elementary divisors are the invariants of the finite abelian
        group that is the cokernel of *left* multiplication of this matrix.
        They are ordered in reverse by divisibility.

        INPUT:


        -  ``self`` - matrix

        -  ``algorithm`` - (default: 'pari')

           - ``'pari'``: works robustly, but is slower.

           - ``'linbox'`` - use linbox (currently off, broken)


        OUTPUT: list of integers


        .. note::

           These are the invariants of the cokernel of *left* multiplication::

               sage: M = Matrix([[3,0,1],[0,1,0]])
               sage: M
               [3 0 1]
               [0 1 0]
               sage: M.elementary_divisors()
               [1, 1]
               sage: M.transpose().elementary_divisors()
               [1, 1, 0]

        EXAMPLES::

            sage: matrix(3, range(9)).elementary_divisors()
            [1, 3, 0]
            sage: matrix(3, range(9)).elementary_divisors(algorithm='pari')
            [1, 3, 0]
            sage: C = MatrixSpace(ZZ,4)([3,4,5,6,7,3,8,10,14,5,6,7,2,2,10,9])
            sage: C.elementary_divisors()
            [1, 1, 1, 687]

        ::

            sage: M = matrix(ZZ, 3, [1,5,7, 3,6,9, 0,1,2])
            sage: M.elementary_divisors()
            [1, 1, 6]

        This returns a copy, which is safe to change::

            sage: edivs = M.elementary_divisors()
            sage: edivs.pop()
            6
            sage: M.elementary_divisors()
            [1, 1, 6]

        .. seealso::

           :meth:`smith_form`
        """
        d = self.fetch('elementary_divisors')
        if not d is None:
            return d[:]
        if self._nrows == 0 or self._ncols == 0:
            d = []
        else:
            if algorithm == 'linbox':
                raise ValueError("linbox too broken -- currently Linbox SNF is disabled.")
            if algorithm == 'pari':
                d = self._pari_().matsnf(0).python()
                i = d.count(0)
                d.sort()
                if i > 0:
                    d = d[i:] + [d[0]]*i
            elif not (algorithm in ['pari', 'linbox']):
                raise ValueError("algorithm (='%s') unknown"%algorithm)
        self.cache('elementary_divisors', d)
        return d[:]

    def _elementary_divisors_linbox(self):
        self._init_linbox()
        sig_on()
        d = linbox.smithform()
        sig_off()
        return d

    def smith_form(self):
        r"""
        Returns matrices S, U, and V such that S = U\*self\*V, and S is in
        Smith normal form. Thus S is diagonal with diagonal entries the
        ordered elementary divisors of S.

        .. warning::

           The elementary_divisors function, which returns the
           diagonal entries of S, is VASTLY faster than this function.

        The elementary divisors are the invariants of the finite abelian
        group that is the cokernel of this matrix. They are ordered in
        reverse by divisibility.

        EXAMPLES::

            sage: A = MatrixSpace(IntegerRing(), 3)(range(9))
            sage: D, U, V = A.smith_form()
            sage: D
            [1 0 0]
            [0 3 0]
            [0 0 0]
            sage: U
            [ 0  1  0]
            [ 0 -1  1]
            [-1  2 -1]
            sage: V
            [-1  4  1]
            [ 1 -3 -2]
            [ 0  0  1]
            sage: U*A*V
            [1 0 0]
            [0 3 0]
            [0 0 0]

        It also makes sense for nonsquare matrices::

            sage: A = Matrix(ZZ,3,2,range(6))
            sage: D, U, V = A.smith_form()
            sage: D
            [1 0]
            [0 2]
            [0 0]
            sage: U
            [ 0  1  0]
            [ 0 -1  1]
            [-1  2 -1]
            sage: V
            [-1  3]
            [ 1 -2]
            sage: U * A * V
            [1 0]
            [0 2]
            [0 0]

        Empty matrices are handled sensibly (see trac #3068)::

            sage: m = MatrixSpace(ZZ, 2,0)(0); d,u,v = m.smith_form(); u*m*v == d
            True
            sage: m = MatrixSpace(ZZ, 0,2)(0); d,u,v = m.smith_form(); u*m*v == d
            True
            sage: m = MatrixSpace(ZZ, 0,0)(0); d,u,v = m.smith_form(); u*m*v == d
            True

        .. seealso::

           :meth:`elementary_divisors`
        """
        v = self._pari_().matsnf(1).python()
        if self._ncols == 0: v[0] = self.matrix_space(ncols = self._nrows)(1)
        if self._nrows == 0: v[1] = self.matrix_space(nrows = self._ncols)(1)
        # need to reverse order of rows of U, columns of V, and both of D.
        D = self.matrix_space()([v[2][i,j] for i in xrange(self._nrows-1,-1,-1) for j in xrange(self._ncols-1,-1,-1)])

        if self._ncols == 0:
            # silly special cases for matrices with 0 columns (PARI has a unique empty matrix)
            U = self.matrix_space(ncols = self._nrows)(1)
        else:
            U = self.matrix_space(ncols = self._nrows)([v[0][i,j] for i in xrange(self._nrows-1,-1,-1) for j in xrange(self._nrows)])

        if self._nrows == 0:
            # silly special cases for matrices with 0 rows (PARI has a unique empty matrix)
            V = self.matrix_space(nrows = self._ncols)(1)
        else:
            V = self.matrix_space(nrows = self._ncols)([v[1][i,j] for i in xrange(self._ncols) for j in xrange(self._ncols-1,-1,-1)])

        return D, U, V

    def frobenius(self, flag=0, var='x'):
        """
        Return the Frobenius form (rational canonical form) of this
        matrix.

        INPUT:

        -  ``flag`` -- 0 (default), 1 or 2 as follows:

            -  ``0`` -- (default) return the Frobenius form of this
               matrix.

            -  ``1`` -- return only the elementary divisor
               polynomials, as polynomials in var.

            -  ``2`` -- return a two-components vector [F,B] where F
               is the Frobenius form and B is the basis change so that
               `M=B^{-1}FB`.

        -  ``var`` -- a string (default: 'x')

        ALGORITHM: uses PARI's matfrobenius()

        EXAMPLES::

            sage: A = MatrixSpace(ZZ, 3)(range(9))
            sage: A.frobenius(0)
            [ 0  0  0]
            [ 1  0 18]
            [ 0  1 12]
            sage: A.frobenius(1)
            [x^3 - 12*x^2 - 18*x]
            sage: A.frobenius(1, var='y')
            [y^3 - 12*y^2 - 18*y]
            sage: F, B = A.frobenius(2)
            sage: A == B^(-1)*F*B
            True
            sage: a=matrix([])
            sage: a.frobenius(2)
            ([], [])
            sage: a.frobenius(0)
            []
            sage: a.frobenius(1)
            []
            sage: B = random_matrix(ZZ,2,3)
            sage: B.frobenius()
            Traceback (most recent call last):
            ...
            ArithmeticError: frobenius matrix of non-square matrix not defined.

        AUTHORS:

        - Martin Albrect (2006-04-02)

        TODO: - move this to work for more general matrices than just over
        Z. This will require fixing how PARI polynomials are coerced to
        Sage polynomials.
        """
        if not self.is_square():
            raise ArithmeticError("frobenius matrix of non-square matrix not defined.")

        v = self._pari_().matfrobenius(flag)
        if flag==0:
            return self.matrix_space()(v.python())
        elif flag==1:
            r = PolynomialRing(self.base_ring(), names=var)
            retr = []
            for f in v:
                retr.append(eval(str(f).replace("^","**"), {'x':r.gen()}, r.gens_dict()))
            return retr
        elif flag==2:
            F = matrix_space.MatrixSpace(QQ, self.nrows())(v[0].python())
            B = matrix_space.MatrixSpace(QQ, self.nrows())(v[1].python())
            return F, B

    def _right_kernel_matrix(self, **kwds):
        r"""
        Returns a pair that includes a matrix of basis vectors
        for the right kernel of ``self``.

        INPUT:

        - ``algorithm`` - determines which algorithm to use, options are:

          - 'flint' - use the algorithm from the FLINT library
          - 'pari' - use the ``matkerint()`` function from the PARI library
          - 'padic' - use the p-adic algorithm from the IML library
          - 'default' - use a heuristic to decide which of the three above
            routines is fastest.  This is the default value.

        - ``proof`` - this is passed to the p-adic IML algorithm.
          If not specified, the global flag for linear algebra will be used.

        OUTPUT:

        Returns a pair.  First item is the string is either
        'computed-flint-int', 'computed-pari-int', 'computed-flint-int', which identifies
        the nature of the basis vectors.

        Second item is a matrix whose rows are a basis for the right kernel,
        over the integers, as computed by either the FLINT, IML or PARI libraries.

        EXAMPLES::

            sage: A = matrix(ZZ, [[4, 7, 9, 7, 5, 0],
            ...                   [1, 0, 5, 8, 9, 1],
            ...                   [0, 1, 0, 1, 9, 7],
            ...                   [4, 7, 6, 5, 1, 4]])

            sage: result = A._right_kernel_matrix(algorithm='pari')
            sage: result[0]
            'computed-pari-int'
            sage: X = result[1]; X
            [ 26 -31  30 -21  -2  10]
            [ 47  13 -48  14  11 -18]
            sage: A*X.transpose() == zero_matrix(ZZ, 4, 2)
            True

            sage: result = A._right_kernel_matrix(algorithm='padic')
            sage: result[0]
            'computed-iml-int'
            sage: X = result[1]; X
            [-469  214  -30  119  -37    0]
            [ 370 -165   18  -91   30   -2]
            sage: A*X.transpose() == zero_matrix(ZZ, 4, 2)
            True

            sage: result = A._right_kernel_matrix(algorithm='default')
            sage: result[0]
            'computed-flint-int'
            sage: result[1]
            [ 469 -214   30 -119   37    0]
            [-370  165  -18   91  -30    2]

            sage: result = A._right_kernel_matrix(algorithm='flint')
            sage: result[0]
            'computed-flint-int'
            sage: result[1]
            [ 469 -214   30 -119   37    0]
            [-370  165  -18   91  -30    2]

        With the 'default' given as the algorithm, several heuristics are
        used to determine if FLINT, PARI or IML ('padic') is used.  The code has
        exact details, but roughly speaking, relevant factors are: the
        absolute size of the matrix, or the relative dimensions, or the
        magnitude of the entries. ::

            sage: A = random_matrix(ZZ, 18, 11)
            sage: A._right_kernel_matrix(algorithm='default')[0]
            'computed-pari-int'
            sage: A = random_matrix(ZZ, 18, 11, x = 10^200)
            sage: A._right_kernel_matrix(algorithm='default')[0]
            'computed-iml-int'
            sage: A = random_matrix(ZZ, 60, 60)
            sage: A._right_kernel_matrix(algorithm='default')[0]
            'computed-iml-int'
            sage: A = random_matrix(ZZ, 60, 55)
            sage: A._right_kernel_matrix(algorithm='default')[0]
            'computed-pari-int'

        TESTS:

        We test three trivial cases. FLINT is used for small matrices,
        but we let the heuristic decide that.  ::

            sage: A = matrix(ZZ, 0, 2)
            sage: A._right_kernel_matrix()[1]
            []
            sage: A = matrix(ZZ, 2, 0)
            sage: A._right_kernel_matrix()[1].parent()
            Full MatrixSpace of 0 by 0 dense matrices over Integer Ring
            sage: A = zero_matrix(ZZ, 4, 3)
            sage: A._right_kernel_matrix()[1]
            [1 0 0]
            [0 1 0]
            [0 0 1]
        """
        tm = verbose("computing right kernel matrix over the integers for %sx%s matrix" % (self.nrows(), self.ncols()),level=1)

        algorithm = kwds.pop('algorithm', None)
        if algorithm is None:
          algorithm = 'default'

        if algorithm == 'default':
            # The heuristic here could be auto-tuned, stored for
            # different architecture, etc.  What I've done below here
            # I just got by playing around with examples.  This is
            # *dramatically* better than doing absolutely nothing
            # (i.e., always choosing 'padic'), but is of course
            # far from optimal.   -- William Stein

            # I sometimes favor FLINT over PARI, but this should be better tuned. -- Marc Masdeu
            if max(self._nrows, self._ncols) <= 10:
                # Use FLINT for very small matrices, as long as entries aren't huge.
                algorithm = 'flint'
            elif max(self._nrows, self._ncols) <= 50:
                # when entries are huge, padic relatively good.
                h = self.height().ndigits()
                if h < 100:
                    algorithm = 'pari'
                else:
                    algorithm = 'padic'
            elif self._nrows <= self._ncols + 3:
                # the padic algorithm is much better for bigger
                # matrices if there are nearly more columns than rows
                # (that is its forte)
                algorithm = 'padic'
            else:
                algorithm = 'pari'

        if algorithm == 'flint':
            proof = kwds.pop('proof', None)
            proof = get_proof_flag(proof, "linear_algebra")
            K = self._rational_kernel_flint().transpose().saturation(proof=proof)
            format = 'computed-flint-int'
        elif algorithm == 'pari':
            K = self._pari_().matkerint().mattranspose().python()
            format = 'computed-pari-int'
        elif algorithm == 'padic':
            proof = kwds.pop('proof', None)
            proof = get_proof_flag(proof, "linear_algebra")
            K = self._rational_kernel_iml().transpose().saturation(proof=proof)
            format = 'computed-iml-int'
        else:
            raise ValueError('unknown algorithm: %s'%algorithm)
        tm = verbose("done computing right kernel matrix over the integers for %sx%s matrix" % (self.nrows(), self.ncols()),level=1, t=tm)
        return (format, K)

    # TODO: implement using flint function
    def _adjoint(self):
        """
        Return the adjoint of this matrix.

        Assumes self is a square matrix (checked in adjoint).

        EXAMPLES::

            sage: m = matrix(ZZ,3,[1..9])
            sage: m.adjoint()
            [ -3   6  -3]
            [  6 -12   6]
            [ -3   6  -3]
        """
        return self.parent()(self._pari_().matadjoint().python())

    def _ntl_(self):
        r"""
        ntl.mat_ZZ representation of self.

        EXAMPLE::

            sage: a = MatrixSpace(ZZ,200).random_element(x=-2, y=2)    # -2 to 2
            sage: A = a._ntl_()

        .. note::

           NTL only knows dense matrices, so if you provide a sparse
           matrix NTL will allocate memory for every zero entry.
        """
        import sage.libs.ntl.ntl_mat_ZZ
        return sage.libs.ntl.ntl_mat_ZZ.ntl_mat_ZZ(self._nrows,self._ncols, self.list())


    ####################################################################################
    # LLL
    ####################################################################################
    def LLL_gram(self):
        """
        LLL reduction of the lattice whose gram matrix is ``self``.

        INPUT:

        - ``M`` -- gram matrix of a definite quadratic form

        OUTPUT:

        ``U`` - unimodular transformation matrix such that
        ``U.T * M * U``  is LLL-reduced.

        ALGORITHM: Use PARI

        EXAMPLES::

            sage: M = Matrix(ZZ, 2, 2, [5,3,3,2]) ; M
            [5 3]
            [3 2]
            sage: U = M.LLL_gram(); U
            [-1  1]
            [ 1 -2]
            sage: U.transpose() * M * U
            [1 0]
            [0 1]

        Semidefinite and indefinite forms no longer raise a ``ValueError``::

            sage: Matrix(ZZ,2,2,[2,6,6,3]).LLL_gram()
            [-3 -1]
            [ 1  0]
            sage: Matrix(ZZ,2,2,[1,0,0,-1]).LLL_gram()
            [ 0 -1]
            [ 1  0]

        """
        if self._nrows != self._ncols:
            raise ArithmeticError("self must be a square matrix")

        n = self.nrows()
        # maybe should be /unimodular/ matrices ?
        P = self._pari_()
        try:
            U = P.lllgramint()
        except (RuntimeError, ArithmeticError) as msg:
            raise ValueError("not a definite matrix")
        MS = matrix_space.MatrixSpace(ZZ,n)
        U = MS(U.python())
        # Fix last column so that det = +1
        if U.det() == -1:
            for i in range(n):
                U[i,n-1] = - U[i,n-1]
        return U

    def BKZ(self, delta=None, algorithm="fpLLL", fp=None, block_size=10, prune=0, use_givens=False,
            precision=0, max_loops=0, max_time=0, auto_abort=False):
        """
        Block Korkin-Zolotarev reduction.

        INPUT:

        - ``delta`` -- (default: ``0.99``) LLL parameter

        - ``algorithm`` -- (default: ``"fpLLL"``) ``"fpLLL"`` or ``"NTL"``

        - ``fp`` -- floating point number implementation

          - ``None`` -- NTL's exact reduction or fpLLL's wrapper (default)

          - ``'fp'`` -- double precision: NTL's FP or fpLLL's double

          - ``'qd'`` -- NTL's QP or fpLLL's long doubles

          - ``'qd1'`` -- quad doubles: Uses ``quad_float`` precision to compute
            Gram-Schmidt, but uses double precision in the search phase of the
            block reduction algorithm. This seems adequate for most purposes,
            and is faster than ``'qd'``, which uses quad_float precision
            uniformly throughout (NTL only).

          - ``'xd'`` -- extended exponent: NTL's XD or fpLLL's dpe

          - ``'rr'`` -- arbitrary precision: NTL'RR or fpLLL's MPFR

        - ``block_size`` -- (default: ``10``) Specifies the size of the blocks
          in the reduction. High values yield shorter vectors, but the running
          time increases double exponentially with ``block_size``.
          ``block_size`` should be between 2 and the number of rows
          of ``self``.

        NLT SPECIFIC INPUTS:

        - ``prune`` -- (default: ``0``) The optional parameter ``prune`` can
          be set to any positive number to invoke the Volume Heuristic from
          [SH95]_. This can significantly reduce the running time, and hence
          allow much bigger block size, but the quality of the reduction is
          of course not as good in general. Higher values of ``prune`` mean
          better quality, and slower running time. When ``prune`` is ``0``,
          pruning is disabled. Recommended usage: for ``block_size==30``, set
          ``10 <= prune <=15``.

        - ``use_givens`` -- Use Given's orthogonalization.  This is a bit
          slower, but generally much more stable, and is really the preferred
          orthogonalization strategy. For a nice description of this, see
          Chapter 5 of [GL96]_.

        fpLLL SPECIFIC INPUTS:

        - ``precision`` -- (default: ``0`` for automatic choice) bit
          precision to use if ``fp='rr'`` is set

        - ``max_loops`` -- (default: ``0`` for no restriction) maximum
          number of full loops

        - ``max_time`` -- (default: ``0`` for no restricion) stop after
          time seconds (up to loop completion)

        - ``auto_abort`` -- (default: ``False``) heuristic, stop when the
          average slope of `\log(||b_i^*||)` does not decrease fast enough

        EXAMPLES::

            sage: A = Matrix(ZZ,3,3,range(1,10))
            sage: A.BKZ()
            [ 0  0  0]
            [ 2  1  0]
            [-1  1  3]

            sage: A = Matrix(ZZ,3,3,range(1,10))
            sage: A.BKZ(use_givens=True)
            [ 0  0  0]
            [ 2  1  0]
            [-1  1  3]

            sage: A = Matrix(ZZ,3,3,range(1,10))
            sage: A.BKZ(fp="fp")
            [ 0  0  0]
            [ 2  1  0]
            [-1  1  3]

        ALGORITHM:

        Calls either NTL or fpLLL.

        REFERENCES:

        .. [SH95] C. P. Schnorr and H. H. Hörner. *Attacking the Chor-Rivest
           Cryptosystem by Improved Lattice Reduction*. Advances in Cryptology
           - EUROCRYPT '95. LNCS Volume 921, 1995, pp 1-12.

        .. [GL96] G. Golub and C. van Loan. *Matrix Computations*.
           3rd edition, Johns Hopkins Univ. Press, 1996.

        """
        if delta is None:
            delta = 0.99
        elif delta <= 0.25:
            raise TypeError("delta must be > 0.25")
        elif delta > 1:
            raise TypeError("delta must be <= 1")
        delta = float(delta)

        if prune < 0:
            raise TypeError("prune must be >= 0")
        prune = int(prune)

        verbose = get_verbose() >= 2

        block_size = int(block_size)

        if algorithm == "NTL":
            if fp is None:
                fp = "rr"

            if fp == "fp":
                algorithm = "BKZ_FP"
            elif fp == "qd":
                algorithm = "BKZ_QP"
            elif fp == "qd1":
                algorithm = "BKZ_QP1"
            elif fp == "xd":
                algorithm = "BKZ_XD"
            elif fp == "rr":
                algorithm = "BKZ_RR"
            else:
                raise TypeError("fp parameter not understood.")

            A = self._ntl_()

            if algorithm == "BKZ_FP":
                if not use_givens:
                    r = A.BKZ_FP(U=None, delta=delta, BlockSize=block_size,
                                 prune=prune, verbose=verbose)
                else:
                    r = A.G_BKZ_FP(U=None, delta=delta, BlockSize=block_size,
                                   prune=prune, verbose=verbose)

            elif algorithm == "BKZ_QP":
                if not use_givens:
                    r = A.BKZ_QP(U=None, delta=delta, BlockSize=block_size,
                                 prune=prune, verbose=verbose)
                else:
                    r = A.G_BKZ_QP(U=None, delta=delta, BlockSize=block_size,
                                   prune=prune, verbose=verbose)

            elif algorithm == "BKZ_QP1":
                if not use_givens:
                    r = A.BKZ_QP1(U=None, delta=delta, BlockSize=block_size,
                                  prune=prune, verbose=verbose)
                else:
                    r = A.G_BKZ_QP1(U=None, delta=delta, BlockSize=block_size,
                                    prune=prune, verbose=verbose)

            elif algorithm == "BKZ_XD":
                if not use_givens:
                    r = A.BKZ_XD(U=None, delta=delta, BlockSize=block_size,
                                 prune=prune, verbose=verbose)
                else:
                    r = A.G_BKZ_XD(U=None, delta=delta, BlockSize=block_size,
                                   prune=prune, verbose=verbose)

            elif algorithm == "BKZ_RR":
                if not use_givens:
                    r = A.BKZ_RR(U=None, delta=delta, BlockSize=block_size,
                                 prune=prune, verbose=verbose)
                else:
                    r = A.G_BKZ_RR(U=None, delta=delta, BlockSize=block_size,
                                   prune=prune, verbose=verbose)

            self.cache("rank",ZZ(r))
            R = <Matrix_integer_dense>self.new_matrix(entries=map(ZZ,A.list()))

        elif algorithm == "fpLLL":
            from sage.libs.fplll.fplll import FP_LLL
            fp = fplll_fp_map[fp]
            A = FP_LLL(self)
            A.BKZ(block_size=block_size,
                  delta=delta,
                  float_type=fp,
                  precision=precision,
                  verbose=verbose,
                  max_time=max_time,
                  max_loops=max_loops,
                  auto_abort=auto_abort)
            R = A._sage_()
        return R

    def LLL(self, delta=None, eta=None, algorithm="fpLLL:wrapper", fp=None, prec=0, early_red=False, use_givens=False, use_siegel=False):
        r"""
        Return LLL reduced or approximated LLL reduced lattice `R` for this
        matrix interpreted as a lattice.

        A lattice `(b_1, b_2, ..., b_d)` is `(\delta, \eta)`-LLL-reduced
        if the two following conditions hold:

        -  For any `i > j`, we have `\lvert \mu_{i,j} \rvert \leq \eta`.

        -  For any `i < d`, we have `\delta \lvert b_i^* \rvert^2 \leq
           \lvert b_{i + 1}^* + \mu_{i+1, i} b_i^* \rvert^2`,

        where `μ_{i,j} = \langle b_i, b_j^* \rangle / \langle b_j^*, b_j^*
        \rangle` and `b_i^*` is the `i`-th vector of the Gram-Schmidt
        orthogonalisation of `(b_1, b_2, ..., b_d)`.

        The default reduction parameters are `\delta = 3/4` and `\eta = 0.501`.
        The parameters `\delta` and `\eta` must satisfy: `0.25 < \delta
        \leq 1.0` and `0.5 \leq \eta < \sqrt{\delta}`. Polynomial time
        complexity is only guaranteed for `\delta < 1`. Not every algorithm
        admits the case `\delta = 1`.

        The lattice is returned as a matrix. Also the rank (and the
        determinant) of ``self`` are cached if those are computed during
        the reduction. Note that in general this only happens when
        ``self.rank() == self.ncols()`` and the exact algorithm is used.

        INPUT:

        - ``delta`` -- (default: ``0.99``) `\delta` parameter as described
          above

        - ``eta`` -- (default: ``0.501``) `\eta` parameter as described above,
          ignored by NTL

        - ``algorithm`` -- string one of the algorithms listed below
          (default: ``"fpLLL:wrapper"``).

        - ``fp`` -- floating point number implementation:

          - ``None`` -- NTL's exact reduction or fpLLL's wrapper
          - ``'fp'`` -- double precision: NTL's FP or fpLLL's double
          - ``'qd'`` -- NTL's QP or fpLLL's long doubles
          - ``'xd'`` -- extended exponent: NTL's XD or fpLLL's dpe
          - ``'rr'`` -- arbitrary precision: NTL's RR or fpLLL's MPFR

        - ``prec`` -- (default: auto choose) precision, ignored by NTL

        - ``early_red`` -- (default: ``False``) perform early reduction,
          ignored by NTL

        - ``use_givens`` -- (default: ``False``) use Givens orthogonalization
          only applicable to approximate reductions and NTL; this is more
          stable but slower

        - ``use_siegel`` -- (default: ``False``) use Siegel's condition
          instead of Lovasz's condition, ignored by NTL

        Also, if the verbose level is at least `2`, some more verbose output
        is printed during the computation.

        AVAILABLE ALGORITHMS:

        - ``NTL:LLL`` - NTL's LLL + choice of ``fp``.

        - ``fpLLL:heuristic`` - fpLLL's heuristic + choice of ``fp``.

        - ``fpLLL:fast`` - fpLLL's fast + choice of ``fp``.

        - ``fpLLL:proved`` - fpLLL's proved + choice of ``fp``.

        - ``fpLLL:wrapper`` - fpLLL's automatic choice (default).

        OUTPUT:

        A matrix over the integers.

        EXAMPLES::

            sage: A = Matrix(ZZ,3,3,range(1,10))
            sage: A.LLL()
            [ 0  0  0]
            [ 2  1  0]
            [-1  1  3]

        We compute the extended GCD of a list of integers using LLL, this
        example is from the Magma handbook::

            sage: Q = [ 67015143, 248934363018, 109210, 25590011055, 74631449,
            ....:       10230248, 709487, 68965012139, 972065, 864972271 ]
            sage: n = len(Q)
            sage: S = 100
            sage: X = Matrix(ZZ, n, n + 1)
            sage: for i in xrange(n):
            ...       X[i,i + 1] = 1
            sage: for i in xrange(n):
            ...       X[i,0] = S*Q[i]
            sage: L = X.LLL()
            sage: M = L.row(n-1).list()[1:]
            sage: M
            [-3, -1, 13, -1, -4, 2, 3, 4, 5, -1]
            sage: add([Q[i]*M[i] for i in range(n)])
            -1

        The case `\delta = 1` is not always supported::

            sage: L = X.LLL(delta=2)
            Traceback (most recent call last):
            ...
            TypeError: delta must be <= 1
            sage: L = X.LLL(delta=1)    # not tested, will eat lots of ram
            Traceback (most recent call last):
            ...
            RuntimeError: infinite loop in LLL
            sage: L = X.LLL(delta=1, algorithm='NTL:LLL')
            sage: L[-1]
            (-100, -3, -1, 13, -1, -4, 2, 3, 4, 5, -1)

        TESTS::

            sage: matrix(ZZ, 0, 0).LLL()
            []
            sage: matrix(ZZ, 3, 0).LLL()
            []
            sage: matrix(ZZ, 0, 3).LLL()
            []

            sage: M = matrix(ZZ, [[1,2,3],[31,41,51],[101,201,301]])
            sage: A = M.LLL()
            sage: A
            [ 0  0  0]
            [-1  0  1]
            [ 1  1  1]
            sage: B = M.LLL(algorithm='NTL:LLL')
            sage: C = M.LLL(algorithm='NTL:LLL', fp=None)
            sage: D = M.LLL(algorithm='NTL:LLL', fp='fp')
            sage: F = M.LLL(algorithm='NTL:LLL', fp='xd')
            sage: G = M.LLL(algorithm='NTL:LLL', fp='rr')
            sage: A == B == C == D == F == G
            True
            sage: H = M.LLL(algorithm='NTL:LLL', fp='qd')
            Traceback (most recent call last):
            ...
            TypeError: algorithm NTL:LLL_QD not supported

        .. NOTE::

          See ``ntl.mat_ZZ`` or ``sage.libs.fplll.fplll`` for details on
          the used algorithms.

        """
        from sage.libs.fplll.fplll import FP_LLL

        if self.ncols() == 0 or self.nrows() == 0:
            verbose("Trivial matrix, nothing to do")
            return self

        tm = verbose("LLL of %sx%s matrix (algorithm %s)"%(self.nrows(), self.ncols(), algorithm))
        import sage.libs.ntl.all
        ntl_ZZ = sage.libs.ntl.all.ZZ

        verb = get_verbose() >= 2

        if prec < 0:
            raise TypeError("precision prec must be >= 0")
        prec = int(prec)

        if algorithm == 'NTL:LLL':
            if fp is None:
                algorithm = 'NTL:LLL'
            elif fp == 'fp':
                algorithm = 'NTL:LLL_FP'
            elif fp == 'qd':
                algorithm = 'NTL:LLL_QD'
            elif fp == 'xd':
                algorithm = 'NTL:LLL_XD'
            elif fp == 'rr':
                algorithm = 'NTL:LLL_RR'

            if delta is None:
                delta = ZZ(99)/ZZ(100)
            elif delta <= ZZ(1)/ZZ(4):
                raise TypeError("delta must be > 1/4")
            elif delta > 1:
                raise TypeError("delta must be <= 1")
            delta = QQ(delta)
            a = delta.numer()
            b = delta.denom()

        else:
            fp = fplll_fp_map[fp]
            if delta is None:
                delta = 0.99
            elif delta <= 0.25:
                raise TypeError("delta must be > 0.25")
            elif delta > 1:
                raise TypeError("delta must be <= 1")
            delta = float(delta)

            if eta is None:
                eta = 0.501
            elif eta < 0.5:
                raise TypeError("eta must be >= 0.5")

        if algorithm.startswith('NTL:'):
            A = sage.libs.ntl.all.mat_ZZ(self.nrows(),self.ncols(),map(ntl_ZZ,self.list()))

            if algorithm == "NTL:LLL":
                r, det2 = A.LLL(a,b, verbose=verb)
                det2 = ZZ(det2)
                try:
                    det = ZZ(det2.sqrt())
                    self.cache("det", det)
                except TypeError:
                    pass
            elif algorithm == "NTL:LLL_FP":
                if use_givens:
                    r = A.G_LLL_FP(delta, verbose=verb)
                else:
                    r = A.LLL_FP(delta, verbose=verb)
            elif algorithm == "NTL:LLL_QP":
                if use_givens:
                    r = A.G_LLL_QP(delta, verbose=verb)
                else:
                    r = A.LLL_QP(delta, verbose=verb)
            elif algorithm == "NTL:LLL_XD":
                if use_givens:
                    r = A.G_LLL_XD(delta, verbose=verb)
                else:
                    r = A.LLL_XD(delta, verbose=verb)
            elif algorithm == "NTL:LLL_RR":
                if use_givens:
                    r = A.G_LLL_RR(delta, verbose=verb)
                else:
                    r = A.LLL_XD(delta, verbose=verb)
            else:
                raise TypeError("algorithm %s not supported"%algorithm)

            r = ZZ(r)

            R = <Matrix_integer_dense>self.new_matrix(entries=map(ZZ,A.list()))
            self.cache("rank",r)

        elif algorithm.startswith('fpLLL:'):
            A = FP_LLL(self)
            method = algorithm.replace("fpLLL:","")
            A.LLL(delta=delta, eta=eta,
                  method=method,
                  float_type=fp,
                  precision=prec,
                  verbose=verb,
                  siegel=use_siegel,
                  early_red=early_red)
            R = A._sage_()
        else:
            raise TypeError("algorithm %s not supported"%algorithm)

        verbose("LLL finished", tm)
        return R

    def is_LLL_reduced(self, delta=None, eta=None):
        r"""
        Return ``True`` if this lattice is `(\delta, \eta)`-LLL reduced.
        See ``self.LLL`` for a definition of LLL reduction.

        INPUT:

        - ``delta`` -- (default: `0.99`) parameter `\delta` as described above

        - ``eta`` -- (default: `0.501`) parameter `\eta` as described above

        EXAMPLES::

            sage: A = random_matrix(ZZ, 10, 10)
            sage: L = A.LLL()
            sage: A.is_LLL_reduced()
            False
            sage: L.is_LLL_reduced()
            True
        """
        if eta is None:
            eta = 0.501
        if delta is None:
            delta = ZZ(99) / ZZ(100)

        if delta <= ZZ(1) / ZZ(4):
            raise TypeError("delta must be > 1/4")
        elif delta > 1:
            raise TypeError("delta must be <= 1")

        if eta < 0.5:
            raise TypeError("eta must be >= 0.5")

        # this is pretty slow
        import sage.modules.misc
        G, mu = sage.modules.misc.gram_schmidt(self.rows())
        #For any $i>j$, we have $|mu_{i, j}| <= \eta$
        for e in mu.list():
            if e.abs() > eta:
                return False

        #For any $i<d$, we have $\delta |b_i^*|^2 <= |b_{i+1}^* + mu_{i+1, i} b_i^* |^2$
        norms = [G[i].norm()**2 for i in range(len(G))]
        for i in xrange(1,self.nrows()):
            if norms[i] < (delta - mu[i,i-1]**2) * norms[i-1]:
                return False
        return True

    def prod_of_row_sums(self, cols):
        """
        Return the product of the sums of the entries in the submatrix of
        ``self`` with given columns.

        INPUT:

        - ``cols`` -- a list (or set) of integers representing columns
          of ``self``

        OUTPUT: an integer

        EXAMPLES::

            sage: a = matrix(ZZ,2,3,[1..6]); a
            [1 2 3]
            [4 5 6]
            sage: a.prod_of_row_sums([0,2])
            40
            sage: (1+3)*(4+6)
            40
            sage: a.prod_of_row_sums(set([0,2]))
            40

        """
        cdef Py_ssize_t c, row
        cdef fmpz_t s,pr
        fmpz_init(s)
        fmpz_init_set_ui(pr, 1)

        for row from 0 <= row < self._nrows:
            fmpz_set_si(s, 0)
            for c in cols:
                if c<0 or c >= self._ncols:
                    fmpz_clear(s)
                    fmpz_clear(pr)
                    raise IndexError("matrix column index out of range")
                fmpz_add(s, s, fmpz_mat_entry(self._matrix,row,c))
            fmpz_mul(pr, pr, s)
        cdef Integer z
        z = PY_NEW(Integer)
        fmpz_get_mpz(z.value, pr)
        fmpz_clear(s)
        fmpz_clear(pr)
        return z

    def rational_reconstruction(self, N):
        """
        Use rational reconstruction to lift self to a matrix over the
        rational numbers (if possible), where we view self as a matrix
        modulo N.

        INPUT:


        -  ``N`` - an integer


        OUTPUT:


        -  ``matrix`` - over QQ or raise a ValueError


        EXAMPLES: We create a random 4x4 matrix over ZZ.

        ::

            sage: A = matrix(ZZ, 4, [4, -4, 7, 1, -1, 1, -1, -12, -1, -1, 1, -1, -3, 1, 5, -1])

        There isn't a unique rational reconstruction of it::

            sage: A.rational_reconstruction(11)
            Traceback (most recent call last):
            ...
            ValueError: rational reconstruction does not exist

        We throw in a denominator and reduce the matrix modulo 389 - it
        does rationally reconstruct.

        ::

            sage: B = (A/3 % 389).change_ring(ZZ)
            sage: B.rational_reconstruction(389) == A/3
            True

        TEST:

        Check that trac:`9345` is fixed::

            sage: A = random_matrix(ZZ, 3, 3)
            sage: A.rational_reconstruction(0)
            Traceback (most recent call last):
            ...
            ZeroDivisionError: The modulus cannot be zero
        """
        import misc
        return misc.matrix_integer_dense_rational_reconstruction(self, N)

    def randomize(self, density=1, x=None, y=None, distribution=None, \
                  nonzero=False):
        """
        Randomize ``density`` proportion of the entries of this matrix,
        leaving the rest unchanged.

        The parameters are the same as the ones for the integer ring's
        ``random_element`` function.

        If ``x`` and ``y`` are given, randomized entries of this matrix have
        to be between ``x`` and ``y`` and have density 1.

        INPUT:

        -  ``self`` - a mutable matrix over ZZ

        -  ``density`` - a float between 0 and 1

        -  ``x, y`` - if not ``None``, these are passed to the
           ``ZZ.random_element`` function as the upper and lower endpoints in
           the  uniform distribution

        -  ``distribution`` - would also be passed into ``ZZ.random_element``
           if given

        -  ``nonzero`` - bool (default: ``False``); whether the new entries
           are guaranteed to be zero

        OUTPUT:

        -  None, the matrix is modified in-place

        EXAMPLES::

            sage: A = matrix(ZZ, 2,3, [1..6]); A
            [1 2 3]
            [4 5 6]
            sage: A.randomize()
            sage: A
            [-8  2  0]
            [ 0  1 -1]
            sage: A.randomize(x=-30,y=30)
            sage: A
            [  5 -19  24]
            [ 24  23  -9]
        """
        density = float(density)
        if density <= 0:
            return
        if density > 1:
            density = float(1)

        self.check_mutability()
        self.clear_cache()

        cdef randstate rstate = current_randstate()

        cdef mpz_t tmp
        mpz_init(tmp)
        cdef Py_ssize_t i, j, k, nc, num_per_row
        global state, ZZ

        cdef IntegerRing_class the_integer_ring = ZZ

        if not nonzero:
            # Original code, before adding the ``nonzero`` option.
            sig_on()
            if density == 1:
                for i from 0 <= i < self._nrows:
                    for j from 0 <= j < self._ncols:
                        the_integer_ring._randomize_mpz(tmp, x, y, \
                                                    distribution)
                        self.set_unsafe_mpz(i,j,tmp)
            else:
                nc = self._ncols
                num_per_row = int(density * nc)
                for i from 0 <= i < self._nrows:
                    for j from 0 <= j < num_per_row:
                        k = rstate.c_random()%nc
                        the_integer_ring._randomize_mpz(tmp, \
                                                        x, y, distribution)
                        self.set_unsafe_mpz(i,k,tmp)
            sig_off()
        else:
            # New code, to implement the ``nonzero`` option.  Note that this
            # code is almost the same as above, the only difference being that
            # each entry is set until it's non-zero.
            sig_on()
            if density == 1:
                for i from 0 <= i < self._nrows:
                    for j from 0 <= j < self._ncols:
                        while fmpz_sgn(fmpz_mat_entry(self._matrix,i,j)) == 0:
                            the_integer_ring._randomize_mpz(tmp, \
                                x, y, distribution)
                            self.set_unsafe_mpz(i,j,tmp)
            else:
                nc = self._ncols
                num_per_row = int(density * nc)
                for i from 0 <= i < self._nrows:
                    for j from 0 <= j < num_per_row:
                        k = rstate.c_random() % nc
                        while fmpz_sgn(fmpz_mat_entry(self._matrix,i,k)) == 0:
                            the_integer_ring._randomize_mpz(tmp,\
                                                            x, y, distribution)
                            self.set_unsafe_mpz(i,k,tmp)

            sig_off()
        mpz_clear(tmp)

    #### Rank

    def rank(self, algorithm = 'modp'):
        """
        Return the rank of this matrix.

        OUTPUT:


        -  ``nonnegative integer`` - the rank

        -  ``algorithm`` - either ``'modp'`` (default) or ``'flint'`` or ``'linbox'``

        .. note::

           The rank is cached.

        ALGORITHM: If set to ``'modp'``, first check if the matrix has maximum possible rank by
        working modulo one random prime. If not call LinBox's rank
        function.

        EXAMPLES::

            sage: a = matrix(ZZ,2,3,[1..6]); a
            [1 2 3]
            [4 5 6]
            sage: a.rank()
            2
            sage: a = matrix(ZZ,3,3,[1..9]); a
            [1 2 3]
            [4 5 6]
            [7 8 9]
            sage: a.rank()
            2

        Here's a bigger example - the rank is of course still 2::

            sage: a = matrix(ZZ,100,[1..100^2]); a.rank()
            2
        """
        r = self.fetch('rank')
        if not r is None: return r

        if algorithm == 'flint' or (self._nrows <= 6 and self._ncols <= 6 and self.height().ndigits() <= 100):
            r = fmpz_mat_rank(self._matrix)
            self.cache('rank', r)
            return r
        elif algorithm == 'modp':
            # Can very quickly detect full rank by working modulo p.
            r = self._rank_modp()
            if r == self._nrows or r == self._ncols:
                self.cache('rank', r)
                return r
        # Algorithm is 'linbox' or detecting full rank didn't work -- use LinBox's general algorithm.
        r = self._rank_linbox()
        self.cache('rank', r)
        return r

    def _rank_linbox(self):
        """
        Compute the rank of this matrix using Linbox.
        """
        self._init_linbox()
        sig_on()
        cdef unsigned long r = linbox.rank()
        sig_off()
        return Integer(r)

    def _rank_modp(self, p=46337):
        A = self._mod_int_c(p)
        return A.rank()

    #### Determinant

    def determinant(self, algorithm='default', proof=None, stabilize=2):
        r"""
        Return the determinant of this matrix.

        INPUT:

        - ``algorithm``

          - ``'default'`` -- use ``flint``

          - ``'flint'`` -- let flint do the determinant

          - ``'padic'`` -  uses a p-adic / multimodular
            algorithm that relies on code in IML and linbox

          - ``'linbox'`` - calls linbox det (you *must* set
            proof=False to use this!)

          - ``'ntl'`` - calls NTL's det function

          - ``'pari'`` - uses PARI

        -  ``proof`` - bool or None; if None use
           proof.linear_algebra(); only relevant for the padic algorithm.

           .. note::

              It would be *VERY VERY* hard for det to fail even with
              proof=False.

        -  ``stabilize`` - if proof is False, require det to be
           the same for this many CRT primes in a row. Ignored if proof is
           True.


        ALGORITHM: The p-adic algorithm works by first finding a random
        vector v, then solving A\*x = v and taking the denominator
        `d`. This gives a divisor of the determinant. Then we
        compute `\det(A)/d` using a multimodular algorithm and the
        Hadamard bound, skipping primes that divide `d`.

        EXAMPLES::

            sage: A = matrix(ZZ,8,8,[3..66])
            sage: A.determinant()
            0

        ::

            sage: A = random_matrix(ZZ,20,20)
            sage: D1 = A.determinant()
            sage: A._clear_cache()
            sage: D2 = A.determinant(algorithm='ntl')
            sage: D1 == D2
            True

        We have a special-case algorithm for 4 x 4 determinants::

            sage: A = matrix(ZZ,4,[1,2,3,4,4,3,2,1,0,5,0,1,9,1,2,3])
            sage: A.determinant()
            270

        Next we try the Linbox det. Note that we must have proof=False.

        ::

            sage: A = matrix(ZZ,5,[1,2,3,4,5,4,6,3,2,1,7,9,7,5,2,1,4,6,7,8,3,2,4,6,7])
            sage: A.determinant(algorithm='linbox')
            Traceback (most recent call last):
            ...
            RuntimeError: you must pass the proof=False option to the determinant command to use LinBox's det algorithm
            sage: A.determinant(algorithm='linbox',proof=False)
            -21
            sage: A._clear_cache()
            sage: A.determinant()
            -21

        A bigger example::

            sage: A = random_matrix(ZZ,30)
            sage: d = A.determinant()
            sage: A._clear_cache()
            sage: A.determinant(algorithm='linbox',proof=False) == d
            True

        TESTS:

        This shows that we can compute determinants for all sizes up to
        80.  The check that the determinant of a squared matrix is a
        square is a sanity check that the result is probably correct::

            sage: for s in [1..80]:  # long time
            ....:     M = random_matrix(ZZ, s)
            ....:     d = (M*M).determinant()
            ....:     assert d.is_square()
        """
        d = self.fetch('det')
        if d is not None:
            return d
        if not self.is_square():
            raise ValueError("self must be a square matrix")

        cdef Py_ssize_t n = self.nrows()
        cdef Integer det = Integer()
        cdef fmpz_t e

        proof = get_proof_flag(proof, "linear_algebra")

        if algorithm == 'default':
            algorithm = 'flint'

        if algorithm == 'flint':
            fmpz_init(e)
            fmpz_mat_det(e, self._matrix)
            fmpz_get_mpz(det.value, e)
            fmpz_clear(e)
            d = det
        elif algorithm == 'padic':
            import matrix_integer_dense_hnf
            d = matrix_integer_dense_hnf.det_padic(self, proof=proof, stabilize=stabilize)
        elif algorithm == 'linbox':
            if proof:
                raise RuntimeError("you must pass the proof=False option to the determinant command to use LinBox's det algorithm")
            d = self._det_linbox()
        elif algorithm == 'pari':
            d = self._det_pari()
        elif algorithm == 'ntl':
            d = self._det_ntl()
        else:
            raise TypeError("algorithm '%s' not known"%(algorithm))

        self.cache('det', d)
        return d


    def _det_linbox(self):
        """
        Compute the determinant of this matrix using Linbox.
        """
        self._init_linbox()
        sig_on()
        d = linbox.det()
        sig_off()
        return Integer(d)

    def _det_pari(self, int flag=0):
        """
        Determinant of this matrix using Gauss-Bareiss. If (optional)
        flag is set to 1, use classical Gaussian elimination.

        For efficiency purposes, this det is computed entirely on the
        PARI stack then the PARI stack is cleared.  This function is
        most useful for very small matrices.

        EXAMPLES::

            sage: matrix(ZZ,3,[1..9])._det_pari()
            0
            sage: matrix(ZZ,3,[1..9])._det_pari(1)
            0
        """
        pari_catch_sig_on()
        cdef GEN d = det0(pari_GEN(self), flag)
        # now convert d to a Sage integer e
        cdef Integer e = <Integer>PY_NEW(Integer)
        INT_to_mpz(e.value, d)
        pari.clear_stack()
        return e

    def _det_ntl(self):
        """
        Compute the determinant of this matrix using NTL.
        """
        sig_on()
        d = self._ntl_().determinant()
        sig_off()
        return Integer(d)

    #### Rational kernel, via IML
    def _rational_kernel_iml(self):
        """
        IML: Return the rational kernel of this matrix (acting from the
        left), considered as a matrix over QQ. I.e., returns a matrix K
        such that self\*K = 0, and the number of columns of K equals the
        nullity of self.

        AUTHORS:

        - William Stein
        """
        if self._nrows == 0 or self._ncols == 0:
            return self.matrix_space(self._ncols, 0).zero_matrix()

        cdef long dim
        cdef unsigned long i,j,k
        cdef mpz_t *mp_N
        time = verbose('computing null space of %s x %s matrix using IML'%(self._nrows, self._ncols))
        self._init_mpz()
        sig_on()
        dim = nullspaceMP(self._nrows, self._ncols, self._entries, &mp_N)
        sig_off()
        # Now read the answer as a matrix.
        cdef Matrix_integer_dense M
        M = self._new_uninitialized_matrix(self._ncols,dim)
        k = 0
        for i from 0 <= i < self._ncols:
            for j from 0 <= j < dim:
                fmpz_set_mpz(fmpz_mat_entry(M._matrix,i,j), mp_N[k])
                mpz_clear(mp_N[k])
                k += 1
        sage_free(mp_N)
        verbose("finished computing null space", time)
        return M

    #### Rational kernel, via flint
    def _rational_kernel_flint(self):
        """
        Return the rational kernel of this matrix (acting from the
        left), considered as a matrix over QQ. I.e., returns a matrix K
        such that self\*K = 0, and the number of columns of K equals the
        nullity of self.

        AUTHORS:

        - Marc Masdeu
        """
        if self._nrows == 0 or self._ncols == 0:
            return self.matrix_space(self._ncols, 0).zero_matrix()

        cdef long dim
        cdef fmpz_mat_t M0
        sig_on()
        fmpz_mat_init(M0,self._ncols,self._ncols)
        dim = fmpz_mat_nullspace(M0, self._matrix)
        sig_off()
        # Now read the answer as a matrix.
        cdef Matrix_integer_dense M
        M = self._new_uninitialized_matrix(self._ncols,dim)
        for i from 0 <= i < M._nrows:
            for j from 0 <= j < M._ncols:
                fmpz_set(fmpz_mat_entry(M._matrix,i,j),fmpz_mat_entry(M0,i,j))
        fmpz_mat_clear(M0)
        return M

    def _invert_iml(self, use_nullspace=False, check_invertible=True):
        """
        Invert this matrix using IML. The output matrix is an integer
        matrix and a denominator.

        INPUT:


        -  ``self`` - an invertible matrix

        -  ``use_nullspace`` - (default: False): whether to
           use nullspace algorithm, which is slower, but doesn't require
           checking that the matrix is invertible as a precondition.

        -  ``check_invertible`` - (default: True) whether to
           check that the matrix is invertible.


        OUTPUT: A, d such that A\*self = d


        -  ``A`` - a matrix over ZZ

        -  ``d`` - an integer


        ALGORITHM: Uses IML's p-adic nullspace function.

        EXAMPLES::

            sage: a = matrix(ZZ,3,[1,2,5, 3,7,8, 2,2,1])
            sage: b, d = a._invert_iml(); b,d
            (
            [  9  -8  19]
            [-13   9  -7]
            [  8  -2  -1], 23
            )
            sage: a*b
            [23  0  0]
            [ 0 23  0]
            [ 0  0 23]

        AUTHORS:

        - William Stein
        """
        if self._nrows != self._ncols:
            raise TypeError("self must be a square matrix.")

        P = self.parent()
        time = verbose('computing inverse of %s x %s matrix using IML'%(self._nrows, self._ncols))
        if use_nullspace:
            A = self.augment(P.identity_matrix())
            K = A._rational_kernel_iml()
            d = -K[self._nrows,0]
            if K.ncols() != self._ncols or d == 0:
                raise ZeroDivisionError("input matrix must be nonsingular")
            B = K[:self._nrows]
            verbose("finished computing inverse using IML", time)
            return B, d
        else:
            if check_invertible and self.rank() != self._nrows:
                raise ZeroDivisionError("input matrix must be nonsingular")
            return self._solve_iml(P.identity_matrix(), right=True)

    def _invert_flint(self):
        """
        Invert this matrix using FLINT. The output matrix is an integer
        matrix and a denominator.

        INPUT:

        -  ``self`` - an invertible matrix

        OUTPUT: A, d such that A\*self = d


        -  ``A`` - a matrix over ZZ

        -  ``d`` - an integer


        EXAMPLES::

            sage: a = matrix(ZZ,3,[1,2,5, 3,7,8, 2,2,1])
            sage: b, d = a._invert_flint(); b,d
            (
            [  9  -8  19]
            [-13   9  -7]
            [  8  -2  -1], 23
            )
            sage: a*b
            [23  0  0]
            [ 0 23  0]
            [ 0  0 23]

        AUTHORS:

        - William Stein

        - Marc Masdeu -- (08/2014) Use FLINT
        """
        if self._nrows != self._ncols:
            raise ArithmeticError("self must be a square matrix.")

        cdef Matrix_integer_dense M
        cdef int res
        cdef Integer den = Integer(0)
        cdef fmpz_t fden
        fmpz_init(fden)
        M = self._new_uninitialized_matrix(self._nrows,self._ncols)
        verbose('computing inverse of %s x %s matrix using FLINT'%(self._nrows, self._ncols))
        sig_on()
        res = fmpz_mat_inv(M._matrix,fden,self._matrix)
        fmpz_get_mpz(den.value,fden)
        sig_off()
        fmpz_clear(fden)
        if res == 0:
            raise ZeroDivisionError('Matrix is singular')
        if den < 0:
            return -M, -den
        else:
            return M, den
<<<<<<< HEAD
=======

    def __invert__(self):
        r"""
        Return the inverse of self.

        EXAMPLES::

            sage: M = MatrixSpace(ZZ,3)
            sage: m = M([1,2,3,3,4,5,1,2,-3])
            sage: ~m
            [-11/6     1  -1/6]
            [  7/6  -1/2   1/3]
            [  1/6     0  -1/6]
            sage: ~m * m == m * ~m == M.identity_matrix()
            True

        Note that inverse of determinant one integer matrices do not belong to
        the same parent::

            sage: (~M.identity_matrix()).parent()
            Full MatrixSpace of 3 by 3 dense matrices over Rational Field

        This is consistent with::

            sage: (~1).parent()
            Rational Field

        TESTS::

            sage: ~M.zero_matrix()
            Traceback (most recent call last):
            ...
            ZeroDivisionError: Matrix is singular
        """
        A,d = self._invert_flint()
        return A/d

    def _invert_unit(self):
        r"""
        If self is a matrix with determinant `1` or `-1` return the inverse of
        ``self`` as a matrix over `ZZ`.

        EXAMPLES::

            sage: a = matrix(2, [1,2,1,1])
            sage: a^(-1)
            [-1  2]
            [ 1 -1]
            sage: m = a._invert_unit(); m
            [-1  2]
            [ 1 -1]
            sage: m.parent()
            Full MatrixSpace of 2 by 2 dense matrices over Integer Ring
            sage: matrix(2, [2,1,0,1])._invert_unit()
            Traceback (most recent call last):
            ...
            ZeroDivisionError: matrix is not invertible over Integer Ring
        """
        A,d = self._invert_flint()
        if d != ZZ.one():
            raise ZeroDivisionError("matrix is not invertible over {}".format(self.base_ring()))
        return A
>>>>>>> 819000f6

    def _solve_right_nonsingular_square(self, B, check_rank=True, algorithm = 'iml'):
        r"""
        If self is a matrix `A` of full rank, then this function
        returns a vector or matrix `X` such that `A X = B`.
        If `B` is a vector then `X` is a vector and if
        `B` is a matrix, then `X` is a matrix. The base
        ring of `X` is the integers unless a denominator is needed
        in which case the base ring is the rational numbers.

        .. note::

           In Sage one can also write ``A  B`` for
           ``A.solve_right(B)``, i.e., Sage implements the "the
           MATLAB/Octave backslash operator".

        .. note::

           This is currently only implemented when A is square.

        INPUT:


        -  ``B`` - a matrix or vector

        -  ``check_rank`` - bool (default: True); if True
           verify that in fact the rank is full.

        - ``algorithm`` - ``'iml'`` (default) or ``'flint'``

        OUTPUT: a matrix or vector over `\QQ`

        EXAMPLES::

            sage: a = matrix(ZZ, 2, [0, -1, 1, 0])
            sage: v = vector(ZZ, [2, 3])
            sage: a \ v
            (3, -2)

        Note that the output vector or matrix is always over
        `\QQ`.

        ::

            sage: parent(a\v)
            Vector space of dimension 2 over Rational Field

        We solve a bigger system where the answer is over the rationals.

        ::

            sage: a = matrix(ZZ, 3, 3, [1,2,3,4, 5, 6, 8, -2, 3])
            sage: v = vector(ZZ, [1,2,3])
            sage: w = a \ v; w
            (2/15, -4/15, 7/15)
            sage: parent(w)
            Vector space of dimension 3 over Rational Field
            sage: a * w
            (1, 2, 3)

        We solve a system where the right hand matrix has multiple
        columns.

        ::

            sage: a = matrix(ZZ, 3, 3, [1,2,3,4, 5, 6, 8, -2, 3])
            sage: b = matrix(ZZ, 3, 2, [1,5, 2, -3, 3, 0])
            sage: w = a \ b; w
            [ 2/15 -19/5]
            [-4/15 -27/5]
            [ 7/15 98/15]
            sage: a * w
            [ 1  5]
            [ 2 -3]
            [ 3  0]

        TESTS: We create a random 100x100 matrix and solve the
        corresponding system, then verify that the result is correct.
        (Note that this test is very risky without having a seeded
        random number generator!)

        ::

            sage: n = 100
            sage: a = random_matrix(ZZ,n)
            sage: v = vector(ZZ,n,range(n))
            sage: x = a \ v
            sage: a * x == v
            True

            sage: n = 100
            sage: a = random_matrix(ZZ,n)
            sage: v = vector(ZZ,n,range(n))
            sage: x = a._solve_right_nonsingular_square(v,algorithm = 'flint')
            sage: a * x == v
            True

        """
        t = verbose('starting %s solve_right...'%algorithm)

        # It would probably be much better to rewrite linbox so it
        # throws an error instead of ** going into an infinite loop **
        # in the non-full rank case.  In any case, we do this for now,
        # since rank is very fast and infinite loops are evil.
        if check_rank and self.rank() < self.nrows():
            raise ValueError("self must be of full rank.")

        if not self.is_square():
            raise NotImplementedError("the input matrix must be square.")

        if is_Vector(B):
            if self.nrows() != B.degree():
                raise ValueError("number of rows of self must equal degree of B.")
        elif self.nrows() != B.nrows():
                raise ValueError("number of rows of self must equal number of rows of B.")

        if self.nrows() == 0:
            return B

        matrix = True
        C = B
        if not isinstance(B, Matrix_integer_dense):
            if is_Vector(B):
                matrix = False
                C = self.matrix_space(self.nrows(), 1)(B.list())
            else:
                raise NotImplementedError

        if C.ncols() >= 2*self.ncols():
            # likely much better to just invert then multiply
            X = self**(-1)*C
            verbose('finished solve_right (via inverse)', t)
            return X

        if algorithm == 'flint':
            X, d = self._solve_flint(C, right=True)
        elif algorithm == 'iml': # iml
            X, d = self._solve_iml(C, right = True)
        else:
            raise ValueError("Unknown algorithm '%s'"%algorithm)
        if d != 1:
            X = (1/d) * X
        if not matrix:
            # Convert back to a vector
            X = (X.base_ring() ** X.nrows())(X.list())
        verbose('finished solve_right via %s'%algorithm, t)
        return X

    def _solve_iml(self, Matrix_integer_dense B, right=True):
        """
        Let A equal self be a square matrix. Given B return an integer
        matrix C and an integer d such that self C\*A == d\*B if right is
        False or A\*C == d\*B if right is True.

        OUTPUT:


        -  ``C`` - integer matrix

        -  ``d`` - integer denominator


        EXAMPLES::

            sage: A = matrix(ZZ,4,4,[0, 1, -2, -1, -1, 1, 0, 2, 2, 2, 2, -1, 0, 2, 2, 1])
            sage: B = matrix(ZZ,3,4, [-1, 1, 1, 0, 2, 0, -2, -1, 0, -2, -2, -2])
            sage: C,d = A._solve_iml(B,right=False); C
            [  6 -18 -15  27]
            [  0  24  24 -36]
            [  4 -12  -6  -2]

        ::

            sage: d
            12

        ::

            sage: C*A == d*B
            True

        ::

            sage: A = matrix(ZZ,4,4,[0, 1, -2, -1, -1, 1, 0, 2, 2, 2, 2, -1, 0, 2, 2, 1])
            sage: B = matrix(ZZ,4,3, [-1, 1, 1, 0, 2, 0, -2, -1, 0, -2, -2, -2])
            sage: C,d = A._solve_iml(B)
            sage: C
            [ 12  40  28]
            [-12  -4  -4]
            [ -6 -25 -16]
            [ 12  34  16]

        ::

            sage: d
            12

        ::

            sage: A*C == d*B
            True

        Test wrong dimensions::

            sage: A = random_matrix(ZZ, 4, 4)
            sage: B = random_matrix(ZZ, 2, 3)
            sage: B._solve_iml(A)
            Traceback (most recent call last):
            ...
            ValueError: self must be a square matrix
            sage: A._solve_iml(B, right=False)
            Traceback (most recent call last):
            ...
            ArithmeticError: B's number of columns must match self's number of rows
            sage: A._solve_iml(B, right=True)
            Traceback (most recent call last):
            ...
            ArithmeticError: B's number of rows must match self's number of columns

        Check that this can be interrupted properly (:trac:`15453`)::

            sage: A = random_matrix(ZZ, 2000, 2000)
            sage: B = random_matrix(ZZ, 2000, 2000)
            sage: t0 = walltime()
            sage: alarm(2); A._solve_iml(B)  # long time
            Traceback (most recent call last):
            ...
            AlarmInterrupt
            sage: t = walltime(t0)
            sage: t < 10 or t
            True

        ALGORITHM: Uses IML.

        AUTHORS:

        - Martin Albrecht
        """
        cdef unsigned long i, j, k
        cdef mpz_t *mp_N
        cdef mpz_t mp_D
        cdef Matrix_integer_dense M
        cdef Integer D

        if self._nrows != self._ncols:
            # This is *required* by the IML function we call below.
            raise ValueError("self must be a square matrix")

        if self._nrows == 1:
            return B, self[0,0]

        cdef SOLU_POS solu_pos

        if right:
            if self._ncols != B._nrows:
                raise ArithmeticError("B's number of rows must match self's number of columns")

            n = self._ncols
            m = B._ncols

            P = self.matrix_space(n, m)
            if self._nrows == 0 or self._ncols == 0:
                return P.zero_matrix(), Integer(1)

            if m == 0 or n == 0:
                return self.new_matrix(nrows = n, ncols = m), Integer(1)

            solu_pos = RightSolu

        else: # left
            if self._nrows != B._ncols:
                raise ArithmeticError("B's number of columns must match self's number of rows")

            n = self._ncols
            m = B._nrows

            P = self.matrix_space(m, n)
            if self._nrows == 0 or self._ncols == 0:
                return P.zero_matrix(), Integer(1)

            if m == 0 or n == 0:
                return self.new_matrix(nrows = m, ncols = n), Integer(1)

            solu_pos = LeftSolu

        sig_check()
        verbose("Initializing mp_N and mp_D")
        mp_N = <mpz_t *> sage_malloc( n * m * sizeof(mpz_t) )
        for i from 0 <= i < n * m:
            mpz_init(mp_N[i])
        mpz_init(mp_D)
        verbose("Done with initializing mp_N and mp_D")
        self._init_mpz()
        B._init_mpz()
        try:
            verbose('Calling solver n = %s, m = %s'%(n,m))
            sig_on()
            nonsingSolvLlhsMM(solu_pos, n, m, self._entries, B._entries, mp_N, mp_D)
            sig_off()
            M = self._new_uninitialized_matrix(P.nrows(),P.ncols())
            k = 0
            for i from 0 <= i < M._nrows:
                for j from 0 <= j < M._ncols:
                    fmpz_set_mpz(fmpz_mat_entry(M._matrix,i,j), mp_N[k])
                    k += 1
            D = PY_NEW(Integer)
            mpz_set(D.value, mp_D)
            return M, D
        finally:
            mpz_clear(mp_D)
            for i from 0 <= i < n*m:
                mpz_clear(mp_N[i])
            sage_free(mp_N)

    def _solve_flint(self, Matrix_integer_dense B, right=True):
        """
        Let A equal self be a square matrix. Given B return an integer
        matrix C and an integer d such that self C\*A == d\*B if right is
        False or A\*C == d\*B if right is True.

        OUTPUT:


        -  ``C`` - integer matrix

        -  ``d`` - integer denominator


        EXAMPLES::

            sage: A = matrix(ZZ,4,4,[0, 1, -2, -1, -1, 1, 0, 2, 2, 2, 2, -1, 0, 2, 2, 1])
            sage: B = matrix(ZZ,3,4, [-1, 1, 1, 0, 2, 0, -2, -1, 0, -2, -2, -2])
            sage: C,d = A._solve_flint(B,right=False); C
            [  6 -18 -15  27]
            [  0  24  24 -36]
            [  4 -12  -6  -2]

        ::

            sage: d
            12

        ::

            sage: C*A == d*B
            True

        ::

            sage: A = matrix(ZZ,4,4,[0, 1, -2, -1, -1, 1, 0, 2, 2, 2, 2, -1, 0, 2, 2, 1])
            sage: B = matrix(ZZ,4,3, [-1, 1, 1, 0, 2, 0, -2, -1, 0, -2, -2, -2])
            sage: C,d = A._solve_flint(B)
            sage: C
            [ 12  40  28]
            [-12  -4  -4]
            [ -6 -25 -16]
            [ 12  34  16]

        ::

            sage: d
            12

        ::

            sage: A*C == d*B
            True

        Test wrong dimensions::

            sage: A = random_matrix(ZZ, 4, 4)
            sage: B = random_matrix(ZZ, 2, 3)
            sage: B._solve_flint(A)
            Traceback (most recent call last):
            ...
            ValueError: self must be a square matrix
            sage: A._solve_flint(B, right=False)
            Traceback (most recent call last):
            ...
            ArithmeticError: B's number of columns must match self's number of rows
            sage: A._solve_flint(B, right=True)
            Traceback (most recent call last):
            ...
            ArithmeticError: B's number of rows must match self's number of columns

        Check that this can be interrupted properly (:trac:`15453`)::

            sage: A = random_matrix(ZZ, 2000, 2000)
            sage: B = random_matrix(ZZ, 2000, 2000)
            sage: t0 = walltime()
            sage: alarm(2); A._solve_flint(B)  # long time
            Traceback (most recent call last):
            ...
            AlarmInterrupt
            sage: t = walltime(t0)
            sage: t < 10 or t
            True

        AUTHORS:

        - Marc Masdeu (08/2014) following _solve_iml implementation of Martin Albrecht
        """
        cdef Matrix_integer_dense M
        cdef fmpz_t tmp
        cdef Integer den = Integer(0)
        if self._nrows != self._ncols:
            # This is *required* by the FLINT function we call below.
            raise ValueError("self must be a square matrix")

        if self.nrows() == 1:
            return B, self[0,0]

        if right:
            fmpz_init(tmp)
            if self._ncols != B._nrows:
                raise ArithmeticError("B's number of rows must match self's number of columns")

            n = self._ncols
            m = B._ncols

            if m == 0 or n == 0:
                return self.new_matrix(nrows = n, ncols = m), Integer(1)
            M = self._new_uninitialized_matrix(self._ncols,B._ncols)
            sig_on()
            fmpz_mat_solve(M._matrix,tmp,self._matrix,B._matrix)
            fmpz_get_mpz(den.value,tmp)
            fmpz_clear(tmp)
            if mpz_cmp_si(den.value,0) < 0:
                mpz_neg(den.value,den.value)
                fmpz_mat_neg(M._matrix,M._matrix)
            sig_off()
            return M,den

        else: # left
            if self._nrows != B._ncols:
                raise ArithmeticError("B's number of columns must match self's number of rows")

            n = self._nrows
            m = B._nrows

            if m == 0 or n == 0:
                return self.new_matrix(nrows = n, ncols = m), Integer(1)

            M,d = self.transpose()._solve_flint(B.transpose(), right=True)
            return M.transpose(),d

    def _rational_echelon_via_solve(self, solver = 'iml'):
        r"""
        Computes information that gives the reduced row echelon form (over
        QQ!) of a matrix with integer entries.

        INPUT:


        -  ``self`` - a matrix over the integers.

        - ``solver`` - either ``'iml'`` (default) or ``'flint'``
        OUTPUT:


        -  ``pivots`` - ordered list of integers that give the
           pivot column positions

        -  ``nonpivots`` - ordered list of the nonpivot column
           positions

        -  ``X`` - matrix with integer entries

        -  ``d`` - integer


        If you put standard basis vectors in order at the pivot columns,
        and put the matrix (1/d)\*X everywhere else, then you get the
        reduced row echelon form of self, without zero rows at the bottom.

        .. note::

           IML is the actual underlying `p`-adic solver that we
           use.

        AUTHORS:

        - William Stein

        ALGORITHM: I came up with this algorithm from scratch. As far as I
        know it is new. It's pretty simple, but it is ... (fast?!).

        Let A be the input matrix.


        #. Compute r = rank(A).

        #. Compute the pivot columns of the transpose `A^t` of
           `A`. One way to do this is to choose a random prime
           `p` and compute the row echelon form of `A^t`
           modulo `p` (if the number of pivot columns is not equal to
           `r`, pick another prime).

        #. Let `B` be the submatrix of `A` consisting of
           the rows corresponding to the pivot columns found in the previous
           step. Note that, aside from zero rows at the bottom, `B`
           and `A` have the same reduced row echelon form.

        #. Compute the pivot columns of `B`, again possibly by
           choosing a random prime `p` as in [2] and computing the
           Echelon form modulo `p`. If the number of pivot columns is
           not `r`, repeat with a different prime. Note - in this step
           it is possible that we mistakenly choose a bad prime `p`
           such that there are the right number of pivot columns modulo
           `p`, but they are at the wrong positions - e.g., imagine
           the augmented matrix `[pI|I]` - modulo `p` we would
           miss all the pivot columns. This is OK, since in the next step we
           would detect this, as the matrix we would obtain would not be in
           echelon form.

        #. Let `C` be the submatrix of `B` of pivot
           columns. Let `D` be the complementary submatrix of
           `B` of all all non-pivot columns. Use a `p`-adic
           solver to find the matrix `X` and integer `d` such
           that `C (1/d) X=D`. I.e., solve a bunch of linear systems
           of the form `Cx = v`, where the columns of `X` are
           the solutions.

        #. Verify that we had chosen the correct pivot columns. Inspect the
           matrix `X` obtained in step 5. If when used to construct
           the echelon form of `B`, `X` indeed gives a matrix
           in reduced row echelon form, then we are done - output the pivot
           columns, `X`, and `d`. To tell if `X` is
           correct, do the following: For each column of `X`
           (corresponding to non-pivot column `i` of `B`),
           read up the column of `X` until finding the first nonzero
           position `j`; then verify that `j` is strictly less
           than the number of pivot columns of `B` that are strictly
           less than `i`. Otherwise, we got the pivots of `B`
           wrong - try again starting at step 4, but with a different random
           prime.
        """
        if self._nrows == 0:
            pivots = []
            nonpivots = range(self._ncols)
            X = self.__copy__()
            d = Integer(1)
            return pivots, nonpivots, X, d
        elif self._ncols == 0:
            pivots = []
            nonpivots = []
            X = self.__copy__()
            d = Integer(1)
            return pivots, nonpivots, X, d

        from matrix_modn_dense_double import MAX_MODULUS
        A = self
        # Step 1: Compute the rank

        t = verbose('computing rank', level=2, caller_name='p-adic echelon')
        r = A.rank()
        verbose('done computing rank', level=2, t=t, caller_name='p-adic echelon')

        cdef randstate rstate = current_randstate()

        if r == self._nrows:
            # The input matrix already has full rank.
            B = A
        else:
            # Steps 2 and 3: Extract out a submatrix of full rank.
            i = 0
            while True:
                p = previous_prime(rstate.c_random() % (MAX_MODULUS-15000) + 10000)
                P = A._mod_int(p).transpose().pivots()
                if len(P) == r:
                    B = A.matrix_from_rows(P)
                    break
                else:
                    i += 1
                    if i == 50:
                        raise RuntimeError("Bug in _rational_echelon_via_solve in finding linearly independent rows.")

        _i = 0
        while True:
            _i += 1
            if _i == 50:
                raise RuntimeError("Bug in _rational_echelon_via_solve -- pivot columns keep being wrong.")

            # Step 4: Now we instead worry about computing the reduced row echelon form of B.
            i = 0
            while True:
                p = previous_prime(rstate.c_random() % (MAX_MODULUS-15000) + 10000)
                pivots = B._mod_int(p).pivots()
                if len(pivots) == r:
                    break
                else:
                    i += 1
                    if i == 50:
                        raise RuntimeError("Bug in _rational_echelon_via_solve in finding pivot columns.")

            # Step 5: Apply p-adic solver
            C = B.matrix_from_columns(pivots)
            pivots_ = set(pivots)
            non_pivots = [i for i in range(B.ncols()) if not i in pivots_]
            D = B.matrix_from_columns(non_pivots)
            t = verbose('calling %s solver'%solver, level=2, caller_name='p-adic echelon')
            if solver == 'iml':
                X, d = C._solve_iml(D, right=True)
            else:
                X, d = C._solve_flint(D, right=True)
            t = verbose('finished %s solver'%solver, level=2, caller_name='p-adic echelon', t=t)

            # Step 6: Verify that we had chosen the correct pivot columns.
            pivots_are_right = True
            for z in range(X.ncols()):
                if not pivots_are_right:
                    break
                i = non_pivots[z]
                np = len([k for k in pivots if k < i])
                for j in reversed(range(X.nrows())):
                    if X[j,z] != 0:
                        if j < np:
                            break # we're good -- go on to next column of X
                        else:
                            pivots_are_right = False
                            break
            if pivots_are_right:
                break

        #end while


        # Finally, return the answer.
        return pivots, non_pivots, X, d

    def decomposition(self, **kwds):
        """
        Returns the decomposition of the free module on which this matrix A
        acts from the right (i.e., the action is x goes to x A), along with
        whether this matrix acts irreducibly on each factor. The factors
        are guaranteed to be sorted in the same way as the corresponding
        factors of the characteristic polynomial, and are saturated as ZZ
        modules.

        INPUT:


        -  ``self`` - a matrix over the integers

        -  ``**kwds`` - these are passed onto to the
           decomposition over QQ command.


        EXAMPLES::

            sage: t = ModularSymbols(11,sign=1).hecke_matrix(2)
            sage: w = t.change_ring(ZZ)
            sage: w.list()
            [3, -1, 0, -2]
        """
        F = self.charpoly().factor()
        if len(F) == 1:
            V = self.base_ring()**self.nrows()
            return decomp_seq([(V, F[0][1]==1)])

        A = self.change_ring(QQ)
        X = A.decomposition(**kwds)
        V = ZZ**self.nrows()
        if isinstance(X, tuple):
            D, E = X
            D = [(W.intersection(V), t) for W, t in D]
            E = [(W.intersection(V), t) for W, t in E]
            return decomp_seq(D), decomp_seq(E)
        else:
            return decomp_seq([(W.intersection(V), t) for W, t in X])

    def _add_row_and_maintain_echelon_form(self, row, pivots):
        """
        Assuming self is a full rank n x m matrix in reduced row Echelon
        form over ZZ and row is a vector of degree m, this function creates
        a new matrix that is the echelon form of self with row appended to
        the bottom.

        .. warning::

           It is assumed that self is in echelon form.

        INPUT:


        -  ``row`` - a vector of degree m over ZZ

        -  ``pivots`` - a list of integers that are the pivot
           columns of self.


        OUTPUT:


        -  ``matrix`` - a matrix of in reduced row echelon form
           over ZZ

        -  ``pivots`` - list of integers


        ALGORITHM: For each pivot column of self, we use the extended
        Euclidean algorithm to clear the column. The result is a new matrix
        B whose row span is the same as self.stack(row), and whose last row
        is 0 if and only if row is in the QQ-span of the rows of self. If
        row is not in the QQ-span of the rows of self, then row is nonzero
        and suitable to be inserted into the top n rows of A to form a new
        matrix that is in reduced row echelon form. We then clear that
        corresponding new pivot column.

        EXAMPLES::

            sage: a = matrix(ZZ, 3, [1, 0, 110, 0, 3, 112, 0, 0, 221]); a
            [  1   0 110]
            [  0   3 112]
            [  0   0 221]
            sage: a._add_row_and_maintain_echelon_form(vector(ZZ,[1,2,3]),[0,1,2])
            (
            [1 0 0]
            [0 1 0]
            [0 0 1], [0, 1, 2]
            )
            sage: a._add_row_and_maintain_echelon_form(vector(ZZ,[0,0,0]),[0,1,2])
            (
            [  1   0 110]
            [  0   3 112]
            [  0   0 221], [0, 1, 2]
            )
            sage: a = matrix(ZZ, 2, [1, 0, 110, 0, 3, 112])
            sage: a._add_row_and_maintain_echelon_form(vector(ZZ,[1,2,3]),[0,1])
            (
            [  1   0 110]
            [  0   1 219]
            [  0   0 545], [0, 1, 2]
            )
        """
        from sage.all import get_memory_usage
        cdef Py_ssize_t i, j, piv, n = self._nrows, m = self._ncols

        import constructor

        # 0. Base case
        if self.nrows() == 0:
            pos = row.nonzero_positions()
            if len(pos) > 0:
                pivots = [pos[0]]
                if row[pivots[0]] < 0:
                    row *= -1
            else:
                pivots = []
            return constructor.matrix([row]), pivots


        if row == 0:
            return self, pivots
        # 1. Create a new matrix that has row as the last row.
        row_mat = constructor.matrix(row)
        A = self.stack(row_mat)
        # 2. Working from the left, clear each column to put
        #    the resulting matrix back in echelon form.
        for i, p in enumerate(pivots):
            # p is the i-th pivot
            b = A[n,p]
            if not b:
                continue

            # (a). Take xgcd of pivot positions in last row and in ith
            # row.

            # TODO (optimize) -- change to use direct call to gmp and
            # no bounds checking!
            a = A[i,p]
            if not a:
                raise ZeroDivisionError("claimed pivot is not a pivot")
            if b % a == 0:
                # (b) Subtract a multiple of row i from row n.
                c = b // a
                if c:
                    for j in range(m):
                        A[n,j] -= c * A[i,j]
            else:
                # (b). More elaborate.
                #  Replace the ith row by s*A[i] + t*A[n], which will
                # have g in the i,p position, and replace the last row by
                # (b//g)*A[i] - (a//g)*A[n], which will have 0 in the i,p
                # position.
                g, s, t = a.xgcd(b)
                if not g:
                    raise ZeroDivisionError("claimed pivot is not a pivot (got a 0 gcd)")

                row_i = A.row(i)
                row_n = A.row(n)

                ag = a//g; bg = b//g

                new_top = s*row_i  +  t*row_n
                new_bot = bg*row_i - ag*row_n


                # OK -- now we have to make sure the top part of the matrix
                # but with row i replaced by
                #     r = s*row_i[j]  +  t*row_n[j]
                # is put in rref.  We do this by recursively calling this
                # function with the top part of A (all but last row) and the
                # row r.

                zz = range(A.nrows()-1)
                del zz[i]
                top_mat = A.matrix_from_rows(zz)
                new_pivots = list(pivots)
                del new_pivots[i]

                top_mat, pivots = top_mat._add_row_and_maintain_echelon_form(new_top, new_pivots)
                w = top_mat._add_row_and_maintain_echelon_form(new_bot, pivots)
                return w
        # 3. If it turns out that the last row is nonzero,
        #    insert last row in A sliding other rows down.
        v = A.row(n)
        new_pivots = list(pivots)
        if v != 0:
            i = v.nonzero_positions()[0]
            assert not (i in pivots), 'WARNING: bug in add_row -- i (=%s) should not be a pivot'%i

            # If pivot entry is negative negate this row.
            if v[i] < 0:
                v = -v

            # Determine where the last row should be inserted.
            new_pivots.append(i)
            new_pivots.sort()
            import bisect
            j = bisect.bisect(pivots, i)
            # The new row should go *before* row j, so it becomes row j
            A = A.insert_row(j, v)
        try:
            _clear_columns(A, new_pivots, A.nrows())
        except RuntimeError:
            raise ZeroDivisionError("mistake in claimed pivots")
        if A.row(A.nrows() - 1) == 0:
            A = A.matrix_from_rows(range(A.nrows()-1))
        return A, new_pivots

    #####################################################################################
    # Hermite form modulo D
    # This code below is by E. Burcin.  Thanks!
    #####################################################################################
    def _hnf_mod(self, D):
        """
        INPUT:


        -  ``D`` - a small integer that is assumed to be a
           multiple of 2\*det(self)


        OUTPUT:


        -  ``matrix`` - the Hermite normal form of self.
        """
        t = verbose('hermite mod %s'%D, caller_name='matrix_integer_dense')
        cdef Matrix_integer_dense res = self._new_uninitialized_matrix(self._nrows,self._ncols)
        self._hnf_modn(res, D)
        verbose('finished hnf mod', t, caller_name='matrix_integer_dense')
        return res

    cdef int _hnf_modn(Matrix_integer_dense self, Matrix_integer_dense res,
            unsigned int det) except -1:
        """
        Puts self into HNF form modulo det. Changes self in place.
        """
        cdef int* res_l
        cdef Py_ssize_t i,j,k
        res_l = self._hnf_modn_impl(det, self._nrows, self._ncols)
        k = 0
        for i from 0 <= i < self._nrows:
            for j from 0 <= j < self._ncols:
                res.set_unsafe_si(i,j,res_l[k])
                k += 1
        sage_free(res_l)


    cdef int* _hnf_modn_impl(Matrix_integer_dense self, unsigned int det,
            Py_ssize_t nrows, Py_ssize_t ncols) except NULL:
        # NOTE: det should be at most 2^31-1, such that anything modulo
        # det fits in a 32-bit signed integer. To avoid overflow, we
        # need 64-bit arithmetic for some intermediate computations.
        cdef int* res
        cdef int* T_ent
        cdef int* *res_rows
        cdef int** T_rows
        cdef int* B
        cdef Py_ssize_t i, j, k
        cdef int R = det
        cdef int T_i_i, T_j_i, c1, c2, q, t
        cdef int u, v, d

        # allocate memory for result matrix
        res = <int*> sage_malloc(sizeof(int)*ncols*nrows)
        if res == NULL:
            raise MemoryError("out of memory allocating a matrix")
        res_rows = <int**> sage_malloc(sizeof(int*)*nrows)
        if res_rows == NULL:
            sage_free(res)
            raise MemoryError("out of memory allocating a matrix")

        # allocate memory for temporary matrix
        T_ent = <int*> sage_malloc(sizeof(int)*ncols*nrows)
        if T_ent == NULL:
            sage_free(res)
            sage_free(res_rows)
            raise MemoryError("out of memory allocating a matrix")
        T_rows = <int**> sage_malloc(sizeof(int*)*nrows)
        if T_rows == NULL:
            sage_free(res)
            sage_free(res_rows)
            sage_free(T_ent)
            raise MemoryError("out of memory allocating a matrix")

        # allocate memory for temporary row vector
        B = <int*>sage_malloc(sizeof(int)*nrows)
        if B == NULL:
            sage_free(res)
            sage_free(res_rows)
            sage_free(T_ent)
            sage_free(T_rows)
            raise MemoryError("out of memory allocating a matrix")

        # initialize the row pointers
        k = 0
        for i in range(nrows):
            res_rows[i] = res + k
            T_rows[i] = T_ent + k
            k += nrows

        cdef mpz_t tmp
        mpz_init(tmp)
        # copy entries from self to temporary matrix
        k = 0
        for i in range(nrows):
            for j in range(ncols):
                self.get_unsafe_mpz(i,j,tmp)
                mpz_mod_ui(tmp, tmp, det)
                T_ent[k] = mpz_get_si(tmp)
                k += 1
        mpz_clear(tmp)

        # initialize variables
        i = 0
        j = 0

        while True:
            if j == nrows-1:
                T_i_i = T_rows[i][i]
                d = ai.c_xgcd_int(T_i_i, R, &u, &v)
                for k from 0 <= k < i:
                    res_rows[i][k] = 0
                for k from i <= k < ncols:
                    t = ((<int64_t>u)*T_rows[i][k])%R
                    if t < 0:
                        t += R
                    res_rows[i][k] = t
                if res_rows[i][i] == 0:
                    res_rows[i][i] = R
                d = res_rows[i][i]
                for j from 0 <= j < i:
                    q = res_rows[j][i]/d
                    for k from i <= k < ncols:
                        u = (res_rows[j][k] - (<int64_t>q)*res_rows[i][k])%R
                        if u < 0:
                            u += R
                        res_rows[j][k] = u

                R = R/d
                i += 1
                j = i
                if i == nrows :
                    break # return res
                if T_rows[i][i] == 0:
                    T_rows[i][i] = R
                continue


            j += 1
            if T_rows[j][i] == 0:
                continue

            T_i_i = T_rows[i][i]
            T_j_i = T_rows[j][i]
            d = ai.c_xgcd_int(T_i_i , T_j_i, &u, &v)
            if d != T_i_i:
                for k from i <= k < ncols:
                    B[k] = ((<int64_t>u)*T_rows[i][k] + (<int64_t>v)*T_rows[j][k])%R
            c1 = T_i_i/d
            c2 = -T_j_i/d
            for k from i <= k < ncols:
                T_rows[j][k] = ((<int64_t>c1)*T_rows[j][k] + (<int64_t>c2)*T_rows[i][k])%R
            if d != T_i_i:
                for k from i <= k < ncols:
                    T_rows[i][k] = B[k]

        sage_free(B)
        sage_free(res_rows)
        sage_free(T_ent)
        sage_free(T_rows)
        return res


    #################################################################
    # operations with matrices
    #################################################################
    cdef _stack_impl(self, bottom):
        r"""
        Return the matrix ``self`` on top of ``bottom``::

            [  self  ]
            [ bottom ]

        EXAMPLES::

            sage: M = Matrix(ZZ, 2, 3, range(6))
            sage: N = Matrix(ZZ, 1, 3, [10,11,12])
            sage: M.stack(N)
            [ 0  1  2]
            [ 3  4  5]
            [10 11 12]

        A vector may be stacked below a matrix. ::

            sage: A = matrix(ZZ, 2, 4, range(8))
            sage: v = vector(ZZ, 4, range(4))
            sage: A.stack(v)
            [0 1 2 3]
            [4 5 6 7]
            [0 1 2 3]

        The ``subdivide`` option will add a natural subdivision between
        ``self`` and ``bottom``.  For more details about how subdivisions
        are managed when stacking, see
        :meth:`sage.matrix.matrix1.Matrix.stack`.  ::

            sage: A = matrix(ZZ, 3, 4, range(12))
            sage: B = matrix(ZZ, 2, 4, range(8))
            sage: A.stack(B, subdivide=True)
            [ 0  1  2  3]
            [ 4  5  6  7]
            [ 8  9 10 11]
            [-----------]
            [ 0  1  2  3]
            [ 4  5  6  7]
        """
        cdef Matrix_integer_dense other = <Matrix_integer_dense>bottom
        cdef Matrix_integer_dense Z
        Z = self.new_matrix(nrows=self._nrows + other._nrows, ncols=self._ncols)

        cdef Py_ssize_t r, c
        cdef Py_ssize_t nr = self._nrows
        for r in range(self._nrows):
            for c in range(self._ncols):
                fmpz_set(fmpz_mat_entry(Z._matrix, r, c),fmpz_mat_entry(self._matrix, r, c))
        for r in range(other._nrows):
            for c in range(other._ncols):
                fmpz_set(fmpz_mat_entry(Z._matrix, r+nr, c),fmpz_mat_entry(other._matrix, r, c))

        return Z

    def augment(self, right, subdivide=False):
        r"""
        Returns a new matrix formed by appending the matrix
        (or vector) ``right`` on the right side of ``self``.

        INPUT:

        - ``right`` - a matrix, vector or free module element, whose
          dimensions are compatible with ``self``.

        - ``subdivide`` - default: ``False`` - request the resulting
          matrix to have a new subdivision, separating ``self`` from ``right``.

        OUTPUT:

        A new matrix formed by appending ``right`` onto the right side of ``self``.
        If ``right`` is a vector (or free module element) then in this context
        it is appropriate to consider it as a column vector.  (The code first
        converts a vector to a 1-column matrix.)

        EXAMPLES::

            sage: A = matrix(ZZ, 4, 5, range(20))
            sage: B = matrix(ZZ, 4, 3, range(12))
            sage: A.augment(B)
            [ 0  1  2  3  4  0  1  2]
            [ 5  6  7  8  9  3  4  5]
            [10 11 12 13 14  6  7  8]
            [15 16 17 18 19  9 10 11]

        A vector may be augmented to a matrix. ::

            sage: A = matrix(ZZ, 3, 5, range(15))
            sage: v = vector(ZZ, 3, range(3))
            sage: A.augment(v)
            [ 0  1  2  3  4  0]
            [ 5  6  7  8  9  1]
            [10 11 12 13 14  2]

        The ``subdivide`` option will add a natural subdivision between
        ``self`` and ``right``.  For more details about how subdivisions
        are managed when augmenting, see
        :meth:`sage.matrix.matrix1.Matrix.augment`.  ::

            sage: A = matrix(ZZ, 3, 5, range(15))
            sage: B = matrix(ZZ, 3, 3, range(9))
            sage: A.augment(B, subdivide=True)
            [ 0  1  2  3  4| 0  1  2]
            [ 5  6  7  8  9| 3  4  5]
            [10 11 12 13 14| 6  7  8]

        Errors are raised if the sizes are incompatible. ::

            sage: A = matrix(ZZ, [[1, 2],[3, 4]])
            sage: B = matrix(ZZ, [[10, 20], [30, 40], [50, 60]])
            sage: A.augment(B)
            Traceback (most recent call last):
            ...
            TypeError: number of rows must be the same, not 2 != 3
        """
        if hasattr(right, '_vector_'):
            right = right.column()
        if self._nrows != right.nrows():
            raise TypeError('number of rows must be the same, not {0} != {1}'.format(self._nrows, right.nrows()))
        if not (self._base_ring is right.base_ring()):
            right = right.change_ring(self._base_ring)

        cdef Matrix_integer_dense other = right.dense_matrix()
        m = self._nrows
        ns, na = self._ncols, other._ncols
        n = ns + na

        cdef Matrix_integer_dense Z
        Z = self.new_matrix(nrows = m, ncols = n)
        cdef Py_ssize_t i, j, p, qs, qa
        p, qs, qa = 0, 0, 0
        for i from 0 <= i < m:
          for j from 0 <= j < ns:
            fmpz_set(fmpz_mat_entry(Z._matrix,i,j),fmpz_mat_entry(self._matrix,i,j))
          for j from 0 <= j < na:
            fmpz_set(fmpz_mat_entry(Z._matrix,i,j + ns),fmpz_mat_entry(other._matrix,i,j))
        if subdivide:
          Z._subdivide_on_augment(self, other)
        return Z

    def insert_row(self, Py_ssize_t index, row):
        """
        Create a new matrix from self with.

        INPUT:

        - ``index`` - integer

        - ``row`` - a vector

        EXAMPLES::

            sage: X = matrix(ZZ,3,range(9)); X
            [0 1 2]
            [3 4 5]
            [6 7 8]
            sage: X.insert_row(1, [1,5,-10])
            [  0   1   2]
            [  1   5 -10]
            [  3   4   5]
            [  6   7   8]
            sage: X.insert_row(0, [1,5,-10])
            [  1   5 -10]
            [  0   1   2]
            [  3   4   5]
            [  6   7   8]
            sage: X.insert_row(3, [1,5,-10])
            [  0   1   2]
            [  3   4   5]
            [  6   7   8]
            [  1   5 -10]
        """
        cdef Matrix_integer_dense res = self._new_uninitialized_matrix(self._nrows + 1, self._ncols)
        cdef Py_ssize_t j
        cdef Integer z
        cdef fmpz_t zflint
        if index < 0:
            raise ValueError("index must be nonnegative")
        if index > self._nrows:
            raise ValueError("index must be less than number of rows")
        fmpz_init(zflint)

        for j from 0 <= j < self._ncols:
            for i from 0 <= i < index:
                fmpz_init_set(fmpz_mat_entry(res._matrix,i,j), fmpz_mat_entry(self._matrix,i,j))

            z = row[j]
            fmpz_set_mpz(zflint,z.value)
            fmpz_init_set(fmpz_mat_entry(res._matrix,index,j), zflint)

            for i from index <= i < self._nrows:
                fmpz_init_set(fmpz_mat_entry(res._matrix,i+1,j), fmpz_mat_entry(self._matrix,i,j))

        fmpz_clear(zflint)
        return res

    def _delete_zero_columns(self):
        """
        Return matrix obtained from self by deleting all zero columns along
        with the positions of those columns.

        OUTPUT: matrix list of integers

        EXAMPLES::

            sage: a = matrix(ZZ, 2,3, [1,0,3,-1,0,5]); a
            [ 1  0  3]
            [-1  0  5]
            sage: a._delete_zero_columns()
            (
            [ 1  3]
            [-1  5], [1]
            )
        """
        C = self.columns()
        zero_cols = [i for i,v in enumerate(self.columns()) if v.is_zero()]
        s = set(zero_cols)
        nonzero_cols = [i for i in range(self.ncols()) if not (i in s)]
        return self.matrix_from_columns(nonzero_cols), zero_cols

    def _insert_zero_columns(self, cols):
        """
        Return matrix obtained by self by inserting zero columns so that
        the columns with positions specified in cols are all 0.

        INPUT:

        -  ``cols`` - list of nonnegative integers

        OUTPUT: matrix

        EXAMPLES::

            sage: a = matrix(ZZ, 2,3, [1,0,3,-1,0,5]); a
            [ 1  0  3]
            [-1  0  5]
            sage: b, cols = a._delete_zero_columns()
            sage: b
            [ 1  3]
            [-1  5]
            sage: cols
            [1]
            sage: b._insert_zero_columns(cols)
            [ 1  0  3]
            [-1  0  5]
        """
        if len(cols) == 0:
            return self
        cdef Py_ssize_t i, c, r, nc = max(self._ncols + len(cols), max(cols)+1)
        cdef Matrix_integer_dense A = self.new_matrix(self._nrows, nc)
        # Now fill in the entries of A that come from self.
        cols_set = set(cols)
        cols_ins = [j for j in range(nc) if j not in cols_set]
        for r from 0 <= r < self._nrows:
            i = 0
            for c in cols_ins:
                # The following does this quickly: A[r,c] = self[r,i]
                fmpz_set(fmpz_mat_entry(A._matrix,r,c),fmpz_mat_entry(self._matrix,r,i))
                i += 1
        return A

    def _factor_out_common_factors_from_each_row(self):
        """
        Very very quickly modifies self so that the gcd of the entries in
        each row is 1 by dividing each row by the common gcd.

        EXAMPLES::

            sage: a = matrix(ZZ, 3, [-9, 3, -3, -36, 18, -5, -40, -5, -5, -20, -45, 15, 30, -15, 180])
            sage: a
            [ -9   3  -3 -36  18]
            [ -5 -40  -5  -5 -20]
            [-45  15  30 -15 180]
            sage: a._factor_out_common_factors_from_each_row()
            sage: a
            [ -3   1  -1 -12   6]
            [ -1  -8  -1  -1  -4]
            [ -3   1   2  -1  12]
        """
        self.check_mutability()

        cdef fmpz_t g
        cdef fmpz_t tmp
        fmpz_init(g)
        fmpz_init(tmp)
        cdef long i, j

        for i from 0 <= i < self._nrows:
            fmpz_set_ui(g, 0)
            for j from 0 <= j < self._ncols:
                fmpz_gcd(g, g, fmpz_mat_entry(self._matrix,i,j))
                if fmpz_cmp_ui(g, 1) == 0:
                    break
            if fmpz_cmp_ui(g, 1) != 0:
                # divide through row
                for j from 0 <= j < self._ncols:
                    fmpz_set(tmp,fmpz_mat_entry(self._matrix,i,j))
                    fmpz_divexact(tmp, tmp, g)
                    fmpz_set(fmpz_mat_entry(self._matrix,i,j),tmp)
        fmpz_clear(g)
        fmpz_clear(tmp)

    def gcd(self):
        """
        Return the gcd of all entries of self; very fast.

        EXAMPLES::

            sage: a = matrix(ZZ,2, [6,15,-6,150])
            sage: a.gcd()
            3
        """
        cdef Integer g = Integer(0)
        cdef Py_ssize_t i, j
        cdef fmpz_t tmpgcd
        fmpz_init(tmpgcd)
        for i from 0 <= i < self._nrows:
            for j from 0 <= j < self._ncols:
                fmpz_gcd(tmpgcd,tmpgcd,fmpz_mat_entry(self._matrix,i,j))
                if fmpz_cmp_ui(tmpgcd, 1) == 0:
                    fmpz_get_mpz(g.value,tmpgcd)
                    return g
        fmpz_get_mpz(g.value,tmpgcd)
        fmpz_clear(tmpgcd)
        return g

    def _change_ring(self, ring):
        """
        Return the matrix obtained by coercing the entries of this matrix
        into the given ring.

        EXAMPLES::

            sage: a = matrix(ZZ,2,[1,-7,3,5])
            sage: a._change_ring(RDF)
            [ 1.0 -7.0]
            [ 3.0  5.0]
        """
        if ring == RDF:
            import change_ring
            return change_ring.integer_to_real_double_dense(self)
        else:
            raise NotImplementedError

    def _singular_(self, singular=None):
        r"""
        Return Singular representation of this integer matrix.

        INPUT:


        -  ``singular`` - Singular interface instance (default:
           None)


        EXAMPLE::

            sage: A = random_matrix(ZZ,3,3)
            sage: As = singular(A); As
            -8     2     0
            0     1    -1
            2     1   -95
            sage: As.type()
            'intmat'
        """
        if singular is None:
            from sage.interfaces.singular import singular as singular_default
            singular = singular_default

        name = singular._next_var_name()
        values = str(self.list())[1:-1]
        singular.eval("intmat %s[%d][%d] = %s"%(name, self.nrows(), self.ncols(), values))

        from sage.interfaces.singular import SingularElement
        return SingularElement(singular, 'foobar', name, True)

    def transpose(self):
        """
        Returns the transpose of self, without changing self.

        EXAMPLES:

        We create a matrix, compute its transpose, and note that the
        original matrix is not changed.

        ::

            sage: A = matrix(ZZ,2,3,xrange(6))
            sage: type(A)
            <type 'sage.matrix.matrix_integer_dense.Matrix_integer_dense'>
            sage: B = A.transpose()
            sage: print B
            [0 3]
            [1 4]
            [2 5]
            sage: print A
            [0 1 2]
            [3 4 5]

        ``.T`` is a convenient shortcut for the transpose::

            sage: A.T
            [0 3]
            [1 4]
            [2 5]

        ::

            sage: A.subdivide(None, 1); A
            [0|1 2]
            [3|4 5]
            sage: A.transpose()
            [0 3]
            [---]
            [1 4]
            [2 5]
        """
        cdef Matrix_integer_dense A
        A = self._new_uninitialized_matrix(self._ncols,self._nrows)
        sig_on()
        fmpz_mat_transpose(A._matrix,self._matrix)
        sig_off()
        if self._subdivisions is not None:
            row_divs, col_divs = self.subdivisions()
            A.subdivide(col_divs, row_divs)
        return A

    def antitranspose(self):
        """
        Returns the antitranspose of self, without changing self.

        EXAMPLES::

            sage: A = matrix(2,3,range(6))
            sage: type(A)
            <type 'sage.matrix.matrix_integer_dense.Matrix_integer_dense'>
            sage: A.antitranspose()
            [5 2]
            [4 1]
            [3 0]
            sage: A
            [0 1 2]
            [3 4 5]

            sage: A.subdivide(1,2); A
            [0 1|2]
            [---+-]
            [3 4|5]
            sage: A.antitranspose()
            [5|2]
            [-+-]
            [4|1]
            [3|0]
        """
        nr , nc = (self._nrows, self._ncols)

        cdef Matrix_integer_dense A
        A = self._new_uninitialized_matrix(nc,nr)
        cdef Py_ssize_t i,j
        cdef Py_ssize_t ri,rj # reversed i and j
        sig_on()
        ri = nr
        for i from 0 <= i < nr:
            rj = nc
            ri =  ri-1
            for j from 0 <= j < nc:
                rj = rj-1
                fmpz_init_set(fmpz_mat_entry(A._matrix,rj,ri),fmpz_mat_entry(self._matrix,i,j))
        sig_off()

        if self._subdivisions is not None:
            row_divs, col_divs = self.subdivisions()
            A.subdivide([nc - t for t in reversed(col_divs)],
                        [nr - t for t in reversed(row_divs)])
        return A

    def _pari_(self):
        """
        Return PARI C-library version of this matrix.

        EXAMPLES::

            sage: a = matrix(ZZ,2,2,[1,2,3,4])
            sage: a._pari_()
            [1, 2; 3, 4]
            sage: pari(a)
            [1, 2; 3, 4]
            sage: type(pari(a))
            <type 'sage.libs.pari.gen.gen'>
        """
        return pari.integer_matrix(self._matrix, self._nrows, self._ncols, 0)

    def _rank_pari(self):
        """
        Rank of this matrix, computed using PARI.  The computation is
        done entirely on the PARI stack, then the PARI stack is
        cleared.  This function is most useful for very small
        matrices.

        EXAMPLES::
            sage: matrix(ZZ,3,[1..9])._rank_pari()
            2
        """
        pari_catch_sig_on()
        cdef long r = rank(pari_GEN(self))
        pari.clear_stack()
        return r

    def _hnf_pari(self, int flag=0, bint include_zero_rows=True):
        """
        Hermite form of this matrix, computed using PARI.  The
        computation is done entirely on the PARI stack, then the PARI
        stack is cleared.  This function is only useful for small
        matrices, and can crash on large matrices (e.g., if the PARI
        stack overflows).

        INPUT:

        - ``flag`` -- 0 (default), 1, 3 or 4 (see docstring for
          gp.mathnf).

        - ``include_zero_rows`` -- boolean. if False, do not include
          any of the zero rows at the bottom of the matrix in the
          output.

        .. NOTE::

            In no cases is the transformation matrix returned by this
            function.

        EXAMPLES::

            sage: matrix(ZZ,3,[1..9])._hnf_pari()
            [1 2 3]
            [0 3 6]
            [0 0 0]
            sage: matrix(ZZ,3,[1..9])._hnf_pari(1)
            [1 2 3]
            [0 3 6]
            [0 0 0]
            sage: matrix(ZZ,3,[1..9])._hnf_pari(3)
            [1 2 3]
            [0 3 6]
            [0 0 0]
            sage: matrix(ZZ,3,[1..9])._hnf_pari(4)
            [1 2 3]
            [0 3 6]
            [0 0 0]

        Check that ``include_zero_rows=False`` works correctly::

            sage: matrix(ZZ,3,[1..9])._hnf_pari(0, include_zero_rows=False)
            [1 2 3]
            [0 3 6]
            sage: matrix(ZZ,3,[1..9])._hnf_pari(1, include_zero_rows=False)
            [1 2 3]
            [0 3 6]
            sage: matrix(ZZ,3,[1..9])._hnf_pari(3, include_zero_rows=False)
            [1 2 3]
            [0 3 6]
            sage: matrix(ZZ,3,[1..9])._hnf_pari(4, include_zero_rows=False)
            [1 2 3]
            [0 3 6]

        Check that :trac:`12346` is fixed::

            sage: pari('mathnf(Mat([0,1]), 4)')
            [Mat(1), [1, 0; 0, 1]]
        """
        cdef GEN A
        pari_catch_sig_on()
        A = pari._new_GEN_from_fmpz_mat_t_rotate90(self._matrix, self._nrows, self._ncols)
        cdef GEN H = mathnf0(A, flag)
        B = self.extract_hnf_from_pari_matrix(H, flag, include_zero_rows)
        pari.clear_stack()  # This calls pari_catch_sig_off()
        return B


    def _hnf_pari_big(self, int flag=0, bint include_zero_rows=True):
        """
        Hermite form of this matrix, computed using PARI.

        INPUT:

        - ``flag`` -- 0 (default), 1, 3 or 4 (see docstring for
          gp.mathnf).

        - ``include_zero_rows`` -- boolean. if False, do not include
          any of the zero rows at the bottom of the matrix in the
          output.

        .. NOTE::

            In no cases is the transformation matrix returned by this
            function.

        EXAMPLES::

            sage: a = matrix(ZZ,3,3,[1..9])
            sage: a._hnf_pari_big(flag=0, include_zero_rows=True)
            [1 2 3]
            [0 3 6]
            [0 0 0]
            sage: a._hnf_pari_big(flag=1, include_zero_rows=True)
            [1 2 3]
            [0 3 6]
            [0 0 0]
            sage: a._hnf_pari_big(flag=3, include_zero_rows=True)
            [1 2 3]
            [0 3 6]
            [0 0 0]
            sage: a._hnf_pari_big(flag=4, include_zero_rows=True)
            [1 2 3]
            [0 3 6]
            [0 0 0]

        Check that ``include_zero_rows=False`` works correctly::

            sage: matrix(ZZ,3,[1..9])._hnf_pari_big(0, include_zero_rows=False)
            [1 2 3]
            [0 3 6]
            sage: matrix(ZZ,3,[1..9])._hnf_pari_big(1, include_zero_rows=False)
            [1 2 3]
            [0 3 6]
            sage: matrix(ZZ,3,[1..9])._hnf_pari_big(3, include_zero_rows=False)
            [1 2 3]
            [0 3 6]
            sage: matrix(ZZ,3,[1..9])._hnf_pari_big(4, include_zero_rows=False)
            [1 2 3]
            [0 3 6]
        """
        cdef gen H = pari.integer_matrix(self._matrix, self._nrows, self._ncols, 1)
        H = H.mathnf(flag)
        pari_catch_sig_on()
        B = self.extract_hnf_from_pari_matrix(H.g, flag, include_zero_rows)
        pari.clear_stack()  # This calls pari_catch_sig_off()
        return B

    cdef extract_hnf_from_pari_matrix(self, GEN H, int flag, bint include_zero_rows):
        # Throw away the transformation matrix (yes, we should later
        # code this to keep track of it).
        cdef mpz_t tmp
        mpz_init(tmp)
        if flag > 0:
            H = gel(H,1)

        # Figure out how many columns we got back.
        cdef Py_ssize_t H_nc = glength(H)  # number of columns
        # Now get the resulting Hermite form matrix back to Sage, suitably re-arranged.
        cdef Matrix_integer_dense B
        if include_zero_rows:
            B = self.new_matrix()
        else:
            B = self.new_matrix(nrows=H_nc)
        for i in range(self._ncols):
            for j in range(H_nc):
                INT_to_mpz(tmp, gcoeff(H, i+1, H_nc-j))
                fmpz_set_mpz(fmpz_mat_entry(B._matrix,j,self._ncols-i-1),tmp)
        mpz_clear(tmp)
        return B

cdef inline GEN pari_GEN(Matrix_integer_dense B):
    r"""
    Create the PARI GEN object on the stack defined by the integer
    matrix B. This is used internally by the function for conversion
    of matrices to PARI.

    For internal use only; this directly uses the PARI stack.
    One should call ``sig_on()`` before and ``sig_off()`` after.
    """
    cdef GEN A = pari._new_GEN_from_fmpz_mat_t(B._matrix, B._nrows, B._ncols)
    return A


    #####################################################################################

cdef _clear_columns(Matrix_integer_dense A, pivots, Py_ssize_t n):
    # Clear all columns
    cdef Py_ssize_t i, k, p, l, m = A._ncols
    cdef fmpz_t c,t
    sig_on()
    fmpz_init(c)
    fmpz_init(t)
    for i from 0 <= i < len(pivots):
        p = pivots[i]
        for k from 0 <= k < n:
            if k != i:
                if fmpz_cmp_si(fmpz_mat_entry(A._matrix,k,p),0):
                    fmpz_fdiv_q(c, fmpz_mat_entry(A._matrix,k,p), fmpz_mat_entry(A._matrix,i,p))
                    # subtract off c*v from row k; resulting A[k,i] entry will be < b, hence in Echelon form.
                    for l from 0 <= l < m:
                        fmpz_mul(t, c, fmpz_mat_entry(A._matrix,i,l))
                        fmpz_sub(fmpz_mat_entry(A._matrix,k,l), fmpz_mat_entry(A._matrix,k,l), t)

    fmpz_clear(c)
    fmpz_clear(t)
    sig_off()

###############################################################





cpdef _lift_crt(Matrix_integer_dense M, residues, moduli=None):
    """
    INPUT:

    - ``M`` -- A ``Matrix_integer_dense``. Will be modified to hold
      the output.

    - ``residues`` -- a list of ``Matrix_modn_dense_template``. The
      matrix to reconstruct modulo primes.

    OUTPUT:

    The matrix whose reductions modulo primes are the input
    ``residues``.

    TESTS::

        sage: from sage.matrix.matrix_integer_dense import _lift_crt
        sage: T1 = Matrix(Zmod(5), 4, 4, [1, 4, 4, 0, 2, 0, 1, 4, 2, 0, 4, 1, 1, 4, 0, 3])
        sage: T2 = Matrix(Zmod(7), 4, 4, [1, 4, 6, 0, 2, 0, 1, 2, 4, 0, 6, 6, 1, 6, 0, 5])
        sage: T3 = Matrix(Zmod(11), 4, 4, [1, 4, 10, 0, 2, 0, 1, 9, 8, 0, 10, 6, 1, 10, 0, 9])
        sage: _lift_crt(Matrix(ZZ, 4, 4), [T1, T2, T3])
        [ 1  4 -1  0]
        [ 2  0  1  9]
        [-3  0 -1  6]
        [ 1 -1  0 -2]

        sage: from sage.ext.multi_modular import MultiModularBasis
        sage: mm = MultiModularBasis([5,7,11])
        sage: _lift_crt(Matrix(ZZ, 4, 4), [T1, T2, T3], mm)
        [ 1  4 -1  0]
        [ 2  0  1  9]
        [-3  0 -1  6]
        [ 1 -1  0 -2]

    The modulus must be smaller than the maximum for the multi-modular
    reconstruction (using ``mod_int``) and also smaller than the limit
    for ``Matrix_modn_dense_double`` to be able to represent the
    ``residues`` ::

        sage: from sage.ext.multi_modular import MAX_MODULUS as MAX_multi_modular
        sage: from sage.matrix.matrix_modn_dense_double import MAX_MODULUS as MAX_modn_dense_double
        sage: MAX_MODULUS = min(MAX_multi_modular, MAX_modn_dense_double)
        sage: p0 = previous_prime(MAX_MODULUS)
        sage: p1 = previous_prime(p0)
        sage: mmod = [matrix(GF(p0), [[-1, 0, 1, 0, 0, 1, 1, 0, 0, 0, p0-1, p0-2]]),
        ....:         matrix(GF(p1), [[-1, 0, 1, 0, 0, 1, 1, 0, 0, 0, p1-1, p1-2]])]
        sage: _lift_crt(Matrix(ZZ, 1, 12), mmod)
        [-1  0  1  0  0  1  1  0  0  0 -1 -2]
    """

    cdef size_t i, j, k
    cdef Py_ssize_t nr, n
    cdef mpz_t *tmp = <mpz_t *>sage_malloc(sizeof(mpz_t) * M._ncols)
    n = len(residues)
    if n == 0:   # special case: obviously residues[0] wouldn't make sense here.
        return M
    nr = residues[0].nrows()
    nc = residues[0].ncols()

    if moduli is None:
        moduli = MultiModularBasis([m.base_ring().order() for m in residues])
    else:
        if len(residues) != len(moduli):
            raise IndexError("Number of residues (%s) does not match number of moduli (%s)"%(len(residues), len(moduli)))

    cdef MultiModularBasis mm
    mm = moduli

    for b in residues:
        if not (isinstance(b, Matrix_modn_dense_float) or
                isinstance(b, Matrix_modn_dense_double)):
            raise TypeError("Can only perform CRT on list of matrices mod n.")

    cdef mod_int **row_list
    row_list = <mod_int**>sage_malloc(sizeof(mod_int*) * n)
    if row_list == NULL:
        raise MemoryError("out of memory allocating multi-modular coefficient list")

    sig_on()
    for k in range(n):
        row_list[k] = <mod_int *>sage_malloc(sizeof(mod_int) * nc)
        if row_list[k] == NULL:
            raise MemoryError("out of memory allocating multi-modular coefficient list")

    for j in range(M._ncols):
        mpz_init(tmp[j])

    for i in range(nr):
        for k in range(n):
            (<Matrix_modn_dense_template>residues[k])._copy_row_to_mod_int_array(row_list[k],i)
        mm.mpz_crt_vec(tmp, row_list, nc)
        for j in range(nc):
            M.set_unsafe_mpz(i,j,tmp[j])

    for k in range(n):
        sage_free(row_list[k])
    for j in range(M._ncols):
        mpz_clear(tmp[j])
    sage_free(row_list)
    sage_free(tmp)
    sig_off()
    return M
<|MERGE_RESOLUTION|>--- conflicted
+++ resolved
@@ -11,11 +11,8 @@
 
 - Jeroen Demeyer (October 2014): lots of fixes, see :trac:`17090` and
   :trac:`17094`.
-<<<<<<< HEAD
-=======
 
 - Vincent Delecroix (February 2015): make it faster, see :trac:`17822`.
->>>>>>> 819000f6
 
 EXAMPLES::
 
@@ -200,8 +197,6 @@
             sage: a = Matrix_integer_dense.__new__(Matrix_integer_dense, Mat(ZZ,3), 0,0,0)
             sage: type(a)
             <type 'sage.matrix.matrix_integer_dense.Matrix_integer_dense'>
-<<<<<<< HEAD
-=======
 
         TESTS::
 
@@ -209,7 +204,6 @@
             Traceback (most recent call last):
             ...
             RuntimeError: FLINT exception
->>>>>>> 819000f6
         """
         self._parent = parent
         self._base_ring = ZZ
@@ -219,56 +213,9 @@
         self._initialized_mpz = False
         self._entries = NULL
         self._rows = NULL
-<<<<<<< HEAD
-        fmpz_mat_init(self._matrix, self._nrows, self._ncols)
-
-    cdef inline int _init_mpz(self) except -1:
-        if self._initialized_mpz:
-            return 0
-        else:
-            return self._init_mpz_impl()
-
-    cdef inline int _init_linbox(self) except -1:
-        if not self._initialized_mpz:
-            self._init_mpz_impl()
-        linbox.set(self._rows, self._nrows, self._ncols)
-        return 0
-
-    cdef int _init_mpz_impl(self) except -1:
-        cdef Py_ssize_t i, j, k
-
-        sig_on()
-        self._rows = <mpz_t **> sage_malloc(sizeof(mpz_t*) * self._nrows)
-        if not self._rows:
-            raise MemoryError
-        self._entries = <mpz_t *> sage_malloc(sizeof(mpz_t) * self._nrows * self._ncols)
-        if not self._entries:
-            sage_free(self._rows)
-            raise MemoryError
-        k = 0
-        for i in range(self._nrows):
-            self._rows[i] = self._entries + k
-            for j in range(self._ncols):
-                mpz_init(self._entries[k])
-                fmpz_get_mpz(self._entries[k],fmpz_mat_entry(self._matrix,i,j))
-                k += 1
-=======
         sig_str("FLINT exception")
         fmpz_mat_init(self._matrix, self._nrows, self._ncols)
->>>>>>> 819000f6
         sig_off()
-        self._initialized_mpz = True
-        return 1
-
-    cdef void _dealloc_mpz(self):
-        if not self._initialized_mpz:
-            return
-        cdef Py_ssize_t k
-        for k in range(self._nrows * self._ncols):
-            mpz_clear(self._entries[k])
-        sage_free(self._rows)
-        sage_free(self._entries)
-        self._initialized_mpz = False
 
     cdef inline int _init_mpz(self) except -1:
         if self._initialized_mpz:
@@ -301,11 +248,6 @@
                 fmpz_get_mpz(self._entries[k],fmpz_mat_entry(self._matrix,i,j))
                 k += 1
         sig_off()
-<<<<<<< HEAD
-        if self._subdivisions is not None:
-            A.subdivide(*self.subdivisions())
-        return A
-=======
         self._initialized_mpz = True
         return 1
 
@@ -318,7 +260,6 @@
         sage_free(self._rows)
         sage_free(self._entries)
         self._initialized_mpz = False
->>>>>>> 819000f6
 
     def __hash__(self):
         r"""
@@ -446,13 +387,8 @@
             entries_list = entries
             is_list = True
         else:
-<<<<<<< HEAD
-            entries = list(entries)
-            is_list = 1
-=======
             entries_list = list(entries)
             is_list = True
->>>>>>> 819000f6
         if is_list:
             # Create the matrix whose entries are in the given entry list.
             if len(entries_list) != self._nrows * self._ncols:
@@ -549,15 +485,9 @@
             mpz_set_si(self._entries[i*self._ncols + j], value)
 
     cdef void set_unsafe_double(self, Py_ssize_t i, Py_ssize_t j, double value):
-<<<<<<< HEAD
         """
         Set position i,j of this matrix to ``value``.
         """
-=======
-        """
-        Set position i,j of this matrix to ``value``.
-        """
->>>>>>> 819000f6
         fmpz_set_d(fmpz_mat_entry(self._matrix,i,j), value)
         if self._initialized_mpz:
             mpz_set_d(self._entries[i*self._ncols + j], value)
@@ -590,11 +520,7 @@
         self.get_unsafe_mpz(i, j, z.value)
         return z
 
-<<<<<<< HEAD
-    cdef void get_unsafe_mpz(self, Py_ssize_t i, Py_ssize_t j, mpz_t value):
-=======
     cdef inline void get_unsafe_mpz(self, Py_ssize_t i, Py_ssize_t j, mpz_t value):
->>>>>>> 819000f6
         """
         Copy entry i,j of the matrix ``self`` to ``value``.
 
@@ -751,8 +677,6 @@
                 k += 1
                 if fmpz_set_str(fmpz_mat_entry(self._matrix,i,j), s, 32):
                     raise RuntimeError("invalid pickle data")
-<<<<<<< HEAD
-=======
 
     def _unpickle_matrix_2x2_version0(self, data):
         if len(data) != 4 or self._nrows != 2 or self._ncols != 2:
@@ -761,7 +685,6 @@
         self.set_unsafe(0, 1, data[1])
         self.set_unsafe(1, 0, data[2])
         self.set_unsafe(1, 1, data[3])
->>>>>>> 819000f6
 
     def __richcmp__(Matrix self, right, int op):  # needed since we override __hash__
         return self._richcmp(right, op)
@@ -781,11 +704,6 @@
         else:
             P = matrix_space.MatrixSpace(ZZ, nrows, ncols, sparse=False)
         cdef Matrix_integer_dense ans = Matrix_integer_dense.__new__(Matrix_integer_dense, P, None, None, None)
-<<<<<<< HEAD
-        if ans._matrix == NULL:
-            raise MemoryError("out of memory allocating a matrix")
-=======
->>>>>>> 819000f6
         return ans
 
     ########################################################################
@@ -994,18 +912,10 @@
             [ 0  5 10]
             [15 20 25]
         """
-<<<<<<< HEAD
-        cdef Py_ssize_t i
-        cdef Integer x = Integer(right)
-        cdef fmpz_t z
-        cdef Matrix_integer_dense M
-        M = self._new_uninitialized_matrix(self._nrows,self._ncols)
-=======
         cdef Integer x = Integer(right)
         cdef fmpz_t z
         cdef Matrix_integer_dense M = self._new_uninitialized_matrix(self._nrows, self._ncols)
 
->>>>>>> 819000f6
         sig_on()
         fmpz_init_set_readonly(z, x.value)
         fmpz_mat_scalar_mul_fmpz(M._matrix, self._matrix, z)
@@ -1056,8 +966,6 @@
         sig_on()
         fmpz_mat_sub(M._matrix,self._matrix,(<Matrix_integer_dense> right)._matrix)
         sig_off()
-<<<<<<< HEAD
-=======
         return M
 
     def __pow__(sself, n, dummy):
@@ -1171,7 +1079,6 @@
         sig_on()
         fmpz_mat_neg(M._matrix, self._matrix)
         sig_off()
->>>>>>> 819000f6
         return M
 
 
@@ -3878,8 +3785,6 @@
             return -M, -den
         else:
             return M, den
-<<<<<<< HEAD
-=======
 
     def __invert__(self):
         r"""
@@ -3942,7 +3847,6 @@
         if d != ZZ.one():
             raise ZeroDivisionError("matrix is not invertible over {}".format(self.base_ring()))
         return A
->>>>>>> 819000f6
 
     def _solve_right_nonsingular_square(self, B, check_rank=True, algorithm = 'iml'):
         r"""
