r"""
\protect{Ring $\Z$ of Integers}

The class \\class{IntegerRing} represents
the ring $\\mathbf{Z}$ of (arbitrary precision) integers.  Each integer
is an instance of the class \\class{Integer}, which is defined
in a Pyrex extension module that wraps GMP integers
(the \\class{mpz_t} type in GMP).

    sage: Z = IntegerRing(); Z
    Integer Ring
    sage: Z.characteristic()
    0
    sage: Z.is_field()
    False

There is a unique instances of class \\class{IntegerRing}.  To create
an \\class{Integer}, coerce either a Python int, long, or a string.
Various other types will also coerce to the integers, when it makes
sense.

    sage: a = Z(1234); b = Z(5678); print a, b
    1234 5678
    sage: type(a)
    <type 'sage.rings.integer.Integer'>
    sage: a + b
    6912
    sage: Z('94803849083985934859834583945394')
    94803849083985934859834583945394
"""

#*****************************************************************************
#
#   SAGE: System for Algebra and Geometry Experimentation
#
#       Copyright (C) 2005 William Stein <wstein@gmail.com>
#
#  Distributed under the terms of the GNU General Public License (GPL)
#
#    This code is distributed in the hope that it will be useful,
#    but WITHOUT ANY WARRANTY; without even the implied warranty of
#    MERCHANTABILITY or FITNESS FOR A PARTICULAR PURPOSE.  See the GNU
#    General Public License for more details.
#
#  The full text of the GPL is available at:
#
#                  http://www.gnu.org/licenses/
#*****************************************************************************

##########################################################################################

include "../ext/cdefs.pxi"
include "../ext/gmp.pxi"
include "../ext/stdsage.pxi"

import sage.rings.infinity
import sage.rings.rational
import sage.rings.rational_field
import sage.rings.ideal
import sage.structure.factorization as factorization
import sage.libs.pari.all
import sage.rings.ideal
from sage.structure.parent_gens import ParentWithGens
from sage.structure.parent cimport Parent

cimport integer
cimport rational

import ring

###########
from random import randrange
cdef extern from "stdlib.h":
    long random()
    void srandom(unsigned int seed)
<<<<<<< HEAD
k = randrange(0,2**32)
=======
k = randrange(0,int(2)**int(32))
>>>>>>> 2e0df62f
srandom(k)

cdef gmp_randstate_t state
gmp_randinit_mt(state)
gmp_randseed_ui(state,k)
###########

def is_IntegerRing(x):
    return PY_TYPE_CHECK(x, IntegerRing_class)

import integer_ring_python

cdef class IntegerRing_class(PrincipalIdealDomain):
    r"""
    The ring of integers.

    In order to introduce the ring $\Z$ of integers, we illustrate
    creation, calling a few functions, and working with its
    elements.

        sage: Z = IntegerRing(); Z
        Integer Ring
        sage: Z.characteristic()
        0
        sage: Z.is_field()
        False

    We next illustrate basic arithmetic in $\Z$:

        sage: a = Z(1234); b = Z(5678); print a, b
        1234 5678
        sage: type(a)
        <type 'sage.rings.integer.Integer'>
        sage: a + b
        6912
        sage: b + a
        6912
        sage: a * b
        7006652
        sage: b * a
        7006652
        sage: a - b
        -4444
        sage: b - a
        4444

    When we divide to integers using /, the result is
    automatically coerced to the field of rational numbers, even
    if the result is an integer.

        sage: a / b
        617/2839
        sage: type(a/b)
        <type 'sage.rings.rational.Rational'>
        sage: a/a
        1
        sage: type(a/a)
        <type 'sage.rings.rational.Rational'>

    For floor division, instead using the // operator:
        sage: a // b
        0
        sage: type(a//b)
        <type 'sage.rings.integer.Integer'>

    Next we illustrate arithmetic with automatic coercion.
    The types that coerce are: str, int, long, Integer.
        sage: a + 17
        1251
        sage: a * 374
        461516
        sage: 374 * a
        461516
        sage: a/19
        1234/19
        sage: 0 + Z(-64)
        -64

    Integers can be coerced:
        sage: a = Z(-64)
        sage: int(a)
        -64
    """

    def __init__(self):
        ParentWithGens.__init__(self, self, ('x',), normalize=False)

    def __hash__(self):
        return 554590422

    def __richcmp__(left, right, int op):
        return (<Parent>left)._richcmp(right, op)

    cdef int _cmp_c_impl(left, Parent right) except -2:
        if isinstance(right,IntegerRing_class):
            return 0
        if isinstance(right, sage.rings.rational_field.RationalField):
            return -1
        return cmp(type(left), type(right))

    def _repr_(self):
        return "Integer Ring"

    def _latex_(self):
        return "\\mathbf{Z}"

    def __len__(self):
        raise TypeError, 'len() of unsized object'

    def _div(self, integer.Integer left, integer.Integer right):
        cdef rational.Rational x
        x = PY_NEW(rational.Rational)
        if mpz_cmp_si(right.value, 0) == 0:
            raise ZeroDivisionError, 'Rational division by zero'
        mpq_set_num(x.value, left.value)
        mpq_set_den(x.value, right.value)
        mpq_canonicalize(x.value)
        return x

    def __call__(self, x, base=0):
        """
        EXAMPLES:
            sage: ZZ(17/1)
            17
            sage: ZZ(Mod(19,23))
            19
            sage: ZZ(2 + 3*5 + O(5^3))
            17
        """
        if PY_TYPE_CHECK(x, integer.Integer):
            return x
        elif PY_TYPE_CHECK(x, rational.Rational):
            return (<rational.Rational>x)._integer_c()

        cdef integer.Integer y
        y = PY_NEW(integer.Integer)
        try:
            y.__init__(x, base)
            return y
        except TypeError, msg:
            try:
                x = x.lift()
                if PY_TYPE_CHECK(x, rational.Rational):
                    return (<rational.Rational>x)._integer_c()
                y.__init__(x, base)
            except AttributeError:
                pass
        raise TypeError, msg

    def __iter__(self):
        """
        Iterate over all integers.
           0 1 -1 2 -2 3 -3 ...

        EXAMPLES:
            sage: for n in ZZ:
            ...    if n < 3: print n
            ...    else: break
            0
            1
            -1
            2
            -2
        """
        return integer_ring_python.iterator(self)

    cdef _coerce_c_impl(self, x):
        """
        Return canonical coercion of x into the integers ZZ.

        x canonically coerces to the integers ZZ over only if x is an
        int, long or already an element of ZZ.

        EXAMPLES:
            sage: k = GF(7)
            sage: k._coerce_(2/3)
            Traceback (most recent call last):
            ...
            TypeError: no canonical coercion of x
            sage: k._coerce_(5)   # works since there's a natural hom ZZ --> GF(7).
            5
            sage: ZZ._coerce_(GF(7)(2))
            Traceback (most recent call last):
            ...
            TypeError: no canonical coercion to an integer

        The rational number 3/1 = 3 does not canonically coerce into
        the integers, since there is no canonical coercion map from
        the full field of rational numbers to the integers.

            sage: a = 3/1; parent(a)
            Rational Field
            sage: ZZ(a)
            3
            sage: ZZ._coerce_(a)
            Traceback (most recent call last):
            ...
            TypeError: no canonical coercion to an integer
        """
        if isinstance(x, (int, long)):
            return self(x)
        raise TypeError, "no canonical coercion to an integer"


    def is_subring(self, other):
        """
        Return True if ZZ is a subring of other in a natural way.

        Every ring of characteristic 0 contains ZZ as a subring.

        EXAMPLES:
            sage: ZZ.is_subring(QQ)
            True
        """
        if not ring.is_Ring(other):
            raise TypeError, "other must be a ring"
        if other.characteristic() == 0:
            return True
        else:
            return False

    def random_element(self, x=None, y=None):
        """
        Return a random integer.

            ZZ.random_element() -- random integer [-2,-1,0,1,2].
            ZZ.random_element(n) -- return an integer between 0 and n-1, inclusive.
            ZZ.random_element(min, max) -- return an integer between min and max-1, inclusive.

        EXAMPLES:
        The default is integers between -2 and 2 inclusive:
            sage: [ZZ.random_element() for _ in range(10)]
            [-2, -2, 1, 1, 0, 1, 2, -2, 1, -2]

            sage: ZZ.random_element(-10,10)
            -6
            sage: ZZ.random_element(10)
            6
            sage: ZZ.random_element(10^50)
            46451269108731711203254579547654565878787536081836
            sage: [ZZ.random_element(5) for _ in range(10)]
            [3, 3, 2, 1, 0, 4, 2, 1, 1, 0]

        Notice that the right endpoint is not included:
            sage: [ZZ.random_element(-2,2) for _ in range(10)]
            [1, 0, -1, 1, 0, -2, 0, -1, 1, 0]
        """
        cdef integer.Integer z, n_max, n_min, n_width
        z = integer.Integer()
        if y is None:
            if x is None:
                mpz_set_si(z.value, random()%5 - 2)
            else:
                n_max = self(x)
                mpz_urandomm(z.value, state, n_max.value)
        else:
            n_min = self(x)
            n_width = self(y) - n_min
            mpz_urandomm(z.value, state, n_width.value)
            mpz_add(z.value, z.value, n_min.value)
        #end if
        return z

    def _is_valid_homomorphism_(self, codomain, im_gens):
        try:
            return im_gens[0] == codomain._coerce_(self.gen(0))
        except TypeError:
            return False

    def is_atomic_repr(self):
        """
        Return True, since elements of the integers do not have
        to be printed with paranethesis around them, when they
        are coefficients, e.g., in a polynomial.
        """
        return True

    def is_field(self):
        """
        Return False.
        """
        return False

    def is_finite(self):
        return False

    def fraction_field(self):
        return sage.rings.rational_field.Q

    def quotient(self, I, names=None):
        r"""
        Return the quotient of $\Z$ by the ideal $I$ or integer $I$.

        EXAMPLES:
            sage: ZZ.quo(6*ZZ)
            Ring of integers modulo 6
            sage: ZZ.quo(0*ZZ)
            Integer Ring
            sage: ZZ.quo(3)
            Ring of integers modulo 3
            sage: ZZ.quo(3*QQ)
            Traceback (most recent call last):
            ...
            TypeError: I must be an ideal of ZZ
        """
        if isinstance(I, sage.rings.integer.Integer):
            n = I
        elif sage.rings.ideal.is_Ideal(I):
            if not (I.ring() is self):
                raise TypeError, "I must be an ideal of ZZ"
            n = I.gens()[0]
        else:
            raise TypeError, "I must be an ideal of ZZ or an integer"
        if n == 0:
            return self
        return sage.rings.integer_mod_ring.IntegerModRing(n)

    def gens(self):
        return (self(1), )

    def gen(self, n=0):
        if n == 0:
            return self(1)
        else:
            raise IndexError, "n must be 0"

    def ngens(self):
        return 1

    def characteristic(self):
        """
        Return 0 as a Python int.
        """
        return 0

    def krull_dimension(self):
        """
        Return the Krull dimension of the integers, which is 1.
        """
        return 1

    def order(self):
        return sage.rings.infinity.Infinity()

    def zeta(self, n=2):
        if n == 1:
            return sage.rings.integer.Integer(1)
        elif n == 2:
            return sage.rings.integer.Integer(-1)
        else:
            raise ValueError, "no nth root of unity in integer ring"


    #################################
    ## Coercions to interfaces
    #################################
    def _gap_init_(self):
        """
        EXAMPLES:
            sage: gap(ZZ)
            Integers
        """
        return 'Integers'

    def _magma_init_(self):
        """
        EXAMPLES:
            sage: magma(ZZ)           # optional
            Integer Ring
        """
        return 'IntegerRing()'

ZZ = IntegerRing_class()
Z = ZZ

def IntegerRing():
    return ZZ

def factor(n, algorithm='pari'):
    """
    Return the factorization of the positive integer $n$ as a list of
    tuples $(p_i,e_i)$ such that $n=\prod p_i^{e_i}$.
    """
    import sage.rings.arith
    return sage.rings.arith.factor(n, algorithm=algorithm)

import sage.misc.misc
def crt_basis(X, xgcd=None):
    """
    Compute and return a Chinese Remainder Theorem basis for the list
    X of coprime integers.

    INPUT:
        X -- a list of Integers that are coprime in pairs
    OUTPUT:
        E -- a list of Integers such that E[i] = 1 (mod X[i])
             and E[i] = 0 (mod X[j]) for all j!=i.

    The E[i] have the property that if A is a list of objects, e.g.,
    integers, vectors, matrices, etc., where A[i] is moduli X[i], then
    a CRT lift of A is simply
                       sum E[i] * A[i].

    ALGORITHM:
    To compute E[i], compute integers s and t such that

                s * X[i] + t * (prod over i!=j of X[j]) = 1.   (*)

    Then E[i] = t * (prod over i!=j of X[j]).  Notice that equation
    (*) implies that E[i] is congruent to 1 modulo X[i] and to 0
    modulo the other X[j] for j!=i.

    COMPLEXITY: We compute len(X) extended GCD's.

    EXAMPLES:
        sage: X = [11,20,31,51]
        sage: E = crt_basis([11,20,31,51])
        sage: E[0]%X[0]; E[1]%X[0]; E[2]%X[0]; E[3]%X[0]
        1
        0
        0
        0
        sage: E[0]%X[1]; E[1]%X[1]; E[2]%X[1]; E[3]%X[1]
        0
        1
        0
        0
        sage: E[0]%X[2]; E[1]%X[2]; E[2]%X[2]; E[3]%X[2]
        0
        0
        1
        0
        sage: E[0]%X[3]; E[1]%X[3]; E[2]%X[3]; E[3]%X[3]
        0
        0
        0
        1
    """
    if not isinstance(X, list):
        raise TypeError, "X must be a list"
    if len(X) == 0:
        return []

    P = sage.misc.misc.prod(X)

    Y = []
    # 2. Compute extended GCD's
    ONE=X[0].parent()(1)
    for i in range(len(X)):
        p = X[i]
        prod = P//p
        g,s,t = p.xgcd(prod)
        if g != ONE:
            raise ArithmeticError, "The elements of the list X must be coprime in pairs."
        Y.append(t*prod)
    return Y<|MERGE_RESOLUTION|>--- conflicted
+++ resolved
@@ -73,11 +73,7 @@
 cdef extern from "stdlib.h":
     long random()
     void srandom(unsigned int seed)
-<<<<<<< HEAD
-k = randrange(0,2**32)
-=======
 k = randrange(0,int(2)**int(32))
->>>>>>> 2e0df62f
 srandom(k)
 
 cdef gmp_randstate_t state
