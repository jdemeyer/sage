"""
p-Adic Generic Element

Elements of `p`-Adic Rings and Fields

AUTHORS:

- David Roe

- Genya Zaytman: documentation

- David Harvey: doctests

- Julian Rueth: fixes for exp() and log(), implemented gcd, xgcd

"""

#*****************************************************************************
#       Copyright (C) 2007-2013 David Roe <roed@math.harvard.edu>
#                     2007      William Stein <wstein@gmail.com>
#                     2013-2014 Julian Rueth <julian.rueth@gmail.com>
#
#  Distributed under the terms of the GNU General Public License (GPL)
#  as published by the Free Software Foundation; either version 2 of
#  the License, or (at your option) any later version.
#
#                  http://www.gnu.org/licenses/
#*****************************************************************************

include "sage/ext/interrupt.pxi"
include "sage/ext/stdsage.pxi"

import sys

cimport sage.rings.padics.local_generic_element
from sage.libs.gmp.mpz cimport mpz_set_si
from sage.rings.padics.local_generic_element cimport LocalGenericElement
from sage.rings.padics.precision_error import PrecisionError
from sage.rings.rational cimport Rational
from sage.rings.integer cimport Integer
from sage.rings.infinity import infinity
from sage.structure.element import coerce_binop

cdef long maxordp = (1L << (sizeof(long) * 8 - 2)) - 1

cdef class pAdicGenericElement(LocalGenericElement):
<<<<<<< HEAD
    cdef int _cmp_c_impl(left, Element right) except -2:
=======
    def __richcmp__(left, right, int op):
        """
        Comparison.

        EXAMPLES::

            sage: R = Zp(5); a = R(5, 6); b = R(5 + 5^6, 8)
            sage: a == b #indirect doctest
            True
        """
        return (<Element>left)._richcmp(right, op)

    cpdef int _cmp_(left, Element right) except -2:
>>>>>>> 698579c2
        """
        First compare valuations, then compare normalized
        residue of unit part.

        EXAMPLES::

            sage: R = Zp(19, 5,'capped-rel','series'); K = Qp(19, 5, 'capped-rel', 'series')
            sage: a = R(2); a
            2 + O(19^5)
            sage: b = R(3); b
            3 + O(19^5)
            sage: a < b
            True
            sage: a = K(2); a
            2 + O(19^5)
            sage: b = K(3); b
            3 + O(19^5)
            sage: a < b
            True
        """
        m = min(left.precision_absolute(), right.precision_absolute())
        x_ordp = left.valuation()
        if x_ordp >= m :
            x_ordp = infinity
        y_ordp = right.valuation()
        if y_ordp >= m :
            y_ordp = infinity
        if x_ordp < y_ordp:
            return -1
        elif x_ordp > y_ordp:
            return 1
        else:  # equal ordp
            if x_ordp is infinity:
                return 0 # since both are zero
            else:
                return (<pAdicGenericElement>left.unit_part())._cmp_units(right.unit_part())

    cdef int _cmp_units(left, pAdicGenericElement right) except -2:
        raise NotImplementedError

    cdef int _set_from_Integer(self, Integer x, absprec, relprec) except -1:
        raise NotImplementedError
    cdef int _set_from_mpz(self, mpz_t x) except -1:
        raise NotImplementedError
    cdef int _set_from_mpz_rel(self, mpz_t x, long relprec) except -1:
        raise NotImplementedError
    cdef int _set_from_mpz_abs(self, mpz_t value, long absprec) except -1:
        raise NotImplementedError
    cdef int _set_from_mpz_both(self, mpz_t x, long absprec, long relprec) except -1:
        raise NotImplementedError

    cdef int _set_from_Rational(self, Rational x, absprec, relprec) except -1:
        raise NotImplementedError
    cdef int _set_from_mpq(self, mpq_t x) except -1:
        raise NotImplementedError
    cdef int _set_from_mpq_rel(self, mpq_t x, long relprec) except -1:
        raise NotImplementedError
    cdef int _set_from_mpq_abs(self, mpq_t value, long absprec) except -1:
        raise NotImplementedError
    cdef int _set_from_mpq_both(self, mpq_t x, long absprec, long relprec) except -1:
        raise NotImplementedError

    cdef int _pshift_self(self, long shift) except -1:
        raise NotImplementedError

    cdef int _set_inexact_zero(self, long absprec) except -1:
        raise NotImplementedError
    cdef int _set_exact_zero(self) except -1:
        raise TypeError, "this type of p-adic does not support exact zeros"

    cpdef bint _is_exact_zero(self) except -1:
        """
        Returns True if self is exactly zero.  Since
        non-capped-relative elements cannot be exact, this function
        always returns False.

        EXAMPLES::

            sage: ZpCA(17)(0)._is_exact_zero()
            False
        """
        return False

    cpdef bint _is_inexact_zero(self) except -1:
        """
        Returns True if self is indistinguishable from zero, but not
        exactly zero.

        EXAMPLES::

            sage: Zp(5)(0,5)._is_inexact_zero()
            True
        """
        raise NotImplementedError

    cpdef bint _is_zero_rep(self) except -1:
        """
        Returns True is self is indistinguishable from zero.

        EXAMPLES::

            sage: ZpCA(17)(0,15)._is_zero_rep()
            True
        """
        return self._is_inexact_zero() or self._is_exact_zero()

    cdef bint _set_prec_abs(self, long absprec) except -1:
        self._set_prec_both(absprec, (<PowComputer_class>self.parent().prime_pow).prec_cap)

    cdef bint _set_prec_rel(self, long relprec) except -1:
        self._set_prec_both((<PowComputer_class>self.parent().prime_pow).prec_cap, relprec)

    cdef bint _set_prec_both(self, long absprec, long relprec) except -1:
        return 0

    #def _pari_(self):
    #    """
    #    Returns a pari version of this element.

    #    EXAMPLES::

    #        sage: R = Zp(5)
    #        sage: pari(R(1777))
    #        2 + 5^2 + 4*5^3 + 2*5^4 + O(5^20)
    #    """
    #    return pari(self._pari_init_())

    def __floordiv__(self, right):
        """
        Divides self by right and throws away the nonintegral part if
        self.parent() is not a field.

        There are a number of reasonable definitions for floor
        division.  Any definition should satisfy the following
        identity:

        (1) a = (a // b) * b + a % b

        If a and b lie in a field, then setting a % b = 0 and a // b =
        a / b provides a canonical way of satisfying this equation.

        However, for elements of integer rings, there are many choices
        of definitions for a // b and a % b that satisfy this
        equation.  Since p-adic rings in Sage come equipped with a
        uniformizer pi, we can use the choice of uniformizer in our
        definitions.  Here are some other criteria we might ask for:

        (2) If b = pi^k, the series expansion (in terms of pi) of a //
        b is just the series expansion of a, shifted over by k terms.

        (2') The series expansion of a % pi^k has no terms above
        pi^(k-1).

        The conditions (2) and (2') are equivalent.  But when we
        generalize these conditions to arbitrary b they diverge.

        (3) For general b, the series expansion of a // b is just the
        series expansion of a / b, truncating terms with negative
        exponents of pi.

        (4) For general b, the series expansion of a % b has no terms
        above b.valuation() - 1.

        In order to satisfy (3), one defines

        a // b = (a / b.unit_part()) >> b.valuation()
        a % b = a - (a // b) * b

        In order to satisfy (4), one defines

        a % b = a.lift() % pi.lift()^b.valuation()
        a // b = ((a - a % b) >> b.valuation()) / b.unit_part()


        In Sage we choose option (3), mainly because it is more easily
        defined in terms of shifting and thus generalizes more easily
        to extension rings.

        EXAMPLES::

            sage: R = ZpCA(5); a = R(129378); b = R(2398125)
            sage: a // b #indirect doctest
            3 + 3*5 + 4*5^2 + 2*5^4 + 2*5^6 + 4*5^7 + 5^9 + 5^10 + 5^11 + O(5^12)
            sage: a / b
            4*5^-4 + 3*5^-3 + 2*5^-2 + 5^-1 + 3 + 3*5 + 4*5^2 + 2*5^4 + 2*5^6 + 4*5^7 + 5^9 + 5^10 + 5^11 + O(5^12)
            sage: a % b
            3 + 5^4 + 3*5^5 + 2*5^6 + 4*5^7 + 5^8 + O(5^16)
            sage: (a // b) * b + a % b
            3 + 2*5^4 + 5^5 + 3*5^6 + 5^7 + O(5^16)

            The alternative definition:

            sage: a
            3 + 2*5^4 + 5^5 + 3*5^6 + 5^7 + O(5^20)
            sage: c = ((a - 3)>>4)/b.unit_part(); c
            1 + 2*5 + 2*5^3 + 4*5^4 + 5^6 + 5^7 + 5^8 + 4*5^9 + 2*5^10 + 4*5^11 + 4*5^12 + 2*5^13 + 3*5^14 + O(5^16)
            sage: c*b + 3
            3 + 2*5^4 + 5^5 + 3*5^6 + 5^7 + O(5^20)
        """
        P = self.parent()
        if P.is_field():
            return self / right
        else:
            right = P(right)
            if right._is_inexact_zero():
                raise PrecisionError("cannot divide by something indistinguishable from zero")
            elif right._is_exact_zero():
                raise ZeroDivisionError("cannot divide by zero")
            return self._floordiv_(right)

    cpdef RingElement _floordiv_(self, RingElement right):
        """
        Implements floor division.

        EXAMPLES::

            sage: R = Zp(5, 5); a = R(77)
            sage: a // 15 # indirect doctest
            1 + 4*5 + 5^2 + 3*5^3 + O(5^4)
        """
        v, u = right.val_unit()
        return self.parent()(self / u) >> v

    def __getitem__(self, n):
        r"""
        Returns the coefficient of `p^n` in the series expansion of this
        element, as an integer in the range `0` to `p-1`.

        EXAMPLES::

            sage: R = Zp(7,4,'capped-rel','series'); a = R(1/3); a
            5 + 4*7 + 4*7^2 + 4*7^3 + O(7^4)
            sage: a[0] #indirect doctest
            5
            sage: a[1]
            4

        Negative indices do not have the special meaning they have for regular
        python lists. In the following example, ``a[-1]`` is simply the
        coefficient of `7^{-1}`::

            sage: K = Qp(7,4,'capped-rel')
            sage: b = K(1/7 + 7); b
            7^-1 + 7 + O(7^3)
            sage: b[-2]
            0
            sage: b[-1]
            1
            sage: b[0]
            0
            sage: b[1]
            1
            sage: b[2]
            0

        It is an error to access coefficients which are beyond the precision
        bound::

            sage: b[3]
            Traceback (most recent call last):
            ...
            IndexError: list index out of range
            sage: b[-2]
            0

        Slices also work::

            sage: a[0:2]
            5 + 4*7 + O(7^2)
            sage: a[-1:3:2]
            5 + 4*7^2 + O(7^3)
            sage: b[0:2]
            7 + O(7^2)
            sage: b[-1:3:2]
            7^-1 + 7 + O(7^3)

        If the slice includes coefficients which are beyond the precision
        bound, they are ignored. This is similar to the behaviour of slices of
        python lists::

            sage: a[3:7]
            4*7^3 + O(7^4)
            sage: b[3:7]
            O(7^3)

        For extension elements, "zeros" match the behavior of
        ``list``::

            sage: S.<a> = Qq(125)
            sage: a[-2]
            []

        .. SEEALSO::

            :meth:`sage.rings.padics.local_generic_element.LocalGenericElement.slice`
        """
        if isinstance(n, slice):
            return self.slice(n.start, n.stop, n.step)
        if self.parent().f() == 1:
            zero = Integer(0)
        else:
            zero = []
        if n < self.valuation():
            return zero
        if n >= self.precision_absolute():
            raise IndexError("list index out of range")

        if self.parent().is_field():
            n -= self.valuation()

        # trailing coefficients which are zero are not stored in self.list() -
        # we catch an IndexError to check for this.
        try:
            return self.list()[n]
        except IndexError:
            return zero

    def __invert__(self):
        r"""
        Returns the multiplicative inverse of self.

        EXAMPLE::

            sage: R = Zp(7,4,'capped-rel','series'); a = R(3); a
            3 + O(7^4)
            sage: ~a #indirect doctest
            5 + 4*7 + 4*7^2 + 4*7^3 + O(7^4)

        .. NOTE::

            The element returned is an element of the fraction field.
        """
        return self.parent().fraction_field()(self, relprec = self.precision_relative()).__invert__()

    def __mod__(self, right):
        """
        If self is in a field, returns 0.  If in a ring, returns a
        p-adic integer such that

        (1) a = (a // b) * b + a % b

        holds.

        WARNING: The series expansion of a % b continues above the
        valuation of b.

        The definitions of a // b and a % b are intertwined by
        equation (1).  If a and b lie in a field, then setting a % b =
        0 and a // b = a / b provides a canonical way of satisfying
        this equation.

        However, for elements of integer rings, there are many choices
        of definitions for a // b and a % b that satisfy this
        equation.  Since p-adic rings in Sage come equipped with a
        uniformizer pi, we can use the choice of uniformizer in our
        definitions.  Here are some other criteria we might ask for:

        (2) If b = pi^k, the series expansion (in terms of pi) of a //
        b is just the series expansion of a, shifted over by k terms.

        (2') The series expansion of a % pi^k has no terms above
        pi^(k-1).

        The conditions (2) and (2') are equivalent.  But when we
        generalize these conditions to arbitrary b they diverge.

        (3) For general b, the series expansion of a // b is just the
        series expansion of a / b, truncating terms with negative
        exponents of pi.

        (4) For general b, the series expansion of a % b has no terms
        above b.valuation() - 1.

        In order to satisfy (3), one defines

        a // b = (a / b.unit_part()) >> b.valuation()
        a % b = a - (a // b) * b

        In order to satisfy (4), one defines

        a % b = a.lift() % pi.lift()^b.valuation()
        a // b = ((a - a % b) >> b.valuation()) / b.unit_part()


        In Sage we choose option (3), mainly because it is more easily
        defined in terms of shifting and thus generalizes more easily
        to extension rings.

        EXAMPLES::

            sage: R = ZpCA(5); a = R(129378); b = R(2398125)
            sage: a // b
            3 + 3*5 + 4*5^2 + 2*5^4 + 2*5^6 + 4*5^7 + 5^9 + 5^10 + 5^11 + O(5^12)
            sage: a / b
            4*5^-4 + 3*5^-3 + 2*5^-2 + 5^-1 + 3 + 3*5 + 4*5^2 + 2*5^4 + 2*5^6 + 4*5^7 + 5^9 + 5^10 + 5^11 + O(5^12)
            sage: a % b #indirect doctest
            3 + 5^4 + 3*5^5 + 2*5^6 + 4*5^7 + 5^8 + O(5^16)

            The alternative definition:

            sage: a
            3 + 2*5^4 + 5^5 + 3*5^6 + 5^7 + O(5^20)
            sage: c = ((a - 3)>>4)/b.unit_part(); c
            1 + 2*5 + 2*5^3 + 4*5^4 + 5^6 + 5^7 + 5^8 + 4*5^9 + 2*5^10 + 4*5^11 + 4*5^12 + 2*5^13 + 3*5^14 + O(5^16)
            sage: c*b + 3
            3 + 2*5^4 + 5^5 + 3*5^6 + 5^7 + O(5^20)
        """
        if right == 0:
            raise ZeroDivisionError
        if self.parent().is_field():
            return self.parent()(0)
        else:
            return self - (self // right) * right

    #def _is_exact_zero(self):
    #    return False

    #def _is_inexact_zero(self):
    #    return self.is_zero() and not self._is_exact_zero()

    def str(self, mode=None):
        """
        Returns a string representation of self.

        EXAMPLES::

            sage: Zp(5,5,print_mode='bars')(1/3).str()[3:]
            '1|3|1|3|2'
        """
        return self._repr_(mode=mode)

    def _repr_(self, mode=None, do_latex=False):
        """
        Returns a string representation of self.

        INPUTS:

        - ``mode`` -- allows one to override the default print mode of
          the parent (default: ``None``).

        - ``do_latex`` -- whether to return a latex representation or
          a normal one.

        EXAMPLES::

            sage: Zp(5,5)(1/3) # indirect doctest
            2 + 3*5 + 5^2 + 3*5^3 + 5^4 + O(5^5)
        """
        return self.parent()._printer.repr_gen(self, do_latex, mode=mode)

    def additive_order(self, prec):
        r"""
        Returns the additive order of self, where self is considered
        to be zero if it is zero modulo `p^{\mbox{prec}}`.

        INPUT:

        - ``self`` -- a p-adic element
        - ``prec`` -- an integer

        OUTPUT:

        integer -- the additive order of self

        EXAMPLES::

            sage: R = Zp(7, 4, 'capped-rel', 'series'); a = R(7^3); a.additive_order(3)
            1
            sage: a.additive_order(4)
            +Infinity
            sage: R = Zp(7, 4, 'fixed-mod', 'series'); a = R(7^5); a.additive_order(6)
            1
        """
        if self.is_zero(prec):
            return Integer(1)
        else:
            return infinity

    def minimal_polynomial(self, name):
        """
        Returns a minimal polynomial of this `p`-adic element, i.e., ``x - self``

        INPUT:

        - ``self`` -- a `p`-adic element

        - ``name`` -- string: the name of the variable

        EXAMPLES::

            sage: Zp(5,5)(1/3).minimal_polynomial('x')
            (1 + O(5^5))*x + (3 + 5 + 3*5^2 + 5^3 + 3*5^4 + O(5^5))
        """
        R = self.parent()[name]
        return R.gen() - R(self)

    def norm(self, ground=None):
        """
        Returns the norm of this `p`-adic element over the ground ring.

        .. WARNING::

            This is not the `p`-adic absolute value.  This is a field
            theoretic norm down to a ground ring.  If you want the
            `p`-adic absolute value, use the ``abs()`` function
            instead.

        INPUT:

        - ``ground`` -- a subring of the parent (default: base ring)

        EXAMPLES::

            sage: Zp(5)(5).norm()
            5 + O(5^21)
        """
        if (ground is not None) and (ground != self.parent()):
            raise ValueError("Ground Ring not a subfield")
        else:
            return self

    def trace(self, ground=None):
        """
        Returns the trace of this `p`-adic element over the ground ring

        INPUT:

        - ``ground`` -- a subring of the ground ring (default: base
          ring)

        OUTPUT:

        - ``element`` -- the trace of this `p`-adic element over the
          ground ring

        EXAMPLES::

            sage: Zp(5,5)(5).trace()
            5 + O(5^6)
        """
        if (ground is not None) and (ground != self.parent()):
            raise ValueError, "Ground ring not a subring"
        else:
            return self

    def algdep(self, n):
        """
        Returns a polynomial of degree at most `n` which is approximately
        satisfied by this number. Note that the returned polynomial need not be
        irreducible, and indeed usually won't be if this number is a good
        approximation to an algebraic number of degree less than `n`.

        ALGORITHM: Uses the PARI C-library ``algdep`` command.

        INPUT:

        - ``self`` -- a p-adic element
        - ``n`` -- an integer

        OUTPUT:

        polynomial -- degree n polynomial approximately satisfied by self

        EXAMPLES::

            sage: K = Qp(3,20,'capped-rel','series'); R = Zp(3,20,'capped-rel','series')
            sage: a = K(7/19); a
            1 + 2*3 + 3^2 + 3^3 + 2*3^4 + 2*3^5 + 3^8 + 2*3^9 + 3^11 + 3^12 + 2*3^15 + 2*3^16 + 3^17 + 2*3^19 + O(3^20)
            sage: a.algdep(1)
            19*x - 7
            sage: K2 = Qp(7,20,'capped-rel')
            sage: b = K2.zeta(); b.algdep(2)
            x^2 - x + 1
            sage: K2 = Qp(11,20,'capped-rel')
            sage: b = K2.zeta(); b.algdep(4)
            x^4 - x^3 + x^2 - x + 1
            sage: a = R(7/19); a
            1 + 2*3 + 3^2 + 3^3 + 2*3^4 + 2*3^5 + 3^8 + 2*3^9 + 3^11 + 3^12 + 2*3^15 + 2*3^16 + 3^17 + 2*3^19 + O(3^20)
            sage: a.algdep(1)
            19*x - 7
            sage: R2 = Zp(7,20,'capped-rel')
            sage: b = R2.zeta(); b.algdep(2)
            x^2 - x + 1
            sage: R2 = Zp(11,20,'capped-rel')
            sage: b = R2.zeta(); b.algdep(4)
            x^4 - x^3 + x^2 - x + 1
        """
        # TODO: figure out if this works for extension rings.  If not, move this to padic_base_generic_element.
        from sage.rings.arith import algdep
        return algdep(self, n)

    def algebraic_dependency(self, n):
        """
        Returns a polynomial of degree at most `n` which is approximately
        satisfied by this number.  Note that the returned polynomial need not
        be irreducible, and indeed usually won't be if this number is a good
        approximation to an algebraic number of degree less than `n`.

        ALGORITHM: Uses the PARI C-library algdep command.

        INPUT:

        - ``self`` -- a p-adic element
        - ``n`` -- an integer

        OUTPUT:

        polynomial -- degree n polynomial approximately satisfied by self

        EXAMPLES::

            sage: K = Qp(3,20,'capped-rel','series'); R = Zp(3,20,'capped-rel','series')
            sage: a = K(7/19); a
            1 + 2*3 + 3^2 + 3^3 + 2*3^4 + 2*3^5 + 3^8 + 2*3^9 + 3^11 + 3^12 + 2*3^15 + 2*3^16 + 3^17 + 2*3^19 + O(3^20)
            sage: a.algebraic_dependency(1)
            19*x - 7
            sage: K2 = Qp(7,20,'capped-rel')
            sage: b = K2.zeta(); b.algebraic_dependency(2)
            x^2 - x + 1
            sage: K2 = Qp(11,20,'capped-rel')
            sage: b = K2.zeta(); b.algebraic_dependency(4)
            x^4 - x^3 + x^2 - x + 1
            sage: a = R(7/19); a
            1 + 2*3 + 3^2 + 3^3 + 2*3^4 + 2*3^5 + 3^8 + 2*3^9 + 3^11 + 3^12 + 2*3^15 + 2*3^16 + 3^17 + 2*3^19 + O(3^20)
            sage: a.algebraic_dependency(1)
            19*x - 7
            sage: R2 = Zp(7,20,'capped-rel')
            sage: b = R2.zeta(); b.algebraic_dependency(2)
            x^2 - x + 1
            sage: R2 = Zp(11,20,'capped-rel')
            sage: b = R2.zeta(); b.algebraic_dependency(4)
            x^4 - x^3 + x^2 - x + 1
        """
        return self.algdep(n)

    #def exp_artin_hasse(self):
    #    """
    #    Returns the Artin-Hasse exponential of self.

    #    This is defined by: E_p(x) = exp(x + x^p/p + x^(p^2)/p^2 + ...)
    #    """
    #    raise NotImplementedError

    def dwork_expansion(self, bd=20):
        r"""
        Return the value of a function defined by Dwork.

        Used to compute the `p`-adic Gamma function, see :meth:`gamma`.

        INPUT:

        - ``bd`` -- integer. Is a bound for precision, defaults to 20

        OUTPUT:

        A ``p``-- adic integer.

        .. NOTE::

            This is based on GP code written by Fernando Rodriguez
            Villegas (http://www.ma.utexas.edu/cnt/cnt-frames.html).
            William Stein sped it up for GP
            (http://sage.math.washington.edu/home/wstein/www/home/wbhart/pari-2.4.2.alpha/src/basemath/trans2.c).
            The output is a `p`-adic integer from Dwork's expansion,
            used to compute the `p`-adic gamma function as in [RV]_
            section 6.2.

        REFERENCES:

        .. [RV] Rodriguez Villegas, Fernando. Experimental Number Theory.
           Oxford Graduate Texts in Mathematics 13, 2007.

        EXAMPLES::

            sage: R = Zp(17)
            sage: x = R(5+3*17+13*17^2+6*17^3+12*17^5+10*17^(14)+5*17^(17)+O(17^(19)))
            sage: x.dwork_expansion(18)
            16 + 7*17 + 11*17^2 + 4*17^3 + 8*17^4 + 10*17^5 + 11*17^6 + 6*17^7 
            + 17^8 + 8*17^10 + 13*17^11 + 9*17^12 + 15*17^13  + 2*17^14 + 6*17^15 
            + 7*17^16 + 6*17^17 + O(17^18)

            sage: R = Zp(5)
            sage: x = R(3*5^2+4*5^3+1*5^4+2*5^5+1*5^(10)+O(5^(20)))
            sage: x.dwork_expansion()
            4 + 4*5 + 4*5^2 + 4*5^3 + 2*5^4 + 4*5^5 + 5^7 + 3*5^9 + 4*5^10 + 3*5^11 
            + 5^13 + 4*5^14 + 2*5^15 + 2*5^16 + 2*5^17 + 3*5^18 + O(5^20)
        """
        R = self.parent()
        p = R.prime()
        s = R.one().add_bigoh(bd)
        t = s
        u = [s]
        for j in range(1, p):
            u.append(u[j-1] / j)
        for k in range(1, bd):
            u[0] = ((u[-1] + u[0]) / k) >> 1
            for j in range(1, p):
                u[j] = (u[j-1] + u[j]) / (j + k * p )
            t *= (self + k - 1)
            s += t * (u[0] << k)
        return R(-s)

    def gamma(self, algorithm='pari'):
        r"""
        Return the value of the `p`-adic Gamma function.

        INPUT:

        - ``algorithm`` -- string. Can be set to ``'pari'`` to call
          the pari function, or ``'sage'`` to call the function
          implemented in sage.  set to ``'pari'`` by default, since
          pari is about 10 times faster than sage.

        OUTPUT:

        - a `p`-adic integer

        .. NOTE::

            This is based on GP code written by Fernando Rodriguez
            Villegas (http://www.ma.utexas.edu/cnt/cnt-frames.html).
            William Stein sped it up for GP
            (http://sage.math.washington.edu/home/wstein/www/home/wbhart/pari-2.4.2.alpha/src/basemath/trans2.c).
            The 'sage' version uses dwork_expansion() to compute the
            `p`-adic gamma function of self as in [RV]_ section 6.2.

        EXAMPLES:

        This example illustrates ``x.gamma()`` for `x` a `p`-adic unit::

            sage: R = Zp(7)
            sage: x = R(2+3*7^2+4*7^3+O(7^20))
            sage: x.gamma('pari')
            1 + 2*7^2 + 4*7^3 + 5*7^4 + 3*7^5 + 7^8 + 7^9 + 4*7^10 + 3*7^12 
            + 7^13 + 5*7^14 + 3*7^15 + 2*7^16 + 2*7^17 + 5*7^18 + 4*7^19 + O(7^20)
            sage: x.gamma('sage')
            1 + 2*7^2 + 4*7^3 + 5*7^4 + 3*7^5 + 7^8 + 7^9 + 4*7^10 + 3*7^12 
            + 7^13 + 5*7^14 + 3*7^15 + 2*7^16 + 2*7^17 + 5*7^18 + 4*7^19 + O(7^20)
            sage: x.gamma('pari') == x.gamma('sage')
            True

        Now ``x.gamma()`` for `x` a `p`-adic integer but not a unit::

            sage: R = Zp(17)
            sage: x = R(17+17^2+3*17^3+12*17^8+O(17^13))
            sage: x.gamma('pari')
            1 + 12*17 + 13*17^2 + 13*17^3 + 10*17^4 + 7*17^5 + 16*17^7 
            + 13*17^9 + 4*17^10 + 9*17^11 + 17^12 + O(17^13)
            sage: x.gamma('sage')
            1 + 12*17 + 13*17^2 + 13*17^3 + 10*17^4 + 7*17^5 + 16*17^7 
            + 13*17^9 + 4*17^10 + 9*17^11 + 17^12 + O(17^13)
            sage: x.gamma('pari') == x.gamma('sage')
            True

        Finally, this function is not defined if `x` is not a `p`-adic integer::

            sage: K = Qp(7)
            sage: x = K(7^-5 + 2*7^-4 + 5*7^-3 + 2*7^-2 + 3*7^-1 + 3 + 3*7 
            ....:       + 7^3 + 4*7^4 + 5*7^5 + 6*7^8 + 3*7^9 + 6*7^10 + 5*7^11 + 6*7^12 
            ....:       + 3*7^13 + 5*7^14 + O(7^15))
            sage: x.gamma()
            Traceback (most recent call last):
            ...
            ValueError: The p-adic gamma function only works on elements of Zp
        """
        if self.valuation() < 0:
            raise ValueError('The p-adic gamma function only works '
                             'on elements of Zp')
        parent = self.parent()
        if algorithm == 'pari':
            return parent(self._pari_().gamma())
        elif algorithm == 'sage':
            from sage.misc.all import prod
            p = parent.prime()
            n = self.precision_absolute()
            bd = n + 2*n//p
            if self.is_padic_unit():
                k = Integer(self.residue())  # leading coefficient of self, non-zero
                x = (self-k) >> 1
                return (-1)**(k+1)*x.dwork_expansion(bd)*prod(j + (x << 1) for j in range(1, k))
            else:
                return -(self >> 1).dwork_expansion(bd)

    @coerce_binop
    def gcd(self, other):
        r"""
        Return a greatest common divisor of ``self`` and ``other``.

        INPUT:

        - ``other`` -- an element in the same ring as ``self``

        AUTHORS:

        - Julian Rueth (2012-10-19): initial version

        .. NOTE::

            Since the elements are only given with finite precision,
            their greatest common divisor is in general not unique (not even up
            to units). For example `O(3)` is a representative for the elements
            0 and 3 in the 3-adic ring `\ZZ_3`. The greatest common
            divisior of `O(3)` and `O(3)` could be (among others) 3 or 0 which
            have different valuation. The algorithm implemented here, will
            return an element of minimal valuation among the possible greatest
            common divisors.

        EXAMPLES:

        The greatest common divisor is either zero or a power of the
        uniformizing parameter::

            sage: R = Zp(3)
            sage: R.zero().gcd(R.zero())
            0
            sage: R(3).gcd(9)
            3 + O(3^21)

        A non-zero result is always lifted to the maximal precision possible in
        the ring::

            sage: a = R(3,2); a
            3 + O(3^2)
            sage: b = R(9,3); b
            3^2 + O(3^3)
            sage: a.gcd(b)
            3 + O(3^21)
            sage: a.gcd(0)
            3 + O(3^21)

        If both elements are zero, then the result is zero with the precision
        set to the smallest of their precisions::

            sage: a = R.zero(); a
            0
            sage: b = R(0,2); b
            O(3^2)
            sage: a.gcd(b)
            O(3^2)

        One could argue that it is mathematically correct to return `9 +
        O(3^{22})` instead. However, this would lead to some confusing
        behaviour::

            sage: alternative_gcd = R(9,22); alternative_gcd
            3^2 + O(3^22)
            sage: a.is_zero()
            True
            sage: b.is_zero()
            True
            sage: alternative_gcd.is_zero()
            False

        If exactly one element is zero, then the result depends on the
        valuation of the other element::

            sage: R(0,3).gcd(3^4)
            O(3^3)
            sage: R(0,4).gcd(3^4)
            O(3^4)
            sage: R(0,5).gcd(3^4)
            3^4 + O(3^24)

        Over a field, the greatest common divisor is either zero (possibly with
        finite precision) or one::

            sage: K = Qp(3)
            sage: K(3).gcd(0)
            1 + O(3^20)
            sage: K.zero().gcd(0)
            0
            sage: K.zero().gcd(K(0,2))
            O(3^2)
            sage: K(3).gcd(4)
            1 + O(3^20)

        TESTS:

        The implementation also works over extensions::

            sage: K = Qp(3)
            sage: R.<a> = K[]
            sage: L.<a> = K.extension(a^3-3)
            sage: (a+3).gcd(3)
            1 + O(a^60)

            sage: R = Zp(3)
            sage: S.<a> = R[]
            sage: S.<a> = R.extension(a^3-3)
            sage: (a+3).gcd(3)
            a + O(a^61)

            sage: K = Qp(3)
            sage: R.<a> = K[]
            sage: L.<a> = K.extension(a^2-2)
            sage: (a+3).gcd(3)
            1 + O(3^20)

            sage: R = Zp(3)
            sage: S.<a> = R[]
            sage: S.<a> = R.extension(a^2-2)
            sage: (a+3).gcd(3)
            1 + O(3^20)

        For elements with a fixed modulus::

            sage: R = ZpFM(3)
            sage: R(3).gcd(9)
            3 + O(3^20)

        And elements with a capped absolute precision::

            sage: R = ZpCA(3)
            sage: R(3).gcd(9)
            3 + O(3^20)

        """
        if self.is_zero() and other.is_zero():
            if self.valuation() < other.valuation():
                return self
            else:
                return other

        if self.parent().is_field():
            return self.parent().one()

        if min(self.valuation(),other.valuation()) >= min(self.precision_absolute(),other.precision_absolute()):
            return self.parent().zero().add_bigoh(min(self.precision_absolute(),other.precision_absolute()))

        return self.parent().uniformiser_pow( min(self.valuation(),other.valuation()) )

    @coerce_binop
    def xgcd(self, other):
        r"""
        Compute the extended gcd of this element and ``other``.

        INPUT:

        - ``other`` -- an element in the same ring

        OUTPUT:

        A tuple ``r``, ``s``, ``t`` such that ``r`` is a greatest common
        divisor of this element and ``other`` and ``r = s*self + t*other``.

        AUTHORS:

        - Julian Rueth (2012-10-19): initial version

        .. NOTE::

            Since the elements are only given with finite precision, their
            greatest common divisor is in general not unique (not even up to
            units). For example `O(3)` is a representative for the elements 0
            and 3 in the 3-adic ring `\ZZ_3`. The greatest common
            divisior of `O(3)` and `O(3)` could be (among others) 3 or 0 which
            have different valuation. The algorithm implemented here, will
            return an element of minimal valuation among the possible greatest
            common divisors.

        EXAMPLES:

        The greatest common divisor is either zero or a power of the
        uniformizing paramter::

            sage: R = Zp(3)
            sage: R.zero().xgcd(R.zero())
            (0, 1 + O(3^20), 0)
            sage: R(3).xgcd(9)
            (3 + O(3^21), 1 + O(3^20), 0)

        Unlike for :meth:`gcd`, the result is not lifted to the maximal
        precision possible in the ring; it is such that ``r = s*self +
        t*other`` holds true::

            sage: a = R(3,2); a
            3 + O(3^2)
            sage: b = R(9,3); b
            3^2 + O(3^3)
            sage: a.xgcd(b)
            (3 + O(3^2), 1 + O(3), 0)
            sage: a.xgcd(0)
            (3 + O(3^2), 1 + O(3), 0)

        If both elements are zero, then the result is zero with
        the precision set to the smallest of their precisions::

            sage: a = R.zero(); a
            0
            sage: b = R(0,2); b
            O(3^2)
            sage: a.xgcd(b)
            (O(3^2), 0, 1 + O(3^20))

        If only one element is zero, then the result depends on its precision::

            sage: R(9).xgcd(R(0,1))
            (O(3), 0, 1 + O(3^20))
            sage: R(9).xgcd(R(0,2))
            (O(3^2), 0, 1 + O(3^20))
            sage: R(9).xgcd(R(0,3))
            (3^2 + O(3^22), 1 + O(3^20), 0)
            sage: R(9).xgcd(R(0,4))
            (3^2 + O(3^22), 1 + O(3^20), 0)

        Over a field, the greatest common divisor is either zero (possibly with
        finite precision) or one::

            sage: K = Qp(3)
            sage: K(3).xgcd(0)
            (1 + O(3^20), 3^-1 + O(3^19), 0)
            sage: K.zero().xgcd(0)
            (0, 1 + O(3^20), 0)
            sage: K.zero().xgcd(K(0,2))
            (O(3^2), 0, 1 + O(3^20))
            sage: K(3).xgcd(4)
            (1 + O(3^20), 3^-1 + O(3^19), 0)

        TESTS:

        The implementation also works over extensions::

            sage: K = Qp(3)
            sage: R.<a> = K[]
            sage: L.<a> = K.extension(a^3-3)
            sage: (a+3).xgcd(3)
            (1 + O(a^60),
             a^-1 + 2*a + a^3 + 2*a^4 + 2*a^5 + 2*a^8 + 2*a^9
              + 2*a^12 + 2*a^13 + 2*a^16 + 2*a^17 + 2*a^20 + 2*a^21 + 2*a^24
              + 2*a^25 + 2*a^28 + 2*a^29 + 2*a^32 + 2*a^33 + 2*a^36 + 2*a^37
              + 2*a^40 + 2*a^41 + 2*a^44 + 2*a^45 + 2*a^48 + 2*a^49 + 2*a^52
              + 2*a^53 + 2*a^56 + 2*a^57 + O(a^59),
             0)

            sage: R = Zp(3)
            sage: S.<a> = R[]
            sage: S.<a> = R.extension(a^3-3)
            sage: (a+3).xgcd(3)
            (a + O(a^61),
             1 + 2*a^2 + a^4 + 2*a^5 + 2*a^6 + 2*a^9 + 2*a^10
              + 2*a^13 + 2*a^14 + 2*a^17 + 2*a^18 + 2*a^21 + 2*a^22 + 2*a^25
              + 2*a^26 + 2*a^29 + 2*a^30 + 2*a^33 + 2*a^34 + 2*a^37 + 2*a^38
              + 2*a^41 + 2*a^42 + 2*a^45 + 2*a^46 + 2*a^49 + 2*a^50 + 2*a^53
              + 2*a^54 + 2*a^57 + 2*a^58 + O(a^60),
             0)

            sage: K = Qp(3)
            sage: R.<a> = K[]
            sage: L.<a> = K.extension(a^2-2)
            sage: (a+3).xgcd(3)
            (1 + O(3^20),
             2*a + (a + 1)*3 + (2*a + 1)*3^2 + (a + 2)*3^4 + 3^5
              + (2*a + 2)*3^6 + a*3^7 + (2*a + 1)*3^8 + (a + 2)*3^10 + 3^11
              + (2*a + 2)*3^12 + a*3^13 + (2*a + 1)*3^14 + (a + 2)*3^16
              + 3^17 + (2*a + 2)*3^18 + a*3^19 + O(3^20),
             0)

            sage: R = Zp(3)
            sage: S.<a> = R[]
            sage: S.<a> = R.extension(a^2-2)
            sage: (a+3).xgcd(3)
            (1 + O(3^20),
             2*a + (a + 1)*3 + (2*a + 1)*3^2 + (a + 2)*3^4 + 3^5
              + (2*a + 2)*3^6 + a*3^7 + (2*a + 1)*3^8 + (a + 2)*3^10 + 3^11
              + (2*a + 2)*3^12 + a*3^13 + (2*a + 1)*3^14 + (a + 2)*3^16 + 3^17
              + (2*a + 2)*3^18 + a*3^19 + O(3^20),
             0)

        For elements with a fixed modulus::

            sage: R = ZpFM(3)
            sage: R(3).xgcd(9)
            (3 + O(3^20), 1 + O(3^20), O(3^20))

        And elements with a capped absolute precision::

            sage: R = ZpCA(3)
            sage: R(3).xgcd(9)
            (3 + O(3^20), 1 + O(3^19), O(3^20))

        """
        s,t = self.parent().zero(), self.parent().zero()
        if self.is_zero() and other.is_zero():
            if self.valuation() <= other.valuation():
                s = self.parent().one()
            else:
                t = self.parent().one()
        elif self.parent().is_field():
            if not self.is_zero():
                s = ~self
            else:
                t = ~other
        elif self.valuation() < other.valuation():
            if self.is_zero():
                s = self.parent().one()
            else:
                s = self.unit_part().inverse_of_unit()
        else:
            if other.is_zero():
                t = self.parent().one()
            else:
                t = other.unit_part().inverse_of_unit()

        return s*self+t*other,s,t

    def is_square(self): #should be overridden for lazy elements
        """
        Returns whether self is a square

        INPUT:

        - ``self`` -- a p-adic element

        OUTPUT:

        boolean -- whether self is a square

        EXAMPLES::

            sage: R = Zp(3,20,'capped-rel')
            sage: R(0).is_square()
            True
            sage: R(1).is_square()
            True
            sage: R(2).is_square()
            False

        TESTS::

            sage: R(3).is_square()
            False
            sage: R(4).is_square()
            True
            sage: R(6).is_square()
            False
            sage: R(9).is_square()
            True

            sage: R2 = Zp(2,20,'capped-rel')
            sage: R2(0).is_square()
            True
            sage: R2(1).is_square()
            True
            sage: R2(2).is_square()
            False
            sage: R2(3).is_square()
            False
            sage: R2(4).is_square()
            True
            sage: R2(5).is_square()
            False
            sage: R2(6).is_square()
            False
            sage: R2(7).is_square()
            False
            sage: R2(8).is_square()
            False
            sage: R2(9).is_square()
            True

            sage: K = Qp(3,20,'capped-rel')
            sage: K(0).is_square()
            True
            sage: K(1).is_square()
            True
            sage: K(2).is_square()
            False
            sage: K(3).is_square()
            False
            sage: K(4).is_square()
            True
            sage: K(6).is_square()
            False
            sage: K(9).is_square()
            True
            sage: K(1/3).is_square()
            False
            sage: K(1/9).is_square()
            True

            sage: K2 = Qp(2,20,'capped-rel')
            sage: K2(0).is_square()
            True
            sage: K2(1).is_square()
            True
            sage: K2(2).is_square()
            False
            sage: K2(3).is_square()
            False
            sage: K2(4).is_square()
            True
            sage: K2(5).is_square()
            False
            sage: K2(6).is_square()
            False
            sage: K2(7).is_square()
            False
            sage: K2(8).is_square()
            False
            sage: K2(9).is_square()
            True
            sage: K2(1/2).is_square()
            False
            sage: K2(1/4).is_square()
            True
       """
        if self._is_exact_zero() or self._is_inexact_zero():
            return True
        elif self.parent().prime() != 2:
            return (self.valuation() % 2 == 0) and (self.unit_part().residue(1).is_square())
        else:
            #won't work for general extensions...
            return (self.valuation() % 2 == 0) and (self.unit_part().residue(3) == 1)

    #def log_artin_hasse(self):
    #    raise NotImplementedError

    def multiplicative_order(self, prec = None): #needs to be rewritten for lazy elements
        r"""
        Returns the multiplicative order of self, where self is
        considered to be one if it is one modulo `p^{\mbox{prec}}`.

        INPUT:

        - ``self`` -- a p-adic element
        - ``prec`` -- an integer

        OUTPUT:

        - integer -- the multiplicative order of self

        EXAMPLES::

            sage: K = Qp(5,20,'capped-rel')
            sage: K(-1).multiplicative_order(20)
            2
            sage: K(1).multiplicative_order(20)
            1
            sage: K(2).multiplicative_order(20)
            +Infinity
            sage: K(3).multiplicative_order(20)
            +Infinity
            sage: K(4).multiplicative_order(20)
            +Infinity
            sage: K(5).multiplicative_order(20)
            +Infinity
            sage: K(25).multiplicative_order(20)
            +Infinity
            sage: K(1/5).multiplicative_order(20)
            +Infinity
            sage: K(1/25).multiplicative_order(20)
            +Infinity
            sage: K.zeta().multiplicative_order(20)
            4

            sage: R = Zp(5,20,'capped-rel')
            sage: R(-1).multiplicative_order(20)
            2
            sage: R(1).multiplicative_order(20)
            1
            sage: R(2).multiplicative_order(20)
            +Infinity
            sage: R(3).multiplicative_order(20)
            +Infinity
            sage: R(4).multiplicative_order(20)
            +Infinity
            sage: R(5).multiplicative_order(20)
            +Infinity
            sage: R(25).multiplicative_order(20)
            +Infinity
            sage: R.zeta().multiplicative_order(20)
            4
        """
        if self.valuation() != 0:
            return infinity
        res = self.residue(1)
        if self.is_equal_to(self.parent().teichmuller(res.lift()),prec): #should this be made more efficient?
            return res.multiplicative_order()
        else:
            return infinity

    def valuation(self, p = None):
        """
        Returns the valuation of this element.

        INPUT:

        - ``self`` -- a p-adic element
        - ``p`` -- a prime (default: None). If specified, will make sure that p==self.parent().prime()

        NOTE: The optional argument p is used for consistency with the valuation methods on integer and rational.

        OUTPUT:

        integer -- the valuation of self

        EXAMPLES::

            sage: R = Zp(17, 4,'capped-rel')
            sage: a = R(2*17^2)
            sage: a.valuation()
            2
            sage: R = Zp(5, 4,'capped-rel')
            sage: R(0).valuation()
            +Infinity

        TESTS::

            sage: R(1).valuation()
            0
            sage: R(2).valuation()
            0
            sage: R(5).valuation()
            1
            sage: R(10).valuation()
            1
            sage: R(25).valuation()
            2
            sage: R(50).valuation()
            2
            sage: R = Qp(17, 4)
            sage: a = R(2*17^2)
            sage: a.valuation()
            2
            sage: R = Qp(5, 4)
            sage: R(0).valuation()
            +Infinity
            sage: R(1).valuation()
            0
            sage: R(2).valuation()
            0
            sage: R(5).valuation()
            1
            sage: R(10).valuation()
            1
            sage: R(25).valuation()
            2
            sage: R(50).valuation()
            2
            sage: R(1/2).valuation()
            0
            sage: R(1/5).valuation()
            -1
            sage: R(1/10).valuation()
            -1
            sage: R(1/25).valuation()
            -2
            sage: R(1/50).valuation()
            -2

            sage: K.<a> = Qq(25)
            sage: K(0).valuation()
            +Infinity

            sage: R(1/50).valuation(5)
            -2
            sage: R(1/50).valuation(3)
            Traceback (most recent call last):
            ...
            ValueError: Ring (5-adic Field with capped relative precision 4) residue field of the wrong characteristic.
        """
        if not p is None and p != self.parent().prime():
            raise ValueError, 'Ring (%s) residue field of the wrong characteristic.'%self.parent()
        cdef long v = self.valuation_c()
        if v == maxordp:
            return infinity
        cdef Integer ans = PY_NEW(Integer)
        mpz_set_si(ans.value, v)
        return ans

    cdef long valuation_c(self):
        """
        This function is overridden in subclasses to provide an
        actual implementation of valuation.

        For exact zeros, ``maxordp`` is returned, rather than infinity.

        EXAMPLES:

        For example, the valuation function on pAdicCappedRelativeElements
        uses an overridden version of this function.

        ::

            sage: Zp(5)(5).valuation() #indirect doctest
            1
        """
        raise NotImplementedError

    cpdef val_unit(self):
        """
        Return ``(self.valuation(), self.unit_part())``. To be overridden in
        derived classes.

        EXAMPLES::

            sage: Zp(5,5)(5).val_unit()
            (1, 1 + O(5^5))
        """
        raise NotImplementedError

    def ordp(self, p = None):
        r"""
        Returns the valuation of self, normalized so that the valuation of `p` is 1

        INPUT:

        - ``self`` -- a p-adic element
        - ``p`` -- a prime (default: ``None``). If specified, will make sure that ``p == self.parent().prime()``

        NOTE: The optional argument p is used for consistency with the valuation methods on integer and rational.


        OUTPUT:

        integer -- the valuation of self, normalized so that the valuation of `p` is 1

        EXAMPLES::

            sage: R = Zp(5,20,'capped-rel')
            sage: R(0).ordp()
            +Infinity
            sage: R(1).ordp()
            0
            sage: R(2).ordp()
            0
            sage: R(5).ordp()
            1
            sage: R(10).ordp()
            1
            sage: R(25).ordp()
            2
            sage: R(50).ordp()
            2
            sage: R(1/2).ordp()
            0
        """
        return self.valuation(p) / self.parent().ramification_index()

    def rational_reconstruction(self):
        r"""
        Returns a rational approximation to this p-adic number

        INPUT:

        - ``self`` -- a p-adic element

        OUTPUT:

        rational -- an approximation to self

        EXAMPLES::

            sage: R = Zp(5,20,'capped-rel')
            sage: for i in range(11):
            ...       for j in range(1,10):
            ...           if j == 5:
            ...               continue
            ...           assert i/j == R(i/j).rational_reconstruction()
        """
        if self.is_zero(self.precision_absolute()):
            return Rational(0)
        p = self.parent().prime()
        alpha = self.unit_part().lift()
        m = Integer(p**self.precision_relative())
        from sage.rings.arith import rational_reconstruction
        r = rational_reconstruction(alpha, m)
        return (Rational(p)**self.valuation())*r

    def _shifted_log(self, aprec, mina=0):
        r"""
        Return ``-\log(1-self)`` for elements of positive valuation.

        This is a helper method for :meth:`log`.

        INPUT:

        - ``aprec`` -- an integer, the precision to which the result is
          correct. ``aprec`` must not exceed the precision cap of the ring over
          which this element is defined.

        - ``mina`` -- an integer (default: 0), the series will check `n` up to
          this valuation (and beyond) to see if they can contribute to the
          series.

        ALGORITHM:

        The computation uses the series

        .. MATH::

            -\log(1-x)=\sum_{n=1}^\infty \frac{x^n}{n}.

        For the result to be correct to precision ``aprec``, we sum all terms
        for which the valuation of `x^n/n` is stricly smaller than ``aprec``.

        EXAMPLES::

            sage: r = Qp(5,prec=4)(5)
            sage: r._shifted_log(2)
            5 + O(5^2)
            sage: r._shifted_log(4)
            5 + 3*5^2 + 4*5^3 + O(5^4)
            sage: r._shifted_log(100)
            5 + 3*5^2 + 4*5^3 + O(5^5)

            sage: r = Zp(5,prec=4,type='fixed-mod')(5)
            sage: r._shifted_log(5)
            5 + 3*5^2 + 4*5^3 + O(5^4)

        Only implemented for elements of positive valuation::

            sage: r = Zp(5,prec=4,type='fixed-mod')(1)
            sage: r._shifted_log(5)
            Traceback (most recent call last):
            ...
            ValueError: Input value (=1 + O(5^4)) must have strictly positive valuation

        """
        x = self
        R = self.parent()
        # to get the precision right over capped-absolute rings, we have to
        # work over the capped-relative fraction field
        if R.is_capped_absolute():
            R = R.fraction_field()
            x = R(x)

        alpha=x.valuation()
        if alpha<=0:
            raise ValueError('Input value (=%s) must have strictly positive valuation' % self)

        e=R.ramification_index()
        p=R.prime()

        # we sum all terms of the power series of log into total
        total=R.zero()

        # pre-compute x^p/p into x2p_p
        if R.is_capped_relative():
            if p*alpha >= e:
                x2p_p = x**p/p
            else:
                # x^p/p has negative valuation, so we need to be much
                # more careful about precision.
                x = x.lift_to_precision()
                x2p_p = x**p/p
        else:
            xu=x.unit_part()
            pu=R(p).unit_part()
            x2p_p=((xu**p)*pu.inverse_of_unit())*R.uniformizer_pow(p*alpha-e)

        # To get result right to precision aprec, we need all terms for which
        # the valuation of x^n/n is strictly smaller than aprec.
        # If we rewrite n=u*p^a with u a p-adic unit, then these are the terms
        # for which u<(aprec+a*v(p))/(v(x)*p^a).
        # Two sum over these terms, we run two nested loops, the outer one
        # iterates over the possible values for a, the inner one iterates over
        # the possible values for u.
        a=0
        p2a=1       # p^a
        x2pa = x    # x^(p^a)

        while True:
            upper_u = ((aprec+a*e)/(alpha*p2a)).floor()
            # In the unramified case, we can stop summing terms as soon as
            # there are no u for a given a to sum over. In the ramified case,
            # it can happen that for some initial a there are no such u but
            # later in the series there are such u again. mina can be set to
            # take care of this by summing at least to a=mina-1
            if a >= mina and upper_u<=0:
                break
            # we compute the sum for the possible values for u using Horner's method
            inner_sum = R.zero()
            for u in xrange(upper_u,0,-1):
                # We want u to be a p-adic unit
                if u%p==0:
                    new_term = R.zero()
                else:
                    new_term = ~R(u)

                # This hack is to deal with rings that don't lift to fields
                if u>1 or x2p_p.is_zero():
                    inner_sum = (inner_sum+new_term)*x2pa
                else:
                    inner_sum = (inner_sum+new_term)*(x2p_p**a)*(x**(p2a-a*p))

            total += inner_sum

            # Now increase the power of p
            a += 1
            p2a = p2a*p
            x2pa = x2pa**p

        return total.add_bigoh(aprec)

    def log(self, p_branch=None, pi_branch=None, aprec=None, change_frac=False):
        r"""
        Compute the `p`-adic logarithm of this element.

        The usual power series for the logarithm with values in the additive
        group of a `p`-adic ring only converges for 1-units (units congruent to
        1 modulo `p`).  However, there is a unique extension of the logarithm
        to a homomorphism defined on all the units: If `u = a \cdot v` is a
        unit with `v \equiv 1 \pmod{p}` and `a` a Teichmuller representative,
        then we define `log(u) = log(v)`.  This is the correct extension
        because the units `U` split as a product `U = V \times \langle w
        \rangle`, where `V` is the subgroup of 1-units and `w` is a fundamental
        root of unity.  The `\langle w \rangle` factor is torsion, so must go
        to 0 under any homomorphism to the fraction field, which is a torsion
        free group.

        INPUTS:

        - ``p_branch`` -- an element in the base ring or its fraction
          field; the implementation will choose the branch of the
          logarithm which sends `p` to ``branch``.

        - ``pi_branch`` -- an element in the base ring or its fraction
          field; the implementation will choose the branch of the
          logarithm which sends the uniformizer to ``branch``.  You
          may specify at most one of ``p_branch`` and ``pi_branch``,
          and must specify one of them if this element is not a unit.

        - ``aprec`` -- an integer or ``None`` (default: ``None``) if not
          ``None``, then the result will only be correct to precision
          ``aprec``.

        - ``change_frac`` -- In general the codomain of the logarithm should be
          in the `p`-adic field, however, for most neighborhoods of 1, it lies
          in the ring of integers. This flag decides if the codomain should be
          the same as the input (default) or if it should change to the
          fraction field of the input.

        NOTES:

        What some other systems do:

        - PARI: Seems to define the logarithm for units not congruent
          to 1 as we do.

        - MAGMA: Only implements logarithm for 1-units (as of version 2.19-2)

        .. TODO::

        There is a soft-linear time algorith for logarithm described
        by Dan Berstein at
        http://cr.yp.to/lineartime/multapps-20041007.pdf

        ALGORITHM:

        1. Take the unit part `u` of the input.

        2. Raise `u` to `q-1` where `q` is the inertia degree of the ring
        extension, to obtain a 1-unit.

        3. Use the series expansion

        .. MATH::

            \log(1-x) = -x - 1/2 x^2 - 1/3 x^3 - 1/4 x^4 - 1/5 x^5 - \cdots

        to compute the logarithm `\log(u)`.

        4. Divide the result by ``q-1`` and multiply by ``self.valuation()*log(pi)``

        EXAMPLES::

            sage: Z13 = Zp(13, 10)
            sage: a = Z13(14); a
            1 + 13 + O(13^10)

        Note that the relative precision decreases when we take log -- it is
        the absolute precision that is preserved::

            sage: a.log()
            13 + 6*13^2 + 2*13^3 + 5*13^4 + 10*13^6 + 13^7 + 11*13^8 + 8*13^9 + O(13^10)
            sage: Q13 = Qp(13, 10)
            sage: a = Q13(14); a
            1 + 13 + O(13^10)
            sage: a.log()
            13 + 6*13^2 + 2*13^3 + 5*13^4 + 10*13^6 + 13^7 + 11*13^8 + 8*13^9 + O(13^10)

        The next few examples illustrate precision when computing `p`-adic
        logarithms::

            sage: R = Zp(5,10)
            sage: e = R(389); e
            4 + 2*5 + 3*5^3 + O(5^10)
            sage: e.log()
            2*5 + 2*5^2 + 4*5^3 + 3*5^4 + 5^5 + 3*5^7 + 2*5^8 + 4*5^9 + O(5^10)
            sage: K = Qp(5,10)
            sage: e = K(389); e
            4 + 2*5 + 3*5^3 + O(5^10)
            sage: e.log()
            2*5 + 2*5^2 + 4*5^3 + 3*5^4 + 5^5 + 3*5^7 + 2*5^8 + 4*5^9 + O(5^10)

        The logarithm is not only defined for 1-units::

            sage: R = Zp(5,10)
            sage: a = R(2)
            sage: a.log()
            2*5 + 3*5^2 + 2*5^3 + 4*5^4 + 2*5^6 + 2*5^7 + 4*5^8 + 2*5^9 + O(5^10)

        If you want to take the logarithm of a non-unit you must specify either
        ``p_branch`` or ``pi_branch``::

            sage: b = R(5)
            sage: b.log()
            Traceback (most recent call last):
            ...
            ValueError: You must specify a branch of the logarithm for non-units
            sage: b.log(p_branch=4)
            4 + O(5^10)
            sage: c = R(10)
            sage: c.log(p_branch=4)
            4 + 2*5 + 3*5^2 + 2*5^3 + 4*5^4 + 2*5^6 + 2*5^7 + 4*5^8 + 2*5^9 + O(5^10)

        The branch parameters are only relevant for elements of non-zero
        valuation::

            sage: a.log(p_branch=0)
            2*5 + 3*5^2 + 2*5^3 + 4*5^4 + 2*5^6 + 2*5^7 + 4*5^8 + 2*5^9 + O(5^10)
            sage: a.log(p_branch=1)
            2*5 + 3*5^2 + 2*5^3 + 4*5^4 + 2*5^6 + 2*5^7 + 4*5^8 + 2*5^9 + O(5^10)

        Logarithms can also be computed in extension fields. First, in an
        Eisenstein extension::

            sage: R = Zp(5,5)
            sage: S.<x> = ZZ[]
            sage: f = x^4 + 15*x^2 + 625*x - 5
            sage: W.<w> = R.ext(f)
            sage: z = 1 + w^2 + 4*w^7; z
            1 + w^2 + 4*w^7 + O(w^20)
            sage: z.log()
            w^2 + 2*w^4 + 3*w^6 + 4*w^7 + w^9 + 4*w^10 + 4*w^11 + 4*w^12 + 3*w^14 + w^15 + w^17 + 3*w^18 + 3*w^19 + O(w^20)

        In an extension, there will usually be a difference between
        specifying ``p_branch`` and ``pi_branch``::

            sage: b = W(5)
            sage: b.log()
            Traceback (most recent call last):
            ...
            ValueError: You must specify a branch of the logarithm for non-units
            sage: b.log(p_branch=0)
            O(w^20)
            sage: b.log(p_branch=w)
            w + O(w^20)
            sage: b.log(pi_branch=0)
            3*w^2 + 2*w^4 + 2*w^6 + 3*w^8 + 4*w^10 + w^13 + w^14 + 2*w^15 + 2*w^16 + w^18 + 4*w^19 + O(w^20)
            sage: b.unit_part().log()
            3*w^2 + 2*w^4 + 2*w^6 + 3*w^8 + 4*w^10 + w^13 + w^14 + 2*w^15 + 2*w^16 + w^18 + 4*w^19 + O(w^20)
            sage: y = w^2 * 4*w^7; y
            4*w^9 + O(w^29)
            sage: y.log(p_branch=0)
            2*w^2 + 2*w^4 + 2*w^6 + 2*w^8 + w^10 + w^12 + 4*w^13 + 4*w^14 + 3*w^15 + 4*w^16 + 4*w^17 + w^18 + 4*w^19 + O(w^20)
            sage: y.log(p_branch=w)
            w + 2*w^2 + 2*w^4 + 4*w^5 + 2*w^6 + 2*w^7 + 2*w^8 + 4*w^9 + w^10 + 3*w^11 + w^12 + 4*w^14 + 4*w^16 + 2*w^17 + w^19 + O(w^20)

        Check that log is multiplicative::

            sage: y.log(p_branch=0) + z.log() - (y*z).log(p_branch=0)
            O(w^20)

        Now an unramified example::

            sage: g = x^3 + 3*x + 3
            sage: A.<a> = R.ext(g)
            sage: b = 1 + 5*(1 + a^2) + 5^3*(3 + 2*a)
            sage: b.log()
            (a^2 + 1)*5 + (3*a^2 + 4*a + 2)*5^2 + (3*a^2 + 2*a)*5^3 + (3*a^2 + 2*a + 2)*5^4 + O(5^5)

        Check that log is multiplicative::

            sage: c = 3 + 5^2*(2 + 4*a)
            sage: b.log() + c.log() - (b*c).log()
            O(5^5)

        We illustrate the effect of the precision argument::

            sage: R = ZpCA(7,10)
            sage: x = R(41152263); x
            5 + 3*7^2 + 4*7^3 + 3*7^4 + 5*7^5 + 6*7^6 + 7^9 + O(7^10)
            sage: x.log(aprec = 5)
            7 + 3*7^2 + 4*7^3 + 3*7^4 + O(7^5)
            sage: x.log(aprec = 7)
            7 + 3*7^2 + 4*7^3 + 3*7^4 + 7^5 + 3*7^6 + O(7^7)
            sage: x.log()
            7 + 3*7^2 + 4*7^3 + 3*7^4 + 7^5 + 3*7^6 + 7^7 + 3*7^8 + 4*7^9 + O(7^10)

        The logarithm is not defined for zero::

            sage: R.zero().log()
            Traceback (most recent call last):
            ...
            ValueError: logarithm is not defined at zero

        For elements in a `p`-adic ring, the logarithm will be returned in the
        same ring::

            sage: x = R(2)
            sage: x.log().parent()
            7-adic Ring with capped absolute precision 10
            sage: x = R(14)
            sage: x.log(p_branch=0).parent()
            7-adic Ring with capped absolute precision 10

        This is not possible if the logarithm has negative valuation::

            sage: R = ZpCA(3,10)
            sage: S.<x> = R[]
            sage: f = x^3 - 3
            sage: W.<w> = R.ext(f)
            sage: w.log(p_branch=2)
            Traceback (most recent call last):
            ...
            ValueError: logarithm is not integral, use change_frac=True to obtain a result in the fraction field
            sage: w.log(p_branch=2, change_frac=True)
            2*w^-3 + O(w^21)

        TESTS:

        Check that results are consistent over a range of precision::

            sage: max_prec = 40
            sage: p = 3
            sage: K = Zp(p, max_prec)
            sage: full_log = (K(1 + p)).log()
            sage: for prec in range(2, max_prec):
            ...       ll1 = (K(1+p).add_bigoh(prec)).log()
            ...       ll2 = K(1+p).log(prec)
            ...       assert ll1 == full_log
            ...       assert ll2 == full_log
            ...       assert ll1.precision_absolute() == prec

        Check that ``aprec`` works for fixed-mod elements::

            sage: R = ZpFM(7,10)
            sage: x = R(41152263); x
            5 + 3*7^2 + 4*7^3 + 3*7^4 + 5*7^5 + 6*7^6 + 7^9 + O(7^10)
            sage: x.log(aprec = 5)
            7 + 3*7^2 + 4*7^3 + 3*7^4 + O(7^10)
            sage: x.log(aprec = 7)
            7 + 3*7^2 + 4*7^3 + 3*7^4 + 7^5 + 3*7^6 + O(7^10)
            sage: x.log()
            7 + 3*7^2 + 4*7^3 + 3*7^4 + 7^5 + 3*7^6 + 7^7 + 3*7^8 + 4*7^9 + O(7^10)

        Check that precision is computed correctly in highly ramified
        extensions::

            sage: S.<x> = ZZ[]
            sage: K = Qp(5,5)
            sage: f = x^625 - 5*x - 5
            sage: W.<w> = K.extension(f)
            sage: z = 1 - w^2 + O(w^11)
            sage: x = 1 - z
            sage: z.log().precision_absolute()
            -975
            sage: (x^5/5).precision_absolute()
            -570
            sage: (x^25/25).precision_absolute()
            -975
            sage: (x^125/125).precision_absolute()
            -775

            sage: z = 1 - w + O(w^2)
            sage: x = 1 - z
            sage: z.log().precision_absolute()
            -1625
            sage: (x^5/5).precision_absolute()
            -615
            sage: (x^25/25).precision_absolute()
            -1200
            sage: (x^125/125).precision_absolute()
            -1625
            sage: (x^625/625).precision_absolute()
            -1250

            sage: z.log().precision_relative()
            250

        AUTHORS:

        - William Stein: initial version

        - David Harvey (2006-09-13): corrected subtle precision bug (need to
          take denominators into account! -- see :trac:`53`)

        - Genya Zaytman (2007-02-14): adapted to new `p`-adic class

        - Amnon Besser, Marc Masdeu (2012-02-21): complete rewrite, valid for
          generic `p`-adic rings.

        - Soroosh Yazdani (2013-02-1): Fixed a precision issue in
          :meth:`_shifted_log`.  This should really fix the issue with
          divisions.

        - Julian Rueth (2013-02-14): Added doctests, some changes for
          capped-absolute implementations.

        """
        if self.is_zero():
            raise ValueError('logarithm is not defined at zero')
        if p_branch is not None and pi_branch is not None:
            raise ValueError("You may only specify a branch of the logarithm in one way")
        R = self.parent()
        p = R.prime()
        q = p**R.f()

        if self.is_padic_unit():
            total = R.zero()
        else:
            if pi_branch is None:
                if p_branch is None:
                    raise ValueError("You must specify a branch of the logarithm for non-units")
                pi_branch = (p_branch - R._log_unit_part_p()) / R.e()
            total = self.valuation() * pi_branch
        y = self.unit_part()
        x = 1 - y

        if x.valuation()>0:
            denom=Integer(1)
        else:
            y=y**(q-1) # Is it better to multiply it by Teichmuller element?
            denom=Integer(q-1)
            x = 1 - y

        minaprec = y.precision_absolute()
        minn = 0
        e = R.e()
        if e != 1:
            xval = x.valuation()
            lamb = minaprec - xval
            if lamb > 0 and lamb*(p-1) <= e:
                # This is the precision region where the absolute
                # precision of the answer might be less than the
                # absolute precision of the input

                # kink is the number of times we multiply the relative
                # precision by p before starting to add e instead.
                kink = (e // (lamb * (p-1))).exact_log(p) + 1

                # deriv0 is within 1 of the n yielding the minimal
                # absolute precision
                deriv0 = (e / (minaprec * p.log(prec=53))).floor().exact_log(p)

                # These are the absolute precisions of x^(p^n) at potential minimum points
                L = [(minaprec * p**n - n * e, n) for n in [0, kink, deriv0, deriv0+1]]
                L.sort()
                minaprec = L[0][0]
                minn = L[0][1]

        if aprec is None or aprec > minaprec:
            aprec=minaprec

        retval = total - x._shifted_log(aprec, minn)*R(denom).inverse_of_unit()
        if not change_frac:
            if retval.valuation() < 0 and not R.is_field():
                raise ValueError("logarithm is not integral, use change_frac=True to obtain a result in the fraction field")
            retval=R(retval)
        return retval.add_bigoh(aprec)

    def exp(self, aprec = None):
        r"""
        Compute the `p`-adic exponential of this element if the exponential
        series converges.

        INPUT:

        - ``aprec`` -- an integer or ``None`` (default: ``None``); if
          specified, computes only up to the indicated precision.

        ALGORITHM: If self has a ``lift`` method (which should happen for
        elements of `\QQ_p` and `\ZZ_p`), then one uses the rule:
        `\exp(x)=\exp(p)^{x/p}` modulo the precision. The value of `\exp(p)` is
        precomputed. Otherwise, use the power series expansion of `\exp`,
        evaluating a certain number of terms which does about `O(\mbox{prec})`
        multiplications.

        EXAMPLES:

        :meth:`log` and :meth:`exp` are inverse to each other::

            sage: Z13 = Zp(13, 10)
            sage: a = Z13(14); a
            1 + 13 + O(13^10)
            sage: a.log().exp()
            1 + 13 + O(13^10)

        An error occurs if this is called with an element for which the
        exponential series does not converge::

            sage: Z13.one().exp()
            Traceback (most recent call last):
            ...
            ValueError: Exponential does not converge for that input.

        The next few examples illustrate precision when computing `p`-adic
        exponentials::

            sage: R = Zp(5,10)
            sage: e = R(2*5 + 2*5**2 + 4*5**3 + 3*5**4 + 5**5 + 3*5**7 + 2*5**8 + 4*5**9).add_bigoh(10); e
            2*5 + 2*5^2 + 4*5^3 + 3*5^4 + 5^5 + 3*5^7 + 2*5^8 + 4*5^9 + O(5^10)
            sage: e.exp()*R.teichmuller(4)
            4 + 2*5 + 3*5^3 + O(5^10)

        ::

            sage: K = Qp(5,10)
            sage: e = K(2*5 + 2*5**2 + 4*5**3 + 3*5**4 + 5**5 + 3*5**7 + 2*5**8 + 4*5**9).add_bigoh(10); e
            2*5 + 2*5^2 + 4*5^3 + 3*5^4 + 5^5 + 3*5^7 + 2*5^8 + 4*5^9 + O(5^10)
            sage: e.exp()*K.teichmuller(4)
            4 + 2*5 + 3*5^3 + O(5^10)

        Logarithms and exponentials in extension fields. First, in an
        Eisenstein extension::

            sage: R = Zp(5,5)
            sage: S.<x> = R[]
            sage: f = x^4 + 15*x^2 + 625*x - 5
            sage: W.<w> = R.ext(f)
            sage: z = 1 + w^2 + 4*w^7; z
            1 + w^2 + 4*w^7 + O(w^20)
            sage: z.log().exp()
            1 + w^2 + 4*w^7 + O(w^20)

        Now an unramified example::

            sage: R = Zp(5,5)
            sage: S.<x> = R[]
            sage: g = x^3 + 3*x + 3
            sage: A.<a> = R.ext(g)
            sage: b = 1 + 5*(1 + a^2) + 5^3*(3 + 2*a); b
            1 + (a^2 + 1)*5 + (2*a + 3)*5^3 + O(5^5)
            sage: b.log().exp()
            1 + (a^2 + 1)*5 + (2*a + 3)*5^3 + O(5^5)

        TESTS:

        Check that results are consistent over a range of precision::

            sage: max_prec = 40
            sage: p = 3
            sage: K = Zp(p, max_prec)
            sage: full_exp = (K(p)).exp()
            sage: for prec in range(2, max_prec):
            ...       ll = (K(p).add_bigoh(prec)).exp()
            ...       assert ll == full_exp
            ...       assert ll.precision_absolute() == prec
            sage: K = Qp(p, max_prec)
            sage: full_exp = (K(p)).exp()
            sage: for prec in range(2, max_prec):
            ...       ll = (K(p).add_bigoh(prec)).exp()
            ...       assert ll == full_exp
            ...       assert ll.precision_absolute() == prec

        Check that this also works for capped-absolute implementations::

            sage: Z13 = ZpCA(13, 10)
            sage: a = Z13(14); a
            1 + 13 + O(13^10)
            sage: a.log().exp()
            1 + 13 + O(13^10)

            sage: R = ZpCA(5,5)
            sage: S.<x> = R[]
            sage: f = x^4 + 15*x^2 + 625*x - 5
            sage: W.<w> = R.ext(f)
            sage: z = 1 + w^2 + 4*w^7; z
            1 + w^2 + 4*w^7 + O(w^16)
            sage: z.log().exp()
            1 + w^2 + 4*w^7 + O(w^16)

        Check that this also works for fixed-mod implementations::

            sage: Z13 = ZpFM(13, 10)
            sage: a = Z13(14); a
            1 + 13 + O(13^10)
            sage: a.log().exp()
            1 + 13 + O(13^10)

            sage: R = ZpFM(5,5)
            sage: S.<x> = R[]
            sage: f = x^4 + 15*x^2 + 625*x - 5
            sage: W.<w> = R.ext(f)
            sage: z = 1 + w^2 + 4*w^7; z
            1 + w^2 + 4*w^7 + O(w^20)
            sage: z.log().exp()
            1 + w^2 + 4*w^7 + O(w^20)

        Some corner cases::

            sage: Z2 = Zp(2, 5)
            sage: Z2(2).exp()
            Traceback (most recent call last):
            ...
            ValueError: Exponential does not converge for that input.

            sage: S.<x> = Z2[]
            sage: W.<w> = Z2.ext(x^3-2)
            sage: (w^2).exp()
            Traceback (most recent call last):
            ...
            ValueError: Exponential does not converge for that input.
            sage: (w^3).exp()
            Traceback (most recent call last):
            ...
            ValueError: Exponential does not converge for that input.
            sage: (w^4).exp()
            1 + w^4 + w^5 + w^7 + w^9 + w^10 + w^14 + O(w^15)

        AUTHORS:

        - Genya Zaytman (2007-02-15)

        - Amnon Besser, Marc Masdeu (2012-02-23): Complete rewrite

        - Julian Rueth (2013-02-14): Added doctests, fixed some corner cases

        """
        p = self.parent().prime()

        if (p-1)*self.valuation() <= self.parent().ramification_index():
            raise ValueError('Exponential does not converge for that input.')

        if aprec is None or aprec > self.parent().precision_cap():
            aprec=self.parent().precision_cap()

        if hasattr(self,'lift'):
            y=Rational(self.lift())
            if p == 2:
                # in Z_2, the element has at least valuation 2, so we can
                # divide it by 4 (and use the exponential of 4 since the
                # exponential of 2 does not exist)
                p = 4
            return (self.parent()._exp_p()**Integer(y/p)).add_bigoh(min(aprec,self.precision_absolute()))
        else:
            return self._exp(aprec)

    def _exp(self, aprec):
        r"""
        Compute the exponential power series of this element, using Horner's
        evaluation and only one division.

        This is a helper method for :meth:`exp`.

        INPUT:

        - ``aprec`` -- an integer, the precison to which to compute the
          exponential

        EXAMPLES::

            sage: R.<w> = Zq(7^2,5)
            sage: x = R(7*w)
            sage: x._exp(5)
            1 + w*7 + (4*w + 2)*7^2 + (w + 6)*7^3 + 5*7^4 + O(7^5)

        AUTHORS:

        - Genya Zaytman (2007-02-15)

        - Amnon Besser, Marc Masdeu (2012-02-23): Complete rewrite

        - Soroosh Yazdani (2013-02-01): Added the code for capped relative

        - Julian Rueth (2013-02-14): Rewrite to solve some precision problems
          in the capped-absolute case

        """
        R=self.parent()
        p=self.parent().prime()
        e=self.parent().ramification_index()
        x_unit=self.unit_part()
        p_unit=R(p).unit_part().lift_to_precision()
        x_val=self.valuation()

        # the valuation of n! is bounded by e*n/(p-1), therefore the valuation
        # of self^n/n! is bigger or equal to n*x_val - e*n/(p-1). So, we only
        # have to sum terms for which n does not exceed N
        N = (aprec // (x_val - e/(p-1))).floor()

        # We evaluate the exponential series:
        # First, we compute the value of x^N+N*x^(N-1)+...+x*N!+N! using
        # Horner's method. Then, we divide by N!.
        # This would only work for capped relative elements since for other
        # elements, we would lose too much precision in the multiplications
        # with natural numbers. Therefore, we emulate the behaviour of
        # capped-relative elements and keep track of the unit part and the
        # valuation separately.

        # the value of x^N+N*x^(N-1)+...+x*N!+N!
        series_unit,series_val = R.one(), 0

        # we compute the value of N! as we go through the loop
        nfactorial_unit,nfactorial_val = R.one(),0

        nmodp = N%p
        for n in range(N,0,-1):
            # multiply everything by x
            series_val += x_val
            series_unit *= x_unit

            # compute the new value of N*(N-1)*...
            if nmodp == 0:
                n_pval, n_punit = Integer(n).val_unit(p)
                nfactorial_unit *= R(n_punit) * p_unit**n_pval
                nfactorial_val += n_pval*e
                nmodp = p
            else:
                nfactorial_unit *= n
            nmodp -= 1

            # now add N*(N-1)*...
            common_val = min(nfactorial_val, series_val)
            series_unit = (series_unit<<(series_val-common_val)) + (nfactorial_unit<<(nfactorial_val-common_val))
            series_val = common_val

        # multiply the result by N!
        return series_unit*nfactorial_unit.inverse_of_unit()<<(series_val-nfactorial_val)

    def square_root(self, extend = True, all = False):
        r"""
        Returns the square root of this p-adic number

        INPUT:

        - ``self`` -- a p-adic element
        - ``extend`` -- bool (default: True); if True, return a square root in
          an extension if necessary; if False and no root exists in the given
          ring or field, raise a ValueError
        - ``all`` -- bool (default: False); if True, return a list of all
          square roots

        OUTPUT:

        p-adic element -- the square root of this p-adic number

        If ``all=False``, the square root chosen is the one whose
        reduction mod `p` is in the range `[0, p/2)`.

        EXAMPLES::

            sage: R = Zp(3,20,'capped-rel', 'val-unit')
            sage: R(0).square_root()
            0
            sage: R(1).square_root()
            1 + O(3^20)
            sage: R(2).square_root(extend = False)
            Traceback (most recent call last):
            ...
            ValueError: element is not a square
            sage: R(4).square_root() == R(-2)
            True
            sage: R(9).square_root()
            3 * 1 + O(3^21)

        When p = 2, the precision of the square root is one less
        than the input::

            sage: R2 = Zp(2,20,'capped-rel')
            sage: R2(0).square_root()
            0
            sage: R2(1).square_root()
            1 + O(2^19)
            sage: R2(4).square_root()
            2 + O(2^20)

            sage: R2(9).square_root() == R2(3, 19) or R2(9).square_root() == R2(-3, 19)
            True

            sage: R2(17).square_root()
            1 + 2^3 + 2^5 + 2^6 + 2^7 + 2^9 + 2^10 + 2^13 + 2^16 + 2^17 + O(2^19)

            sage: R3 = Zp(5,20,'capped-rel')
            sage: R3(0).square_root()
            0
            sage: R3(1).square_root()
            1 + O(5^20)
            sage: R3(-1).square_root() == R3.teichmuller(2) or R3(-1).square_root() == R3.teichmuller(3)
            True


        TESTS::

            sage: R = Qp(3,20,'capped-rel')
            sage: R(0).square_root()
            0
            sage: R(1).square_root()
            1 + O(3^20)
            sage: R(4).square_root() == R(-2)
            True
            sage: R(9).square_root()
            3 + O(3^21)
            sage: R(1/9).square_root()
            3^-1 + O(3^19)

            sage: R2 = Qp(2,20,'capped-rel')
            sage: R2(0).square_root()
            0
            sage: R2(1).square_root()
            1 + O(2^19)
            sage: R2(4).square_root()
            2 + O(2^20)
            sage: R2(9).square_root() == R2(3,19) or R2(9).square_root() == R2(-3,19)
            True
            sage: R2(17).square_root()
            1 + 2^3 + 2^5 + 2^6 + 2^7 + 2^9 + 2^10 + 2^13 + 2^16 + 2^17 + O(2^19)

            sage: R3 = Qp(5,20,'capped-rel')
            sage: R3(0).square_root()
            0
            sage: R3(1).square_root()
            1 + O(5^20)
            sage: R3(-1).square_root() == R3.teichmuller(2) or R3(-1).square_root() == R3.teichmuller(3)
            True

            sage: R = Zp(3,20,'capped-abs')
            sage: R(1).square_root()
            1 + O(3^20)
            sage: R(4).square_root() == R(-2)
            True
            sage: R(9).square_root()
            3 + O(3^19)
            sage: R2 = Zp(2,20,'capped-abs')
            sage: R2(1).square_root()
            1 + O(2^19)
            sage: R2(4).square_root()
            2 + O(2^18)
            sage: R2(9).square_root() == R2(3) or R2(9).square_root() == R2(-3)
            True
            sage: R2(17).square_root()
            1 + 2^3 + 2^5 + 2^6 + 2^7 + 2^9 + 2^10 + 2^13 + 2^16 + 2^17 + O(2^19)
            sage: R3 = Zp(5,20,'capped-abs')
            sage: R3(1).square_root()
            1 + O(5^20)
            sage: R3(-1).square_root() == R3.teichmuller(2) or R3(-1).square_root() == R3.teichmuller(3)
            True

        """
        # need special case for zero since pari(self) is the *integer* zero
        # whose square root is a real number....!
        if self.valuation() is infinity:
            return self

        from sage.libs.pari.all import PariError
        try:
            # use pari
            ans = self.parent()(self._pari_().sqrt())
            if all:
                return [ans, -ans]
            else:
                return ans
        except PariError:
            # todo: should eventually change to return an element of
            # an extension field
            if extend:
                raise NotImplementedError, "extending using the sqrt function not yet implemented"
            elif all:
                return []
            else:
                raise ValueError, "element is not a square"

    #def _unit_part(self):
    #    raise NotImplementedError

    cpdef abs(self, prec=None):
        """
        Return the `p`-adic absolute value of ``self``.

        This is normalized so that the absolute value of `p` is `1/p`.

        INPUT:

        - ``prec`` -- Integer.  The precision of the real field in which
          the answer is returned.  If ``None``, returns a rational for
          absolutely unramified fields, or a real with 53 bits of
          precision for ramified fields.

        EXAMPLES::

            sage: a = Qp(5)(15); a.abs()
            1/5
            sage: a.abs(53)
            0.200000000000000
            sage: Qp(7)(0).abs()
            0
            sage: Qp(7)(0).abs(prec=20)
            0.00000

        An unramified extension::

            sage: R = Zp(5,5)
            sage: P.<x> = PolynomialRing(R)
            sage: Z25.<u> = R.ext(x^2 - 3)
            sage: u.abs()
            1
            sage: (u^24-1).abs()
            1/5

        A ramified extension::

            sage: W.<w> = R.ext(x^5 + 75*x^3 - 15*x^2 + 125*x - 5)
            sage: w.abs()
            0.724779663677696
            sage: W(0).abs()
            0.000000000000000
        """
        K = self.parent()
        if not prec and K.e() > 1:
            prec = 53
        if prec:
            from sage.rings.real_mpfr import RealField
            if self.is_zero():
                return RealField(prec).zero()
            return RealField(prec)(K.prime())**(-self.ordp())
        else:
            if self.is_zero():
                return Rational(0)
            return Rational(K.prime())**(-self.valuation())

    cpdef bint _is_base_elt(self, p) except -1:
        """
        Return ``True`` if this element is an element of Zp or Qp (rather than
        an extension).

        INPUT:

        - ``p`` -- a prime, which is compared with the parent of this element.

        EXAMPLES::

            sage: a = Zp(5)(3); a._is_base_elt(5)
            True
            sage: a._is_base_elt(17)
            False

        """
        raise NotImplementedError<|MERGE_RESOLUTION|>--- conflicted
+++ resolved
@@ -44,23 +44,7 @@
 cdef long maxordp = (1L << (sizeof(long) * 8 - 2)) - 1
 
 cdef class pAdicGenericElement(LocalGenericElement):
-<<<<<<< HEAD
-    cdef int _cmp_c_impl(left, Element right) except -2:
-=======
-    def __richcmp__(left, right, int op):
-        """
-        Comparison.
-
-        EXAMPLES::
-
-            sage: R = Zp(5); a = R(5, 6); b = R(5 + 5^6, 8)
-            sage: a == b #indirect doctest
-            True
-        """
-        return (<Element>left)._richcmp(right, op)
-
     cpdef int _cmp_(left, Element right) except -2:
->>>>>>> 698579c2
         """
         First compare valuations, then compare normalized
         residue of unit part.
