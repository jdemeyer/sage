--- conflicted
+++ resolved
@@ -328,13 +328,8 @@
         f=func
 
     if algorithm=="default":
-<<<<<<< HEAD
-        if gradient==None:
-            min=optimize.fmin(f,list(map(float,x0)),**args)
-=======
         if gradient is None:
-            min=optimize.fmin(f,map(float,x0),**args)
->>>>>>> 6996fd88
+            min = optimize.fmin(f, list(map(float,x0)),**args)
         else:
             min= optimize.fmin_bfgs(f,list(map(float,x0)),fprime=gradient,**args)
     else:
