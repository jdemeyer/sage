"""
Automatic monoids.

AUTHORS:

- Nicolas M. Thiery
- Aladin Virmaux
"""

#*****************************************************************************
#  Copyright (C) 2010-2015 Nicolas M. Thiery
#
#  Distributed under the terms of the GNU General Public License (GPL)
#                  http://www.gnu.org/licenses/
#*****************************************************************************

from sage.misc.all import cached_method
from sage.categories.semigroups import Semigroups
from sage.categories.sets_cat import Sets
from sage.categories.monoids import Monoids
from sage.categories.groups import Groups
from sage.structure.parent import Parent
from sage.structure.unique_representation import UniqueRepresentation
from sage.structure.element_wrapper import ElementWrapper
from sage.sets.family import Family
from sage.rings.integer import Integer
import operator

class AutomaticSemigroup(UniqueRepresentation, Parent):
    r"""
    Semigroups defined by generators living in an ambient semigroup.

    This implementation lazily constructs all the elements of the
    semigroup, and the right Cayley graph relations between them, and
    uses the latter as an automaton.

    EXAMPLES::

        sage: from sage.monoids.automatic_semigroup import AutomaticSemigroup
        sage: R = IntegerModRing(12)
        sage: M = AutomaticSemigroup(Family({1: R(3), 2: R(5)}), one=R.one())
        sage: M.one()
        1
        sage: M.one() in M
        True
        sage: g =M._generators; g
        Finite family {1: 3, 2: 5}
        sage: g[1]*g[2]
        3

        sage: M.list()
        [1, 3, 5, 9]

        sage: M.idempotents()
        [1, 9]

    As can be seen above, elements are represented by default the
    corresponding element in the ambient monoid. One can request for
    the elements to be represented by their reduced word::

        sage: M.repr_element_method("reduced_word")
        sage: M.list()
        [[], [1], [2], [1, 1]]

    In case the reduced word has not yet been calculated, the element
    will be represented by the corresponding element in the ambient
    monoid (TODO: illustrate)


    Calling :meth:`construct`, :meth:`cardinality`, or :meth:`list`,
    or iterating through the monoid will trigger its full construction
    and, as a side effect, compute all the reduced words. The order of
    the elements, and the induced choice of reduced word is currently
    length-lexicographic (i.e. the chosen reduced word is of minimal
    length, and then minimal lexicographically w.r.t. the order of the
    indices of the generators)::

        sage: M.cardinality()
        4
        sage: M.list()
        [[], [1], [2], [1, 1]]
        sage: g = M._generators

        sage: g[1]*g[2]
        [1]

        sage: g[1].transition(1)
        [1, 1]
        sage: g[1] * g[1]
        [1, 1]
        sage: g[1] * g[1] * g[1]
        [1]
        sage: g[1].transition(2)
        [1]
        sage: g[1] * g[2]
        [1]

        sage: [ x.lift() for x in M.list() ]
        [1, 3, 5, 9]

        sage: G = M.cayley_graph(side = "twosided"); G
        Looped multi-digraph on 4 vertices
        sage: sorted(G.edges(), key=str)
        [([1, 1], [1, 1], (2, 'left')),
         ([1, 1], [1, 1], (2, 'right')),
         ([1, 1], [1], (1, 'left')),
         ([1, 1], [1], (1, 'right')),
         ([1], [1, 1], (1, 'left')),
         ([1], [1, 1], (1, 'right')),
         ([1], [1], (2, 'left')),
         ([1], [1], (2, 'right')),
         ([2], [1], (1, 'left')),
         ([2], [1], (1, 'right')),
         ([2], [], (2, 'left')),
         ([2], [], (2, 'right')),
         ([], [1], (1, 'left')),
         ([], [1], (1, 'right')),
         ([], [2], (2, 'left')),
         ([], [2], (2, 'right'))]
        sage: map(sorted, M.j_classes())
        [[[], [2]], [[1, 1], [1]]]
        sage: M.j_classes_of_idempotents()
        [[[]], [[1, 1]]]
        sage: M.j_transversal_of_idempotents()
        [[], [1, 1]]

        sage: map(attrcall('pseudo_order'), M.list())
        [[1, 0], [3, 1], [2, 0], [2, 1]]

    We can also use it to get submonoids from groups. We check that in the
    symmetric group, a transposition and a cyle generate the whole group::

        sage: G5 = SymmetricGroup(5)
        sage: N = AutomaticSemigroup(Family({1: G5([2,1,3,4,5]), 2: G5([2,3,4,5,1])}), one=G5.one())
        sage: N.repr_element_method("reduced_word")
        sage: N.cardinality() == G5.cardinality()
        True
        sage: N.retract(G5((1,4,3,5,2)))
        [1, 2, 1, 2, 2, 1, 2, 1, 2, 2]
        sage: N.from_reduced_word([1, 2, 1, 2, 2, 1, 2, 1, 2, 2]).lift()
        (1,4,3,5,2)

   We can also create a semigroup of matrices, where we define the
   multiplication as matrix multiplication::

        sage: M1=matrix([[0,0,1],[1,0,0],[0,1,0]])
        sage: M2=matrix([[0,0,0],[1,1,0],[0,0,1]])
        sage: M1.set_immutable()
        sage: M2.set_immutable()
        sage: def prod_m(x,y):
        ....:     z=x*y
        ....:     z.set_immutable()
        ....:     return z
        ....:
        sage: Mon = AutomaticSemigroup([M1,M2], mul=prod_m)
        sage: Mon.cardinality()
        24

    Let us construct and play with the 0-Hecke Monoid::

        sage: W = WeylGroup(['A',4]); W.rename("W")
        sage: ambient_monoid = FiniteSetMaps(W, action="right")
        sage: pi = W.simple_projections(length_increasing=True).map(ambient_monoid)
        sage: M = AutomaticSemigroup(pi, one=ambient_monoid.one()); M
        A submonoid of (Maps from W to itself) with 4 generators
        sage: M.repr_element_method("reduced_word")
        sage: sorted(M._elements_set, key=str)
        [[1], [2], [3], [4], []]
        sage: M.construct(n=10)
        sage: sorted(M._elements_set, key=str)
        [[1, 2], [1, 3], [1, 4], [1], [2, 1], [2, 3], [2], [3], [4], []]
        sage: elt = M.from_reduced_word([3,1,2,4,2])
        sage: M.construct(up_to=elt)
        sage: len(M._elements_set)
        36
        sage: M.cardinality()
        120

    We check that the 0-Hecke monoid is `J`-trivial and contains `2^4`
    idempotents::

        sage: len(M.idempotents())
        16
        sage: all([len(j) == 1 for j in M.j_classes()])
        True

    TESTS::

        sage: (g[1]).__hash__() == (g[1]*g[1]*g[1]).__hash__()
        True
        sage: g[1] == g[1]*g[1]*g[1]
        True
        sage: M.__class__
        <class 'sage.monoids.automatic_semigroup.AutomaticSemigroup_with_category'>
        sage: TestSuite(M).run()

    We need to pass in the ambient monoid to ``__init__`` to guarantee
    :class:`UniqueRepresentation` works properly::

        sage: R1 = IntegerModRing(12)
        sage: R2 = IntegerModRing(16)
        sage: M1 = AutomaticSemigroup(Family({1: R1(3), 2: R1(5)}), one=R1.one())
        sage: M2 = AutomaticSemigroup(Family({1: R2(3), 2: R2(5)}), one=R2.one())
        sage: M1 is M2
        False

    .. WARNING::

        :class:`AutomaticSemigroup` is designed primarily for finite
        monoids. This property is not checked automatically (this
        would be too costly, if not undecidable). Use with care for an
        infinite semigroup, as certain features may require
        constructing all of it::

            sage: M = AutomaticSemigroup([2], category = Monoids().Subobjects()); M
            A submonoid of (Integer Ring) with 1 generators
            sage: M.retract(2)
            2
            sage: M.retract(3)   # not tested: runs forever trying to find 3
    """
    @staticmethod
    def __classcall_private__(cls, generators, ambient=None, one=None, mul=operator.mul, category=None):
        """
        Parse and straighten the arguments; figure out the category.

        TESTS::

            sage: from sage.monoids.automatic_semigroup import AutomaticSemigroup
            sage: R = IntegerModRing(9)
            sage: M = AutomaticSemigroup((), one=R.one())
            sage: M.ambient() == R
            True
            sage: AutomaticSemigroup((0,)).category()
            Join of Category of subquotients of semigroups and Category of commutative magmas and Category of subobjects of sets
            sage: AutomaticSemigroup((0,), one=1).category()
            Join of Category of subquotients of monoids and Category of commutative monoids and Category of subobjects of sets
            sage: AutomaticSemigroup((0,), one=0).category()
            Join of Category of commutative monoids and Category of subquotients of semigroups and Category of subobjects of sets
            sage: AutomaticSemigroup((0,), mul=operator.add).category()
            Join of Category of semigroups and Category of subobjects of sets
            sage: AutomaticSemigroup((0,), one=0, mul=operator.add).category()
            Join of Category of monoids and Category of subobjects of sets

            sage: S5 = SymmetricGroup(5)
            sage: AutomaticSemigroup([S5((1,2))]).category()
            Join of Category of finite groups and Category of subquotients of monoids and Category of subquotients of finite sets and Category of subobjects of sets

        .. TODO::

            One would want a subsemigroup of a group to be
            automatically a subgroup (in ``Groups().Subobjects()``).
        """
        generators = Family(generators)
        if ambient is None:
            # Try to guess the ambient monoid from the generators or the unit
            if generators.cardinality() > 0:
                ambient = generators.first().parent()
            elif one is not None:
                ambient = one.parent()
            else:
                raise ValueError("AutomaticSemigroup requires at least one generator or `one` to determine the ambient space")
        elif ambient not in Sets:
            raise ValueError("ambient (=%s) should be a set"%ambient)

        # if mul is not operator.mul  and category.is_subcategory(Monoids().Subobjects())  error

<<<<<<< HEAD
        if one is None and category is not None and category.is_subcategory(Monoids().Subobjects()):
            one = ambient.one()
=======
        if one is None and category is not None:
            if category.is_subcategory(Monoids().Subobjects()):
                one=ambient.one()
            elif category.is_subcategory(Monoids()):
                raise ValueError("For a monoid which is just a subsemigroup, the unit should be specified")
>>>>>>> 230a6bbb

        # Try to determine the most specific category
        # This logic should be in the categories
        if mul is operator.mul:
            default_category = Semigroups()
            if one is not None and one == ambient.one():
                default_category = default_category.Unital()
            if ambient in Semigroups().Commutative():
                default_category = default_category.Commutative()
            if ambient in Groups().Finite():
                default_category = default_category & Groups()
        else:
            default_category = Sets()

        if ambient in Sets().Finite():
            default_category = default_category.Finite()

        default_category = default_category.Subobjects() & Semigroups()
        if one is not None:
            default_category = default_category.Unital()

        if category is None:
            category = default_category
        else:
            category = default_category & category
        return super(AutomaticSemigroup, cls).__classcall__(cls, generators, ambient=ambient, one=one, mul=mul, category=category)

    def __init__(self, generators, ambient, one, mul, category):
        """
        Initializes this semigroup.

        TESTS::

            sage: from sage.monoids.automatic_semigroup import AutomaticSemigroup
            sage: R = IntegerModRing(21)
            sage: M = AutomaticSemigroup(Family(()), one=R.one())
            sage: M.ambient() == R
            True
            sage: M = AutomaticSemigroup(Family(()))
            Traceback (most recent call last):
            ...
            ValueError: AutomaticSemigroup requires at least one generator or `one` to determine the ambient space
        """
        Parent.__init__(self, category=category)

        # Attributes for the multiplicative structure
        self._ambient = ambient
        self._mul = mul
        if one is not None:
            self._one = self._retract(one)
            self._one._reduced_word = []
        self._generators_in_ambient = generators
        self._generators = generators.map(self._retract)
        for e in self._generators:
            e._reduced_word = [self._generators.inverse_family()[e]]

        # Attributes for the lazy construction of the elements
        self._constructed = False
        self._done = 0
        self._elements = [self.one()] if one is not None else []
        self._elements += list(self._generators)
        self._elements_set = set(self._elements)
        self._iter = self.__init__iter()

        # Customization
        self._repr_element_method = "ambient"

    def _repr_(self):
        """
        Return the string representation for ``self``.

        EXAMPLES::

            sage: from sage.monoids.automatic_semigroup import AutomaticSemigroup
            sage: R = IntegerModRing(12)
            sage: AutomaticSemigroup(Family({1: R(3), 2: R(5)}), one=R.one())
            A submonoid of (Ring of integers modulo 12) with 2 generators
            sage: AutomaticSemigroup(Family({1: R(3), 2: R(5)}))
            A subsemigroup of (Ring of integers modulo 12) with 2 generators

            sage: AutomaticSemigroup(Family({1: R(3), 2: R(5)}), mul=operator.add)
            A semigroup with 2 generators
            sage: AutomaticSemigroup(Family({1: R(3), 2: R(5)}), mul=operator.add, one=R.zero())
            A semigroup with 2 generators

            sage: S5 = SymmetricGroup(5); S5.rename("S5")
            sage: AutomaticSemigroup(Family({1: S5((1,2))}), category=Groups().Finite().Subobjects())
            A subgroup of (S5) with 1 generators
        """
        categories = [Groups(), Monoids(), Semigroups()]
        for category in categories:
            if self in category:
                typ = "A "+category._repr_object_names()[:-1]
        for category in [Groups(), Monoids(), Semigroups()]:
            if self.ambient() in category and self in category.Subobjects():
                typ = "A sub"+category._repr_object_names()[:-1]
                break
        if self._mul is operator.mul:
            of = " of (%s)"%self.ambient()
        else:
            of = ""

        return "%s%s with %s generators"%(typ, of, len(self._generators))

    def repr_element_method(self, style="ambient"):
        self._repr_element_method = style

    def an_element(self):
        """
        Return the first given generator of ``self``.

        EXAMPLES::

            sage: from sage.monoids.automatic_semigroup import AutomaticSemigroup
            sage: R = IntegerModRing(16)
            sage: M = AutomaticSemigroup(Family({1: R(3), 2: R(5)}), one=R.one())
            sage: M.an_element()
            3
        """
        return self._generators.first()

    def some_elements(self):
        """
        Return the family of generators of ``self``.

        EXAMPLES::

            sage: from sage.monoids.automatic_semigroup import AutomaticSemigroup
            sage: R = IntegerModRing(12)
            sage: M = AutomaticSemigroup(Family({1: R(3), 2: R(5)}), one=R.one())
            sage: M.some_elements()
            Finite family {1: [1], 2: [2]}
        """
        return self.semigroup_generators()

    def ambient(self):
        """
        Return the ambient monoid of ``self``.

        EXAMPLES::

            sage: from sage.monoids.automatic_semigroup import AutomaticSemigroup
            sage: R = IntegerModRing(12)
            sage: M = AutomaticSemigroup(Family({1: R(3), 2: R(5)}), one=R.one())
            sage: M.ambient()
            Ring of integers modulo 12

            sage: M1=matrix([[0,0,1],[1,0,0],[0,1,0]])
            sage: M2=matrix([[0,0,0],[1,1,0],[0,0,1]])
            sage: M1.set_immutable()
            sage: M2.set_immutable()
            sage: def prod_m(x,y):
            ....:     z=x*y
            ....:     z.set_immutable()
            ....:     return z
            ....:
            sage: Mon = AutomaticSemigroup([M1,M2], mul=prod_m)
            sage: Mon.ambient()
            Full MatrixSpace of 3 by 3 dense matrices over Integer Ring
        """
        return self._ambient

    def retract(self, ambient_element, check=True):
        """
        Retract an element of the ambiant monoid into ``self``.

        EXAMPLES::

            sage: from sage.monoids.automatic_semigroup import AutomaticSemigroup
            sage: S5 = SymmetricGroup(5); S5.rename("S5")
            sage: M = AutomaticSemigroup(Family({1:S5((1,2)), 2:S5((1,2,3,4))}), one=S5.one())
            sage: m = M.retract(S5((3,1))); m
            (1,3)
            sage: m.parent() is M
            True
            sage: M.retract(S5((4,5)), check=False)
            (4,5)
            sage: M.retract(S5((4,5)))
            Traceback (most recent call last):
            ...
            ValueError: (4,5) not in A subgroup of (S5) with 2 generators

        TESTS::

            sage: len(M._retract.get_cache().keys())
            24
        """
        element = self._retract(ambient_element)
        if check:
            self.construct(up_to=ambient_element)
            if element not in self._elements_set:
                cache = self._retract.get_cache()
                del cache[((ambient_element,), ())]
                raise ValueError("%s not in %s"%(ambient_element, self))
        return element

    @cached_method
    def _retract(self, ambient_element):
        r"""
        Retract an element of the ambient semigroup into ``self``.

        This is an internal method which does not check that
        ``ambient_element`` is indeed in this semigroup.

        EXAMPLES::

            sage: from sage.monoids.automatic_semigroup import AutomaticSemigroup
            sage: S5 = SymmetricGroup(5)
            sage: S4 = AutomaticSemigroup(Family({1:S5((1,2)), 2:S5((1,2,3,4))}), one=S5.one())
            sage: S4._retract(S5((3,1)))
            (1,3)

        No check is done::

            sage: S4._retract(S5((4,5)))
            (4,5)
        """
        return self.element_class(self, ambient_element)

    def lift(self, x):
        """
        Lift an element of ``self`` into its ambient space.

        EXAMPLES::

            sage: from sage.monoids.automatic_semigroup import AutomaticSemigroup
            sage: R = IntegerModRing(15)
            sage: M = AutomaticSemigroup(Family({1: R(3), 2: R(5)}), one=R.one())
            sage: a = M.an_element()
            sage: a.lift() in R
            True
            sage: a.lift()
            3
            sage: [m.lift() for m in M]
            [1, 3, 5, 9, 0, 10, 12, 6]
        """
        assert(x in self)
        return x.lift()

    def one(self):
        """
        Return the unit of ``self``.

        EXAMPLES::

            sage: from sage.monoids.automatic_semigroup import AutomaticSemigroup
            sage: R = IntegerModRing(21)
            sage: M = AutomaticSemigroup((), one=R.one())
            sage: M.one()
            1
            sage: M.one().parent() is M
            True
        """
        return self._one

    def semigroup_generators(self):
        """
        Return the family of generators of ``self``.

        EXAMPLES::

            sage: from sage.monoids.automatic_semigroup import AutomaticSemigroup
            sage: R = IntegerModRing(28)
            sage: M = AutomaticSemigroup(Family({1: R(3), 2: R(5)}), one=R.one())
            sage: M.semigroup_generators()
            Finite family {1: 3, 2: 5}
        """
        return self._generators

    def __init__iter(self):
        """
        Iterator on the elements of ``self``.

        EXAMPLES::

            sage: from sage.monoids.automatic_semigroup import AutomaticSemigroup
            sage: R = IntegerModRing(18)
            sage: M = AutomaticSemigroup([R(3), R(5)], one=R.one())
            sage: M.repr_element_method("reduced_word")
            sage: M.__iter__().next()
            []
            sage: list(M)
            [[], [0], [1], [0, 0], [0, 1], [1, 1], [1, 1, 1], [1, 1, 1, 1], [1,
            1, 1, 1, 1]]

        ALGORITHM:

            Breadth first search on the elements generated by the generators.
            The algorithm stops when all branches have been fully explored.
        """
        while self._done < len(self._elements):
            x = self._elements[self._done]
            for i in self._generators.keys():
                y = x.transition(i)
                if y in self._elements_set:
                    continue
                self._elements.append(y)
                self._elements_set.add(y)
                y._reduced_word = x.reduced_word()+[i]
                yield y
            self._done += 1
        self._constructed = True

    def __iter__(self):
        if self._constructed:
            return iter(self._elements)
        else:
            return self._iter_concurent()

    def _iter_concurent(self):
        """
        We need to take special care since several iterators may run
        concurrently.

        TESTS::

            sage: from sage.monoids.automatic_semigroup import AutomaticSemigroup
            sage: R = IntegerModRing(11)
            sage: M = AutomaticSemigroup(Family({1: R(3), 2: R(5)}), one=R.one())
            sage: f = iter(M)            # indirect doctest
            sage: g = iter(M)
            sage: f.next(), g.next()
            (1, 1)
            sage: g.next(), f.next()
            (3, 3)
            sage: f.next(), g.next()
            (5, 5)
            sage: f.next(), g.next()
            (9, 9)
            sage: h = iter(M)
            sage: h.next(), h.next(), h.next(), h.next(), h.next()
            (1, 3, 5, 9, 4)
            sage: f.next(), g.next()
            (4, 4)
            sage: M._constructed
            False
            sage: f.next()
            Traceback (most recent call last):
            ...
            StopIteration
            sage: g.next()
            Traceback (most recent call last):
            ...
            StopIteration
            sage: h.next()
            Traceback (most recent call last):
            ...
            StopIteration
            sage: M._constructed
            True
        """
        i = 0
        # self._elements is never empty; so we are sure
        for x in self._elements:
            yield x
            # some other iterator/ method of the monoid may have
            # been called before we move on to the next line
            i += 1
            if i == len(self._elements) and not self._constructed:
                self._iter.next()

    def cardinality(self):
        """
        Return the cardinality of ``self``.

        EXAMPLES::

            sage: from sage.monoids.automatic_semigroup import AutomaticSemigroup
            sage: R = IntegerModRing(12)
            sage: M = AutomaticSemigroup(Family({1: R(3), 2: R(5)}), one=R.one())
            sage: M.cardinality()
            4

        TESTS::

            sage: assert isinstance(M.cardinality(), Integer)  # This did fail at some point
        """
        if not self._constructed:
            self.construct()
        return Integer(len(self._elements))

    def list(self):
        """
        Return the list of elements of ``self``.

        EXAMPLES::

            sage: from sage.monoids.automatic_semigroup import AutomaticSemigroup
            sage: R = IntegerModRing(12)
            sage: M = AutomaticSemigroup(Family({1: R(3), 2: R(5)}), one=R.one())
            sage: M.repr_element_method("reduced_word")
            sage: M.list()
            [[], [1], [2], [1, 1]]


        TESTS::

            sage: assert isinstance(M.cardinality(), Integer)  # This did fail at some point
        """
        if not self._constructed:
            self.construct()
        return list(self._elements)

    """
    TESTS::

        sage: from sage.monoids.automatic_semigroup import AutomaticSemigroup
        sage: R = IntegerModRing(34)
        sage: M = AutomaticSemigroup(Family({1: R(3), 2: R(7)}), one=R.one())
        sage: M[3] in M
        True
    """

    def product(self, x, y):
        """
        Return the product of two elements in ``self``. It is done by
        retracting the multiplication in the ambient monoid.

        EXAMPLES::

            sage: from sage.monoids.automatic_semigroup import AutomaticSemigroup
            sage: R = IntegerModRing(12)
            sage: M = AutomaticSemigroup(Family({1: R(3), 2: R(5)}), one=R.one())
            sage: a = M[1]
            sage: b = M[2]
            sage: a*b
            [1]
        """
        assert(x in self)
        assert(y in self)
        red = y._reduced_word
        if red is None:
            return self._retract(self._mul(x.lift(), y.lift()))
        else:
            for i in red:
                x = x.transition(i)
        return x

    def from_reduced_word(self, l):
        """
        Return the element of ``self`` obtained from the reduced word ``l``.

        INPUT:

        - ``l`` -- a list of indices of the generators

        .. NOTE::

            We do not save the given reduced word ``l`` as an attribute of the
            element, as some elements above in the branches may have not been
            explored by the iterator yet.

        EXAMPLES::

            sage: from sage.monoids.automatic_semigroup import AutomaticSemigroup
            sage: G4 = SymmetricGroup(4)
            sage: M = AutomaticSemigroup(Family({1:G4((1,2)), 2:G4((1,2,3,4))}), one=G4.one())
            sage: M.from_reduced_word([2, 1, 2, 2, 1]).lift()
            (1,3)
            sage: M.from_reduced_word([2, 1, 2, 2, 1]) == M.retract(G4((3,1)))
            True
        """
        result = self.one()
        for i in l:
            result = result.transition(i)
        return result

    def construct(self, up_to=None, n=None):
        """
        Construct the elements of the ``self``.

        INPUT:

        - `n` -- an integer or ``None`` (default: ``None``)
        - `up_to` -- an element of ``self`` or of the ambient semigroup.

        This construct all the elements of this semigroup, their
        reduced words, and the right Cayley graph. If `n` is
        specified, only the `n` first elements of the monoid are
        constructed. If ``element`` is specified, only the elements up
        to ``ambient_element`` are constructed.

        EXAMPLES::

            sage: from sage.monoids.automatic_semigroup import AutomaticSemigroup
            sage: W = WeylGroup(['A',3]); W.rename("W")
            sage: ambient_monoid = FiniteSetMaps(W, action="right")
            sage: pi = W.simple_projections(length_increasing=True).map(ambient_monoid)
            sage: M = AutomaticSemigroup(pi, one=ambient_monoid.one()); M
            A submonoid of (Maps from W to itself) with 3 generators
            sage: M.repr_element_method("reduced_word")
            sage: sorted(M._elements_set, key=str)
            [[1], [2], [3], []]
            sage: elt = M.from_reduced_word([2,3,1,2])
            sage: M.construct(up_to=elt)
            sage: len(M._elements_set)
            19
            sage: M.cardinality()
            24
        """
        if self._constructed:
            return
        if n is not None:
            if up_to is not None:
                raise ValueError("Only one of the options `up_to` or `n` should be specified")
            i = len(self._elements)
            while i < n and not self._constructed:
                self._iter.next()
                i += 1
        elif up_to is not None:
            if up_to.parent() is self._ambient:
                up_to = self._retract(up_to)
                # TODO: remove up_to from the cache if not found at the end
            if up_to in self._elements_set:
                return
            for x in self._iter:
                if up_to is x:
                    return
        else:
            for x in self._iter:
                pass

    class Element(ElementWrapper):

        def __init__(self, ambient_element, parent):
            """
            TESTS::

                sage: from sage.monoids.automatic_semigroup import AutomaticSemigroup
                sage: R = IntegerModRing(21)
                sage: M = AutomaticSemigroup(Family(()), one=R.one())
                sage: m = M(2); m
                2
                sage: type(m)
                <class 'sage.monoids.automatic_semigroup.AutomaticSemigroup_with_category.element_class'>
            """
            ElementWrapper.__init__(self, ambient_element, parent)
            self._reduced_word = None

        def reduced_word(self):
            r"""
            Return the length-lexicographic shortest word of ``self``.

            OUTPUT: a list of indexes of the generators

            Obtaining the reduced word requires having constructed the
            Cayley graph of the semigroup up to ``self``. If this is
            not the case, an error is raised.

            EXAMPLES::

                sage: from sage.monoids.automatic_semigroup import AutomaticSemigroup
                sage: R = IntegerModRing(15)
                sage: M = AutomaticSemigroup(Family({1: R(3), 2: R(5)}), one=R.one())
                sage: M.construct()
                sage: for m in M: print m, m.reduced_word()
                1  []
                3  [1]
                5  [2]
                9  [1, 1]
                0  [1, 2]
                10 [2, 2]
                12 [1, 1, 1]
                6  [1, 1, 1, 1]
            """
            if self._reduced_word is None:
                self.construct(up_to=self)
            return self._reduced_word

        def lift(self):
            """
            Lift the element ``self`` into its ambient monoid.

            EXAMPLES::

                sage: from sage.monoids.automatic_semigroup import AutomaticSemigroup
                sage: R = IntegerModRing(18)
                sage: M = AutomaticSemigroup(Family({1: R(3), 2: R(5)}), one=R.one())
                sage: M.repr_element_method("reduced_word")
                sage: m = M.an_element(); m
                [1]
                sage: type(m)
                <class 'sage.monoids.automatic_semigroup.AutomaticSemigroup_with_category.element_class'>
                sage: m.lift()
                3
                sage: type(m.lift())
                <type 'sage.rings.finite_rings.integer_mod.IntegerMod_int'>
            """
            return self.value

        @cached_method
        def transition(self, i):
            """
            The multiplication on the right by a generator.

            INPUT:

            - ``i`` -- an element from the indexing set of the generators

            This method computes ``self * self._generators[i]``.

            EXAMPLES::

                sage: from sage.monoids.automatic_semigroup import AutomaticSemigroup
                sage: R = IntegerModRing(17)
                sage: M = AutomaticSemigroup(Family({1: R(3), 2: R(5)}), one=R.one())
                sage: M.repr_element_method("reduced_word")
                sage: M.construct()
                sage: a = M.an_element()
                sage: a.transition(1)
                [1, 1]
                sage: a.transition(2)
                [1, 2]
            """
            parent = self.parent()
            assert(i in parent._generators.keys())
            return parent._retract(parent._mul(self.lift(), parent._generators_in_ambient[i]))

        def _repr_(self):
            """
            EXAMPLES::

                sage: from sage.monoids.automatic_semigroup import AutomaticSemigroup
                sage: R = IntegerModRing(19)
                sage: M = AutomaticSemigroup(Family({1: R(3), 2: R(5)}), one=R.one())
                sage: a = M.an_element(); a
                3
                sage: b = M.from_reduced_word([1,2,1]); b
                7
                sage: M.repr_element_method("reduced_word")
                sage: a
                [1]
                sage: b
                7
                sage: M.construct(up_to=b)
                sage: b
                [1, 1, 2]
            """
            if self.parent()._repr_element_method == "ambient" or self._reduced_word is None:
                return ElementWrapper._repr_(self)
            return str(self._reduced_word)

        def __copy__(self, memo=None):
            r"""
            Return ``self`` since this has unique representation.

            INPUT:

            - ``memo`` -- ignored, but required by the deepcopy API

            EXAMPLES::

                sage: from sage.monoids.automatic_semigroup import AutomaticSemigroup
                sage: R = IntegerModRing(12)
                sage: M = AutomaticSemigroup(Family({1: R(3), 2: R(5)}), one=R.one())
                sage: m = M.an_element()
                sage: copy(m) is m
                True
                sage: from copy import deepcopy
                sage: deepcopy(m) is m
                True
            """
            return self

        __deepcopy__ = __copy__<|MERGE_RESOLUTION|>--- conflicted
+++ resolved
@@ -264,16 +264,11 @@
 
         # if mul is not operator.mul  and category.is_subcategory(Monoids().Subobjects())  error
 
-<<<<<<< HEAD
-        if one is None and category is not None and category.is_subcategory(Monoids().Subobjects()):
-            one = ambient.one()
-=======
         if one is None and category is not None:
             if category.is_subcategory(Monoids().Subobjects()):
                 one=ambient.one()
             elif category.is_subcategory(Monoids()):
                 raise ValueError("For a monoid which is just a subsemigroup, the unit should be specified")
->>>>>>> 230a6bbb
 
         # Try to determine the most specific category
         # This logic should be in the categories
