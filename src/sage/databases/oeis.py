--- conflicted
+++ resolved
@@ -1443,11 +1443,7 @@
             elif format == 'raw':
                 return FancyTuple(self._fields['H'])
             elif format == 'html':
-<<<<<<< HEAD
-                return html(FancyTuple(map(url_absolute, self._fields['H'])))
-=======
-                html(FancyTuple([url_absolute(_) for _ in self._fields['H']]))
->>>>>>> 779e5a8e
+                return html(FancyTuple([url_absolute(_) for _ in self._fields['H']]))
             elif format == 'url':
                 url_list = flatten([_urls(url_absolute(string)) for string in self._fields['H']])
                 return FancyTuple(url_list)
