"""
Sage class for PARI's GEN type

See the ``PariInstance`` class for documentation and examples.

AUTHORS:

- William Stein (2006-03-01): updated to work with PARI 2.2.12-beta

- William Stein (2006-03-06): added newtonpoly

- Justin Walker: contributed some of the function definitions

- Gonzalo Tornaria: improvements to conversions; much better error
  handling.

- Robert Bradshaw, Jeroen Demeyer, William Stein (2010-08-15):
  Upgrade to PARI 2.4.3 (:trac:`9343`)

- Jeroen Demeyer (2011-11-12): rewrite various conversion routines
  (:trac:`11611`, :trac:`11854`, :trac:`11952`)

- Peter Bruin (2013-11-17): move PariInstance to a separate file
  (:trac:`15185`)

- Jeroen Demeyer (2014-02-09): upgrade to PARI 2.7 (:trac:`15767`)

- Martin von Gagern (2014-12-17): Added some Galois functions (:trac:`17519`)

- Jeroen Demeyer (2015-01-12): upgrade to PARI 2.8 (:trac:`16997`)

- Jeroen Demeyer (2015-03-17): automatically generate methods from
  ``pari.desc`` (:trac:`17631` and :trac:`17860`)

"""

#*****************************************************************************
#       Copyright (C) 2006,2010 William Stein <wstein@gmail.com>
#       Copyright (C) ???? Justin Walker
#       Copyright (C) ???? Gonzalo Tornaria
#       Copyright (C) 2010 Robert Bradshaw <robertwb@math.washington.edu>
#       Copyright (C) 2010-2015 Jeroen Demeyer <jdemeyer@cage.ugent.be>
#
#  Distributed under the terms of the GNU General Public License (GPL)
#  as published by the Free Software Foundation; either version 2 of
#  the License, or (at your option) any later version.
#                  http://www.gnu.org/licenses/
#*****************************************************************************


import math
import types
import operator
import sage.structure.element
from cpython.string cimport PyString_AsString
from cpython.int cimport PyInt_AS_LONG
from cpython.float cimport PyFloat_AS_DOUBLE
from cpython.complex cimport PyComplex_RealAsDouble, PyComplex_ImagAsDouble
from sage.structure.element cimport ModuleElement, RingElement, Element
from sage.misc.randstate cimport randstate, current_randstate
from sage.structure.sage_object cimport rich_to_bool
from sage.misc.superseded import deprecation, deprecated_function_alias

from .paridecl cimport *
from .paripriv cimport *
include "cysignals/memory.pxi"
include "cysignals/signals.pxi"

cimport cython

from sage.libs.gmp.mpz cimport *
from sage.libs.gmp.pylong cimport mpz_set_pylong
from sage.libs.pari.closure cimport objtoclosure

from pari_instance cimport (PariInstance, pari_instance,
        prec_bits_to_words, prec_words_to_bits, default_bitprec)
cdef PariInstance P = pari_instance

from sage.rings.integer cimport Integer
from sage.rings.rational cimport Rational


include 'auto_gen.pxi'

@cython.final
cdef class gen(gen_auto):
    """
    Cython extension class that models the PARI GEN type.
    """
    def __init__(self):
        raise RuntimeError("PARI objects cannot be instantiated directly; use pari(x) to convert x to PARI")

    def __dealloc__(self):
        if self.b:
            sig_free(<void*> self.b)

    def __repr__(self):
        """
        Display representation of a gen.

        OUTPUT: a Python string

        EXAMPLES::

            sage: pari('vector(5,i,i)')
            [1, 2, 3, 4, 5]
            sage: pari('[1,2;3,4]')
            [1, 2; 3, 4]
            sage: pari('Str(hello)')
            "hello"
        """
        cdef char *c
        sig_on()
        # Use sig_block(), which is needed because GENtostr() uses
        # malloc(), which is dangerous inside sig_on()
        sig_block()
        c = GENtostr(self.g)
        sig_unblock()
        sig_off()

        s = str(c)
        pari_free(c)
        return s

    def __str__(self):
        """
        Convert this gen to a string.

        Except for PARI strings, we have ``str(x) == repr(x)``.
        For strings (type ``t_STR``), the returned string is not quoted.

        OUTPUT: a Python string

        EXAMPLES::

            sage: print(pari('vector(5,i,i)'))
            [1, 2, 3, 4, 5]
            sage: print(pari('[1,2;3,4]'))
            [1, 2; 3, 4]
            sage: print(pari('Str(hello)'))
            hello
        """
        # Use __repr__ except for strings
        if typ(self.g) == t_STR:
            return GSTR(self.g)
        return repr(self)

    def __hash__(self):
        """
        Return the hash of self, computed using PARI's hash_GEN().

        TESTS::

            sage: type(pari('1 + 2.0*I').__hash__())
            <type 'int'>
        """
        cdef long h
        sig_on()
        h = hash_GEN(self.g)
        sig_off()
        return h

    def _testclass(self):
        import test
        T = test.testclass()
        T._init(self)
        return T

    def list(self):
        """
        Convert self to a list of PARI gens.

        EXAMPLES:

        A PARI vector becomes a Sage list::

            sage: L = pari("vector(10,i,i^2)").list()
            sage: L
            [1, 4, 9, 16, 25, 36, 49, 64, 81, 100]
            sage: type(L)
            <type 'list'>
            sage: type(L[0])
            <type 'sage.libs.pari.gen.gen'>

        For polynomials, list() behaves as for ordinary Sage polynomials::

            sage: pol = pari("x^3 + 5/3*x"); pol.list()
            [0, 5/3, 0, 1]

        For power series or Laurent series, we get all coefficients starting
        from the lowest degree term.  This includes trailing zeros::

            sage: R.<x> = LaurentSeriesRing(QQ)
            sage: s = x^2 + O(x^8)
            sage: s.list()
            [1]
            sage: pari(s).list()
            [1, 0, 0, 0, 0, 0]
            sage: s = x^-2 + O(x^0)
            sage: s.list()
            [1]
            sage: pari(s).list()
            [1, 0]

        For matrices, we get a list of columns::

            sage: M = matrix(ZZ,3,2,[1,4,2,5,3,6]); M
            [1 4]
            [2 5]
            [3 6]
            sage: pari(M).list()
            [[1, 2, 3]~, [4, 5, 6]~]

        For "scalar" types, we get a 1-element list containing ``self``::

            sage: pari("42").list()
            [42]
        """
        if typ(self.g) == t_POL:
            return list(self.Vecrev())
        return list(self.Vec())

    def __reduce__(self):
        """
        EXAMPLES::

            sage: f = pari('x^3 - 3')
            sage: loads(dumps(f)) == f
            True
            sage: f = pari('"hello world"')
            sage: loads(dumps(f)) == f
            True
        """
        s = repr(self)
        return (objtogen, (s,))

    cpdef ModuleElement _add_(self, ModuleElement right):
        sig_on()
        return P.new_gen(gadd(self.g, (<gen>right).g))

    cpdef ModuleElement _sub_(self, ModuleElement right):
        sig_on()
        return P.new_gen(gsub(self.g, (<gen> right).g))

    cpdef RingElement _mul_(self, RingElement right):
        sig_on()
        return P.new_gen(gmul(self.g, (<gen>right).g))

    cpdef RingElement _div_(self, RingElement right):
        sig_on()
        return P.new_gen(gdiv(self.g, (<gen>right).g))

    def _add_one(gen self):
        """
        Return self + 1.

        OUTPUT: pari gen

        EXAMPLES::

            sage: n = pari(5)
            sage: n._add_one()
            6
            sage: n = pari('x^3')
            sage: n._add_one()
            x^3 + 1
        """
        sig_on()
        return P.new_gen(gaddsg(1, self.g))

    def __mod__(self, other):
        """
        Return ``self`` modulo ``other``.

        EXAMPLES::

            sage: pari(15) % pari(6)
            3
            sage: pari("x^3+x^2+x+1") % pari("x^2")
            x + 1
            sage: pari(-2) % int(3)
            1
            sage: int(-2) % pari(3)
            1
        """
        cdef gen selfgen = objtogen(self)
        cdef gen othergen = objtogen(other)
        sig_on()
        return P.new_gen(gmod(selfgen.g, othergen.g))

    def __pow__(self, n, m):
        """
        Return ``self`` to the power ``n`` (if ``m`` is ``None``) or
        ``Mod(self, m)^n`` if ``m`` is not ``None``.

        EXAMPLES::

            sage: pari(5) ^ pari(3)
            125
            sage: pari("x-1") ^ 3
            x^3 - 3*x^2 + 3*x - 1
            sage: pow(pari(5), pari(28), int(29))
            Mod(1, 29)
            sage: int(2) ^ pari(-5)
            1/32
            sage: pari(2) ^ int(-5)
            1/32
        """
        cdef gen t0 = objtogen(self)
        cdef gen t1 = objtogen(n)
        if m is not None:
            t0 = t0.Mod(m)
        sig_on()
        return P.new_gen(gpow(t0.g, t1.g, prec_bits_to_words(0)))

    def __neg__(gen self):
        sig_on()
        return P.new_gen(gneg(self.g))

    def __rshift__(self, long n):
        """
        Divide ``self`` by `2^n` (truncating or not, depending on the
        input type).

        EXAMPLES::

            sage: pari(25) >> 3
            3
            sage: pari(25/2) >> 2
            25/8
            sage: pari("x") >> 3
            1/8*x
            sage: pari(1.0) >> 100
            7.88860905221012 E-31
            sage: int(33) >> pari(2)
            8
        """
        cdef gen t0 = objtogen(self)
        sig_on()
        return P.new_gen(gshift(t0.g, -n))

    def __lshift__(self, long n):
        """
        Multiply ``self`` by `2^n`.

        EXAMPLES::

            sage: pari(25) << 3
            200
            sage: pari(25/32) << 2
            25/8
            sage: pari("x") << 3
            8*x
            sage: pari(1.0) << 100
            1.26765060022823 E30
            sage: int(33) << pari(2)
            132
        """
        cdef gen t0 = objtogen(self)
        sig_on()
        return P.new_gen(gshift(t0.g, n))

    def __invert__(gen self):
        sig_on()
        return P.new_gen(ginv(self.g))

    def getattr(gen self, attr):
        """
        Return the PARI attribute with the given name.

        EXAMPLES::

            sage: K = pari("nfinit(x^2 - x - 1)")
            sage: K.getattr("pol")
            x^2 - x - 1
            sage: K.getattr("disc")
            5

            sage: K.getattr("reg")
            Traceback (most recent call last):
            ...
            PariError: _.reg: incorrect type in reg (t_VEC)
            sage: K.getattr("zzz")
            Traceback (most recent call last):
            ...
            PariError: not a function in function call
        """
        cdef str s = "_." + attr
        cdef char *t = PyString_AsString(s)
        sig_on()
        return P.new_gen(closure_callgen1(strtofunction(t), self.g))

    def mod(self):
        """
        Given an INTMOD or POLMOD ``Mod(a,m)``, return the modulus `m`.

        EXAMPLES::

            sage: pari(4).Mod(5).mod()
            5
            sage: pari("Mod(x, x*y)").mod()
            y*x
            sage: pari("[Mod(4,5)]").mod()
            Traceback (most recent call last):
            ...
            TypeError: Not an INTMOD or POLMOD in mod()
        """
        if typ(self.g) != t_INTMOD and typ(self.g) != t_POLMOD:
            raise TypeError("Not an INTMOD or POLMOD in mod()")
        sig_on()
        # The hardcoded 1 below refers to the position in the internal
        # representation of a INTMOD or POLDMOD where the modulus is
        # stored.
        return P.new_gen(gel(self.g, 1))

    def nf_get_pol(self):
        """
        Returns the defining polynomial of this number field.

        INPUT:

        - ``self`` -- A PARI number field being the output of ``nfinit()``,
                      ``bnfinit()`` or ``bnrinit()``.

        EXAMPLES::

            sage: K.<a> = NumberField(x^4 - 4*x^2 + 1)
            sage: pari(K).nf_get_pol()
            y^4 - 4*y^2 + 1
            sage: bnr = pari("K = bnfinit(x^4 - 4*x^2 + 1); bnrinit(K, 2*x)")
            sage: bnr.nf_get_pol()
            x^4 - 4*x^2 + 1

        For relative number fields, this returns the relative
        polynomial. However, beware that ``pari(L)`` returns an absolute
        number field::

            sage: L.<b> = K.extension(x^2 - 5)
            sage: pari(L).nf_get_pol()        # Absolute
            y^8 - 28*y^6 + 208*y^4 - 408*y^2 + 36
            sage: L.pari_rnf().nf_get_pol()   # Relative
            x^2 - 5

        TESTS::

            sage: x = polygen(QQ)
            sage: K.<a> = NumberField(x^4 - 4*x^2 + 1)
            sage: K.pari_nf().nf_get_pol()
            y^4 - 4*y^2 + 1
            sage: K.pari_bnf().nf_get_pol()
            y^4 - 4*y^2 + 1

        An error is raised for invalid input::

            sage: pari("[0]").nf_get_pol()
            Traceback (most recent call last):
            ...
            PariError: incorrect type in pol (t_VEC)

        """
        sig_on()
        return P.new_gen(member_pol(self.g))

    def nf_get_diff(self):
        """
        Returns the different of this number field as a PARI ideal.

        INPUT:

        - ``self`` -- A PARI number field being the output of ``nfinit()``,
                      ``bnfinit()`` or ``bnrinit()``.

        EXAMPLES::

            sage: K.<a> = NumberField(x^4 - 4*x^2 + 1)
            sage: pari(K).nf_get_diff()
            [12, 0, 0, 0; 0, 12, 8, 0; 0, 0, 4, 0; 0, 0, 0, 4]
        """
        sig_on()
        return P.new_gen(member_diff(self.g))

    def nf_get_sign(self):
        """
        Returns a Python list ``[r1, r2]``, where ``r1`` and ``r2`` are
        Python ints representing the number of real embeddings and pairs
        of complex embeddings of this number field, respectively.

        INPUT:

        - ``self`` -- A PARI number field being the output of ``nfinit()``,
                      ``bnfinit()`` or ``bnrinit()``.

        EXAMPLES::

            sage: K.<a> = NumberField(x^4 - 4*x^2 + 1)
            sage: s = K.pari_nf().nf_get_sign(); s
            [4, 0]
            sage: type(s); type(s[0])
            <type 'list'>
            <type 'int'>
            sage: CyclotomicField(15).pari_nf().nf_get_sign()
            [0, 4]
        """
        cdef long r1
        cdef long r2
        cdef GEN sign
        sig_on()
        sign = member_sign(self.g)
        r1 = itos(gel(sign, 1))
        r2 = itos(gel(sign, 2))
        sig_off()
        return [r1, r2]

    def nf_get_zk(self):
        """
        Returns a vector with a `\ZZ`-basis for the ring of integers of
        this number field. The first element is always `1`.

        INPUT:

        - ``self`` -- A PARI number field being the output of ``nfinit()``,
                      ``bnfinit()`` or ``bnrinit()``.

        EXAMPLES::

            sage: K.<a> = NumberField(x^4 - 4*x^2 + 1)
            sage: pari(K).nf_get_zk()
            [1, y, y^3 - 4*y, y^2 - 2]
        """
        sig_on()
        return P.new_gen(member_zk(self.g))

    def bnf_get_no(self):
        """
        Returns the class number of ``self``, a "big number field" (``bnf``).

        EXAMPLES::

            sage: K.<a> = QuadraticField(-65)
            sage: K.pari_bnf().bnf_get_no()
            8
        """
        sig_on()
        return P.new_gen(bnf_get_no(self.g))

    def bnf_get_cyc(self):
        """
        Returns the structure of the class group of this number field as
        a vector of SNF invariants.

        NOTE: ``self`` must be a "big number field" (``bnf``).

        EXAMPLES::

            sage: K.<a> = QuadraticField(-65)
            sage: K.pari_bnf().bnf_get_cyc()
            [4, 2]
        """
        sig_on()
        return P.new_gen(bnf_get_cyc(self.g))

    def bnf_get_gen(self):
        """
        Returns a vector of generators of the class group of this
        number field.

        NOTE: ``self`` must be a "big number field" (``bnf``).

        EXAMPLES::

            sage: K.<a> = QuadraticField(-65)
            sage: G = K.pari_bnf().bnf_get_gen(); G
            [[3, 2; 0, 1], [2, 1; 0, 1]]
            sage: map(lambda J: K.ideal(J), G)
            [Fractional ideal (3, a + 2), Fractional ideal (2, a + 1)]
        """
        sig_on()
        return P.new_gen(bnf_get_gen(self.g))

    def bnf_get_reg(self):
        """
        Returns the regulator of this number field.

        NOTE: ``self`` must be a "big number field" (``bnf``).

        EXAMPLES::

            sage: K.<a> = NumberField(x^4 - 4*x^2 + 1)
            sage: K.pari_bnf().bnf_get_reg()
            2.66089858019037...
        """
        sig_on()
        return P.new_gen(bnf_get_reg(self.g))

    def pr_get_p(self):
        """
        Returns the prime of `\ZZ` lying below this prime ideal.

        NOTE: ``self`` must be a PARI prime ideal (as returned by
        ``idealfactor`` for example).

        EXAMPLES::

            sage: K.<i> = QuadraticField(-1)
            sage: F = pari(K).idealfactor(K.ideal(5)); F
            [[5, [-2, 1]~, 1, 1, [2, -1; 1, 2]], 1; [5, [2, 1]~, 1, 1, [-2, -1; 1, -2]], 1]
            sage: F[0,0].pr_get_p()
            5
        """
        sig_on()
        return P.new_gen(pr_get_p(self.g))

    def pr_get_e(self):
        """
        Returns the ramification index (over `\QQ`) of this prime ideal.

        NOTE: ``self`` must be a PARI prime ideal (as returned by
        ``idealfactor`` for example).

        EXAMPLES::

            sage: K.<i> = QuadraticField(-1)
            sage: pari(K).idealfactor(K.ideal(2))[0,0].pr_get_e()
            2
            sage: pari(K).idealfactor(K.ideal(3))[0,0].pr_get_e()
            1
            sage: pari(K).idealfactor(K.ideal(5))[0,0].pr_get_e()
            1
        """
        cdef long e
        sig_on()
        e = pr_get_e(self.g)
        sig_off()
        return e

    def pr_get_f(self):
        """
        Returns the residue class degree (over `\QQ`) of this prime ideal.

        NOTE: ``self`` must be a PARI prime ideal (as returned by
        ``idealfactor`` for example).

        EXAMPLES::

            sage: K.<i> = QuadraticField(-1)
            sage: pari(K).idealfactor(K.ideal(2))[0,0].pr_get_f()
            1
            sage: pari(K).idealfactor(K.ideal(3))[0,0].pr_get_f()
            2
            sage: pari(K).idealfactor(K.ideal(5))[0,0].pr_get_f()
            1
        """
        cdef long f
        sig_on()
        f = pr_get_f(self.g)
        sig_off()
        return f

    def pr_get_gen(self):
        """
        Returns the second generator of this PARI prime ideal, where the
        first generator is ``self.pr_get_p()``.

        NOTE: ``self`` must be a PARI prime ideal (as returned by
        ``idealfactor`` for example).

        EXAMPLES::

            sage: K.<i> = QuadraticField(-1)
            sage: g = pari(K).idealfactor(K.ideal(2))[0,0].pr_get_gen(); g; K(g)
            [1, 1]~
            i + 1
            sage: g = pari(K).idealfactor(K.ideal(3))[0,0].pr_get_gen(); g; K(g)
            [3, 0]~
            3
            sage: g = pari(K).idealfactor(K.ideal(5))[0,0].pr_get_gen(); g; K(g)
            [-2, 1]~
            i - 2
        """
        sig_on()
        return P.new_gen(pr_get_gen(self.g))

    def bid_get_cyc(self):
        """
        Returns the structure of the group `(O_K/I)^*`, where `I` is the
        ideal represented by ``self``.

        NOTE: ``self`` must be a "big ideal" (``bid``) as returned by
        ``idealstar`` for example.

        EXAMPLES::

            sage: K.<i> = QuadraticField(-1)
            sage: J = pari(K).idealstar(K.ideal(4*i + 2))
            sage: J.bid_get_cyc()
            [4, 2]
        """
        sig_on()
        return P.new_gen(bid_get_cyc(self.g))

    def bid_get_gen(self):
        """
        Returns a vector of generators of the group `(O_K/I)^*`, where
        `I` is the ideal represented by ``self``.

        NOTE: ``self`` must be a "big ideal" (``bid``) with generators,
        as returned by ``idealstar`` with ``flag`` = 2.

        EXAMPLES::

            sage: K.<i> = QuadraticField(-1)
            sage: J = pari(K).idealstar(K.ideal(4*i + 2), 2)
            sage: J.bid_get_gen()
            [7, [-2, -1]~]

        We get an exception if we do not supply ``flag = 2`` to
        ``idealstar``::

            sage: J = pari(K).idealstar(K.ideal(3))
            sage: J.bid_get_gen()
            Traceback (most recent call last):
            ...
            PariError: missing bid generators. Use idealstar(,,2)
        """
        sig_on()
        return P.new_gen(bid_get_gen(self.g))

    def __getitem__(gen self, n):
        """
        Return the nth entry of self. The indexing is 0-based, like in
        Python. Note that this is *different* than the default behavior
        of the PARI/GP interpreter.

        EXAMPLES::

            sage: p = pari('1 + 2*x + 3*x^2')
            sage: p[0]
            1
            sage: p[2]
            3
            sage: p[100]
            0
            sage: p[-1]
            0
            sage: q = pari('x^2 + 3*x^3 + O(x^6)')
            sage: q[3]
            3
            sage: q[5]
            0
            sage: q[6]
            Traceback (most recent call last):
            ...
            IndexError: index out of range
            sage: m = pari('[1,2;3,4]')
            sage: m[0]
            [1, 3]~
            sage: m[1,0]
            3
            sage: l = pari('List([1,2,3])')
            sage: l[1]
            2
            sage: s = pari('"hello, world!"')
            sage: s[0]
            'h'
            sage: s[4]
            'o'
            sage: s[12]
            '!'
            sage: s[13]
            Traceback (most recent call last):
            ...
            IndexError: index out of range
            sage: v = pari('[1,2,3]')
            sage: v[0]
            1
            sage: c = pari('Col([1,2,3])')
            sage: c[1]
            2
            sage: sv = pari('Vecsmall([1,2,3])')
            sage: sv[2]
            3
            sage: type(sv[2])
            <type 'int'>
            sage: tuple(pari(3/5))
            (3, 5)
            sage: tuple(pari('1 + 5*I'))
            (1, 5)
            sage: tuple(pari('Qfb(1, 2, 3)'))
            (1, 2, 3)
            sage: pari(57)[0]
            Traceback (most recent call last):
            ...
            TypeError: PARI object of type 't_INT' cannot be indexed
            sage: m = pari("[[1,2;3,4],5]") ; m[0][1,0]
            3
            sage: v = pari(xrange(20))
            sage: v[2:5]
            [2, 3, 4]
            sage: v[:]
            [0, 1, 2, 3, 4, 5, 6, 7, 8, 9, 10, 11, 12, 13, 14, 15, 16, 17, 18, 19]
            sage: v[10:]
            [10, 11, 12, 13, 14, 15, 16, 17, 18, 19]
            sage: v[:5]
            [0, 1, 2, 3, 4]
            sage: v
            [0, 1, 2, 3, 4, 5, 6, 7, 8, 9, 10, 11, 12, 13, 14, 15, 16, 17, 18, 19]
            sage: v[-1]
            Traceback (most recent call last):
            ...
            IndexError: index out of range
            sage: v[:-3]
            [0, 1, 2, 3, 4, 5, 6, 7, 8, 9, 10, 11, 12, 13, 14, 15, 16]
            sage: v[5:]
            [5, 6, 7, 8, 9, 10, 11, 12, 13, 14, 15, 16, 17, 18, 19]
            sage: pari([])[::]
            []
        """
        cdef int pari_type

        pari_type = typ(self.g)

        if isinstance(n, tuple):
            if pari_type != t_MAT:
                raise TypeError("self must be of pari type t_MAT")
            if len(n) != 2:
                raise IndexError("index must be an integer or a 2-tuple (i,j)")
            i = int(n[0])
            j = int(n[1])

            if i < 0 or i >= glength(<GEN>(self.g[1])):
                raise IndexError("row index out of range")
            if j < 0 or j >= glength(self.g):
                raise IndexError("column index out of range")

            ind = (i,j)

            if self.refers_to is not None and ind in self.refers_to:
                return self.refers_to[ind]
            else:
                ## In this case, we're being asked to return
                ## a GEN that has no gen pointing to it, so
                ## we need to create such a gen, add it to
                ## self.refers_to, and return it.
                val = P.new_ref(gmael(self.g, j+1, i+1), self)
                if self.refers_to is None:
                    self.refers_to = {ind: val}
                else:
                    self.refers_to[ind] = val
                return val

        elif isinstance(n, slice):
            l = glength(self.g)
            start,stop,step = n.indices(l)
            inds = xrange(start,stop,step)
            k = len(inds)
            # fast exit
            if k==0:
                return P.vector(0)
            # fast call, beware pari is one based
            if pari_type == t_VEC:
                if step==1:
                    return self.vecextract('"'+str(start+1)+".."+str(stop)+'"')
                if step==-1:
                    return self.vecextract('"'+str(start+1)+".."+str(stop+2)+'"')
            # slow call
            v = P.vector(k)
            for i,j in enumerate(inds):
                v[i] = self[j]
            return v

        ## there are no "out of bounds" problems
        ## for a polynomial or power series, so these go before
        ## bounds testing
        if pari_type == t_POL:
            return self.polcoeff(n)

        elif pari_type == t_SER:
            bound = valp(self.g) + lg(self.g) - 2
            if n >= bound:
                raise IndexError("index out of range")
            return self.polcoeff(n)

        elif pari_type in (t_INT, t_REAL, t_PADIC, t_QUAD, t_FFELT, t_INTMOD, t_POLMOD):
            # these are definitely scalar!
            raise TypeError("PARI object of type %r cannot be indexed" % self.type())

        elif n < 0 or n >= glength(self.g):
            raise IndexError("index out of range")

        elif pari_type == t_VEC or pari_type == t_MAT:
            #t_VEC    : row vector        [ code ] [  x_1  ] ... [  x_k  ]
            #t_MAT    : matrix            [ code ] [ col_1 ] ... [ col_k ]
            if self.refers_to is not None and n in self.refers_to:
                return self.refers_to[n]
            else:
                ## In this case, we're being asked to return
                ## a GEN that has no gen pointing to it, so
                ## we need to create such a gen, add it to
                ## self.refers_to, and return it.
                val = P.new_ref(gel(self.g, n+1), self)
                if self.refers_to is None:
                    self.refers_to = {n: val}
                else:
                    self.refers_to[n] = val
                return val

        elif pari_type == t_VECSMALL:
            #t_VECSMALL: vec. small ints  [ code ] [ x_1 ] ... [ x_k ]
            return self.g[n+1]

        elif pari_type == t_STR:
            #t_STR    : string            [ code ] [ man_1 ] ... [ man_k ]
            return chr( (<char *>(self.g+1))[n] )

        elif pari_type == t_LIST:
            return self.component(n+1)

        #elif pari_type in (t_FRAC, t_RFRAC):
            # generic code gives us:
            #   [0] = numerator
            #   [1] = denominator

        #elif pari_type == t_COMPLEX:
            # generic code gives us
            #   [0] = real part
            #   [1] = imag part

        #elif type(self.g) in (t_QFR, t_QFI):
            # generic code works ok

        else:
            ## generic code, which currently handles cases
            ## as mentioned above
            return P.new_ref(gel(self.g,n+1), self)

    def __setitem__(gen self, n, y):
        r"""
        Set the nth entry to a reference to y.


            -  The indexing is 0-based, like everywhere else in Python, but
               *unlike* in PARI/GP.

            -  Assignment sets the nth entry to a reference to y, assuming y is
               an object of type gen. This is the same as in Python, but
               *different* than what happens in the gp interpreter, where
               assignment makes a copy of y.

            -  Because setting creates references it is *possible* to make
               circular references, unlike in GP. Do *not* do this (see the
               example below). If you need circular references, work at the Python
               level (where they work well), not the PARI object level.



        EXAMPLES::

            sage: v = pari(range(10))
            sage: v
            [0, 1, 2, 3, 4, 5, 6, 7, 8, 9]
            sage: v[0] = 10
            sage: w = pari([5,8,-20])
            sage: v
            [10, 1, 2, 3, 4, 5, 6, 7, 8, 9]
            sage: v[1] = w
            sage: v
            [10, [5, 8, -20], 2, 3, 4, 5, 6, 7, 8, 9]
            sage: w[0] = -30
            sage: v
            [10, [-30, 8, -20], 2, 3, 4, 5, 6, 7, 8, 9]
            sage: t = v[1]; t[1] = 10 ; v
            [10, [-30, 10, -20], 2, 3, 4, 5, 6, 7, 8, 9]
            sage: v[1][0] = 54321 ; v
            [10, [54321, 10, -20], 2, 3, 4, 5, 6, 7, 8, 9]
            sage: w
            [54321, 10, -20]
            sage: v = pari([[[[0,1],2],3],4]) ; v[0][0][0][1] = 12 ; v
            [[[[0, 12], 2], 3], 4]
            sage: m = pari(matrix(2,2,range(4))) ; l = pari([5,6]) ; n = pari(matrix(2,2,[7,8,9,0])) ; m[1,0] = l ; l[1] = n ; m[1,0][1][1,1] = 1111 ; m
            [0, 1; [5, [7, 8; 9, 1111]], 3]
            sage: m = pari("[[1,2;3,4],5,6]") ; m[0][1,1] = 11 ; m
            [[1, 2; 3, 11], 5, 6]

        Finally, we create a circular reference::

            sage: v = pari([0])
            sage: w = pari([v])
            sage: v
            [0]
            sage: w
            [[0]]
            sage: v[0] = w

        Now there is a circular reference. Accessing v[0] will crash Sage.

        ::

            sage: s=pari.vector(2,[0,0])
            sage: s[:1]
            [0]
            sage: s[:1]=[1]
            sage: s
            [1, 0]
            sage: type(s[0])
            <type 'sage.libs.pari.gen.gen'>
            sage: s = pari(range(20)) ; s
            [0, 1, 2, 3, 4, 5, 6, 7, 8, 9, 10, 11, 12, 13, 14, 15, 16, 17, 18, 19]
            sage: s[0:10:2] = range(50,55) ; s
            [50, 1, 51, 3, 52, 5, 53, 7, 54, 9, 10, 11, 12, 13, 14, 15, 16, 17, 18, 19]
            sage: s[10:20:3] = range(100,150) ; s
            [50, 1, 51, 3, 52, 5, 53, 7, 54, 9, 100, 11, 12, 101, 14, 15, 102, 17, 18, 103]

        TESTS::

            sage: v = pari(xrange(10)) ; v
            [0, 1, 2, 3, 4, 5, 6, 7, 8, 9]
            sage: v[:] = [20..29]
            sage: v
            [20, 21, 22, 23, 24, 25, 26, 27, 28, 29]
            sage: type(v[0])
            <type 'sage.libs.pari.gen.gen'>
        """
        cdef int i, j
        cdef gen x = objtogen(y)
        cdef long l
        cdef Py_ssize_t ii, jj, step

        sig_on()
        try:
            if isinstance(n, tuple):
                if typ(self.g) != t_MAT:
                    raise TypeError("cannot index PARI type %s by tuple" % typ(self.g))

                if len(n) != 2:
                    raise ValueError("matrix index must be of the form [row, column]")

                i = int(n[0])
                j = int(n[1])
                ind = (i,j)

                if i < 0 or i >= glength(<GEN>(self.g[1])):
                    raise IndexError("row i(=%s) must be between 0 and %s" % (i, self.nrows()-1))
                if j < 0 or j >= glength(self.g):
                    raise IndexError("column j(=%s) must be between 0 and %s" % (j, self.ncols()-1))
                if self.refers_to is None:
                    self.refers_to = {ind: x}
                else:
                    self.refers_to[ind] = x

                (<GEN>(self.g)[j+1])[i+1] = <long>(x.g)
                return

            elif isinstance(n, slice):
                l = glength(self.g)
                inds = xrange(*n.indices(l))
                k = len(inds)
                if k > len(y):
                    raise ValueError("attempt to assign sequence of size %s to slice of size %s" % (len(y), k))

                # actually set the values
                for i,j in enumerate(inds):
                    self[j] = y[i]
                return

            i = int(n)

            if i < 0 or i >= glength(self.g):
                raise IndexError("index (%s) must be between 0 and %s" % (i, glength(self.g)-1))

            # so python memory manager will work correctly
            # and not free x if PARI part of self is the
            # only thing pointing to it.
            if self.refers_to is None:
                self.refers_to = {i: x}
            else:
                self.refers_to[i] = x

            ## correct indexing for t_POLs
            if typ(self.g) == t_POL:
                i = i + 1

            ## actually set the value
            (self.g)[i+1] = <long>(x.g)
            return
        finally:
            sig_off()

    def __len__(gen self):
        return glength(self.g)


    ###########################################
    # comparisons
    ###########################################

    cpdef _richcmp_(left, Element right, int op):
        """
        Compare ``left`` and ``right`` using ``op``.

        EXAMPLES::

            sage: a = pari(5)
            sage: b = 10
            sage: a < b
            True
            sage: a <= b
            True
            sage: a <= 5
            True
            sage: a > b
            False
            sage: a >= b
            False
            sage: a >= pari(10)
            False
            sage: a == 5
            True
            sage: a is 5
            False

            sage: pari(2.5) > None
            True
            sage: pari(3) == pari(3)
            True
            sage: pari('x^2 + 1') == pari('I-1')
            False
            sage: pari(I) == pari(I)
            True

        This does not define a total order.  An error is raised when
        applying inequality operators to non-ordered types::

            sage: pari("Mod(1,3)") <= pari("Mod(2,3)")
            Traceback (most recent call last):
            ...
            PariError: forbidden comparison t_INTMOD , t_INTMOD
            sage: pari("[0]") <= pari("0")
            Traceback (most recent call last):
            ...
            PariError: forbidden comparison t_VEC (1 elts) , t_INT

        TESTS:

        Check that :trac:`16127` has been fixed::

            sage: pari(1/2) < pari(1/3)
            False
            sage: pari(1) < pari(1/2)
            False

            sage: pari('O(x)') == 0
            True
            sage: pari('O(2)') == 0
            True
        """
        cdef bint r
        cdef GEN x = (<gen>left).g
        cdef GEN y = (<gen>right).g
        sig_on()
        if op == 2:    # ==
            r = (gequal(x, y) != 0)
        elif op == 3:  # !=
            r = (gequal(x, y) == 0)
        else:
            r = rich_to_bool(op, gcmp(x, y))
        sig_off()
        return r

    cpdef int _cmp_(left, Element right) except -2:
        """
        Compare ``left`` and ``right``.

        This uses PARI's ``cmp_universal()`` routine, which defines
        a total ordering on the set of all PARI objects (up to the
        indistinguishability relation given by ``gidentical()``).

        .. WARNING::

            This comparison is only mathematically meaningful when
            comparing 2 integers. In particular, when comparing
            rationals or reals, this does not correspond to the natural
            ordering.

        EXAMPLES::

            sage: cmp(pari(5), 5)
            0
            sage: cmp(pari(5), 10)
            -1
            sage: cmp(pari(2.5), None)
            1
            sage: cmp(pari(3), pari(3))
            0
            sage: cmp(pari('x^2 + 1'), pari('I-1'))
            1
            sage: cmp(pari(I), pari(I))
            0

        Beware when comparing rationals or reals::

            sage: cmp(pari(2/3), pari(2/5))
            -1
            sage: two = RealField(256)(2)._pari_()
            sage: cmp(two, pari(1.0))
            1
            sage: cmp(two, pari(2.0))
            1
            sage: cmp(two, pari(3.0))
            1

        Since :trac:`17026`, different elements with the same string
        representation can be distinguished by ``cmp()``::

            sage: a = pari(0); a
            0
            sage: b = pari("0*ffgen(ffinit(29, 10))"); b
            0
            sage: cmp(a, b)
            -1

            sage: x = pari("x"); x
            x
            sage: y = pari("ffgen(ffinit(3, 5))"); y
            x
            sage: cmp(x, y)
            1

        """
        cdef int r
        sig_on()
        r = cmp_universal(left.g, (<gen>right).g)
        sig_off()
        return r

    def __copy__(gen self):
        sig_on()
        return P.new_gen(gcopy(self.g))

    ###########################################
    # Conversion --> Python
    # Try to convert to a meaningful python object
    # in various ways
    ###########################################

    def list_str(gen self):
        """
        Return str that might correctly evaluate to a Python-list.
        """
        s = str(self)
        if s[:4] == "Mat(":
            s = "[" + s[4:-1] + "]"
        s = s.replace("~","")
        if s.find(";") != -1:
            s = s.replace(";","], [")
            s = "[" + s + "]"
            return eval(s)
        else:
            return eval(s)

    def __hex__(gen self):
        """
        Return the hexadecimal digits of self in lower case.

        EXAMPLES::

            sage: print hex(pari(0))
            0
            sage: print hex(pari(15))
            f
            sage: print hex(pari(16))
            10
            sage: print hex(pari(16938402384092843092843098243))
            36bb1e3929d1a8fe2802f083
            sage: print hex(long(16938402384092843092843098243))
            0x36bb1e3929d1a8fe2802f083L
            sage: print hex(pari(-16938402384092843092843098243))
            -36bb1e3929d1a8fe2802f083
        """
        cdef GEN x
        cdef long lx
        cdef long *xp
        cdef long w
        cdef char *s
        cdef char *sp
        cdef char *hexdigits
        hexdigits = "0123456789abcdef"
        cdef int i, j
        cdef int size
        x = self.g
        if typ(x) != t_INT:
            raise TypeError("gen must be of PARI type t_INT")
        if not signe(x):
            return "0"
        lx = lgefint(x)-2  # number of words
        size = lx*2*sizeof(long)
        s = <char *>sig_malloc(size+2) # 1 char for sign, 1 char for '\0'
        sp = s + size+1
        sp[0] = 0
        xp = int_LSW(x)
        for i from 0 <= i < lx:
            w = xp[0]
            for j from 0 <= j < 2*sizeof(long):
                sp = sp-1
                sp[0] = hexdigits[w & 15]
                w = w>>4
            xp = int_nextW(xp)
        # remove leading zeros!
        while sp[0] == c'0':
            sp = sp+1
        if signe(x) < 0:
            sp = sp-1
            sp[0] = c'-'
        k = <object>sp
        sig_free(s)
        return k

    def __int__(gen self):
        """
        Convert ``self`` to a Python integer.

        If the number is too large to fit into a Pyhon ``int``, a
        Python ``long`` is returned instead.

        EXAMPLES::

            sage: int(pari(0))
            0
            sage: int(pari(10))
            10
            sage: int(pari(-10))
            -10
            sage: int(pari(123456789012345678901234567890))
            123456789012345678901234567890L
            sage: int(pari(-123456789012345678901234567890))
            -123456789012345678901234567890L
            sage: int(pari(2^31-1))
            2147483647
            sage: int(pari(-2^31))
            -2147483648
            sage: int(pari("Pol(10)"))
            10
            sage: int(pari("Mod(2, 7)"))
            2
            sage: int(pari(RealField(63)(2^63-1)))
            9223372036854775807L  # 32-bit
            9223372036854775807   # 64-bit
            sage: int(pari(RealField(63)(2^63+2)))
            9223372036854775810L
        """
        return int(Integer(self))

    def python_list_small(gen self):
        """
        Return a Python list of the PARI gens. This object must be of type
        t_VECSMALL, and the resulting list contains python 'int's.

        EXAMPLES::

            sage: v=pari([1,2,3,10,102,10]).Vecsmall()
            sage: w = v.python_list_small()
            sage: w
            [1, 2, 3, 10, 102, 10]
            sage: type(w[0])
            <type 'int'>
        """
        cdef long n, m
        if typ(self.g) != t_VECSMALL:
            raise TypeError("Object (=%s) must be of type t_VECSMALL." % self)
        V = []
        m = glength(self.g)
        for n from 0 <= n < m:
            V.append(self.g[n+1])
        return V

    def python_list(gen self):
        """
        Return a Python list of the PARI gens. This object must be of type
        t_VEC.

        INPUT: None

        OUTPUT:

        -  ``list`` - Python list whose elements are the
           elements of the input gen.


        EXAMPLES::

            sage: v=pari([1,2,3,10,102,10])
            sage: w = v.python_list()
            sage: w
            [1, 2, 3, 10, 102, 10]
            sage: type(w[0])
            <type 'sage.libs.pari.gen.gen'>
            sage: pari("[1,2,3]").python_list()
            [1, 2, 3]
        """
        cdef long n, m
        cdef gen t

        if typ(self.g) != t_VEC:
            raise TypeError("Object (=%s) must be of type t_VEC." % self)
        m = glength(self.g)
        V = []
        for n from 0 <= n < m:
            V.append(self[n])
        return V

    def python(self, locals=None):
        """
        Return the closest Python/Sage equivalent of the given PARI object.

        INPUT:

        - `z` -- PARI ``gen``

        - `locals` -- optional dictionary used in fallback cases that
          involve :func:`sage_eval`

        .. NOTE::

            If ``self`` is a real (type ``t_REAL``), then the result
            will be a RealField element of the equivalent precision;
            if ``self`` is a complex (type ``t_COMPLEX``), then the
            result will be a ComplexField element of precision the
            maximal precision of the real and imaginary parts.

        EXAMPLES::

            sage: pari('389/17').python()
            389/17
            sage: f = pari('(2/3)*x^3 + x - 5/7 + y'); f
            2/3*x^3 + x + (y - 5/7)
            sage: var('x,y')
            (x, y)
            sage: f.python({'x':x, 'y':y})
            2/3*x^3 + x + y - 5/7

        You can also use :meth:`.sage`, which is an alias::

            sage: f.sage({'x':x, 'y':y})
            2/3*x^3 + x + y - 5/7

        Converting a real number::

            sage: pari.set_real_precision(70)
            15
            sage: a = pari('1.234').python(); a
            1.234000000000000000000000000000000000000000000000000000000000000000000000000
            sage: a.parent()
            Real Field with 256 bits of precision
            sage: pari.set_real_precision(15)
            70
            sage: a = pari('1.234').python(); a
            1.23400000000000000
            sage: a.parent()
            Real Field with 64 bits of precision

        For complex numbers, the parent depends on the PARI type::

            sage: a = pari('(3+I)').python(); a
            i + 3
            sage: a.parent()
            Number Field in i with defining polynomial x^2 + 1

            sage: a = pari('2^31-1').python(); a
            2147483647
            sage: a.parent()
            Integer Ring

            sage: a = pari('12/34').python(); a
            6/17
            sage: a.parent()
            Rational Field

            sage: a = pari('(3+I)/2').python(); a
            1/2*i + 3/2
            sage: a.parent()
            Number Field in i with defining polynomial x^2 + 1

            sage: z = pari(CC(1.0+2.0*I)); z
            1.00000000000000 + 2.00000000000000*I
            sage: a = z.python(); a
            1.00000000000000000 + 2.00000000000000000*I
            sage: a.parent()
            Complex Field with 64 bits of precision

            sage: I = sqrt(-1)
            sage: a = pari(1.0 + 2.0*I).python(); a
            1.00000000000000000 + 2.00000000000000000*I
            sage: a.parent()
            Complex Field with 64 bits of precision

        Vectors and matrices::

            sage: a = pari('[1,2,3,4]')
            sage: a
            [1, 2, 3, 4]
            sage: a.type()
            't_VEC'
            sage: b = a.python(); b
            [1, 2, 3, 4]
            sage: type(b)
            <type 'list'>

            sage: a = pari('[1,2;3,4]')
            sage: a.type()
            't_MAT'
            sage: b = a.python(); b
            [1 2]
            [3 4]
            sage: b.parent()
            Full MatrixSpace of 2 by 2 dense matrices over Integer Ring

            sage: a = pari('Vecsmall([1,2,3,4])')
            sage: a.type()
            't_VECSMALL'
            sage: a.python()
            [1, 2, 3, 4]

        We use the locals dictionary::

            sage: f = pari('(2/3)*x^3 + x - 5/7 + y')
            sage: x,y=var('x,y')
            sage: from sage.libs.pari.gen import gentoobj
            sage: gentoobj(f, {'x':x, 'y':y})
            2/3*x^3 + x + y - 5/7
            sage: gentoobj(f)
            Traceback (most recent call last):
            ...
            NameError: name 'x' is not defined

        Conversion of p-adics::

            sage: K = Qp(11,5)
            sage: x = K(11^-10 + 5*11^-7 + 11^-6); x
            11^-10 + 5*11^-7 + 11^-6 + O(11^-5)
            sage: y = pari(x); y
            11^-10 + 5*11^-7 + 11^-6 + O(11^-5)
            sage: y.sage()
            11^-10 + 5*11^-7 + 11^-6 + O(11^-5)
            sage: pari(K(11^-5)).sage()
            11^-5 + O(11^0)
        """
        return gentoobj(self, locals)

    sage = _sage_ = _eval_ = python

    def __long__(gen self):
        """
        Convert ``self`` to a Python ``long``.

        EXAMPLES::

            sage: long(pari(0))
            0L
            sage: long(pari(10))
            10L
            sage: long(pari(-10))
            -10L
            sage: long(pari(123456789012345678901234567890))
            123456789012345678901234567890L
            sage: long(pari(-123456789012345678901234567890))
            -123456789012345678901234567890L
            sage: long(pari(2^31-1))
            2147483647L
            sage: long(pari(-2^31))
            -2147483648L
            sage: long(pari("Pol(10)"))
            10L
            sage: long(pari("Mod(2, 7)"))
            2L
        """
        return long(Integer(self))

    def __float__(gen self):
        """
        Return Python float.
        """
        cdef double d
        sig_on()
        d = gtodouble(self.g)
        sig_off()
        return d

    def __complex__(self):
        r"""
        Return ``self`` as a Python ``complex``
        value.

        EXAMPLES::

            sage: g = pari(-1.0)^(1/5); g
            0.809016994374947 + 0.587785252292473*I
            sage: g.__complex__()
            (0.8090169943749475+0.5877852522924731j)
            sage: complex(g)
            (0.8090169943749475+0.5877852522924731j)

        ::

            sage: g = pari(Integers(5)(3)); g
            Mod(3, 5)
            sage: complex(g)
            Traceback (most recent call last):
            ...
            PariError: incorrect type in greal/gimag (t_INTMOD)
        """
        cdef double re, im
        sig_on()
        re = gtodouble(greal(self.g))
        im = gtodouble(gimag(self.g))
        sig_off()
        return complex(re, im)

    def __nonzero__(self):
        """
        EXAMPLES::

            sage: pari('1').__nonzero__()
            True
            sage: pari('x').__nonzero__()
            True
            sage: bool(pari(0))
            False
            sage: a = pari('Mod(0,3)')
            sage: a.__nonzero__()
            False
        """
        return not gequal0(self.g)


    ###########################################
    # Comparisons (from PARI)
    ###########################################

    def gequal(gen a, b):
        r"""
        Check whether `a` and `b` are equal using PARI's ``gequal``.

        EXAMPLES::

            sage: a = pari(1); b = pari(1.0); c = pari('"some_string"')
            sage: a.gequal(a)
            True
            sage: b.gequal(b)
            True
            sage: c.gequal(c)
            True
            sage: a.gequal(b)
            True
            sage: a.gequal(c)
            False

        WARNING: this relation is not transitive::

            sage: a = pari('[0]'); b = pari(0); c = pari('[0,0]')
            sage: a.gequal(b)
            True
            sage: b.gequal(c)
            True
            sage: a.gequal(c)
            False
        """
        cdef gen t0 = objtogen(b)
        sig_on()
        cdef int ret = gequal(a.g, t0.g)
        sig_off()
        return ret != 0

    def gequal0(gen a):
        r"""
        Check whether `a` is equal to zero.

        EXAMPLES::

            sage: pari(0).gequal0()
            True
            sage: pari(1).gequal0()
            False
            sage: pari(1e-100).gequal0()
            False
            sage: pari("0.0 + 0.0*I").gequal0()
            True
            sage: pari(GF(3^20,'t')(0)).gequal0()
            True
        """
        sig_on()
        cdef int ret = gequal0(a.g)
        sig_off()
        return ret != 0

    def gequal_long(gen a, long b):
        r"""
        Check whether `a` is equal to the ``long int`` `b` using PARI's ``gequalsg``.

        EXAMPLES::

            sage: a = pari(1); b = pari(2.0); c = pari('3*matid(3)')
            sage: a.gequal_long(1)
            True
            sage: a.gequal_long(-1)
            False
            sage: a.gequal_long(0)
            False
            sage: b.gequal_long(2)
            True
            sage: b.gequal_long(-2)
            False
            sage: c.gequal_long(3)
            True
            sage: c.gequal_long(-3)
            False
        """
        sig_on()
        cdef int ret = gequalsg(b, a.g)
        sig_off()
        return ret != 0


    ###########################################
    # arith1.c
    ###########################################
    def isprime(gen self, long flag=0):
        """
        isprime(x, flag=0): Returns True if x is a PROVEN prime number, and
        False otherwise.

        INPUT:


        -  ``flag`` - int 0 (default): use a combination of
           algorithms. 1: certify primality using the Pocklington-Lehmer Test.
           2: certify primality using the APRCL test.


        OUTPUT:


        -  ``bool`` - True or False


        EXAMPLES::

            sage: pari(9).isprime()
            False
            sage: pari(17).isprime()
            True
            sage: n = pari(561)    # smallest Carmichael number
            sage: n.isprime()      # not just a pseudo-primality test!
            False
            sage: n.isprime(1)
            False
            sage: n.isprime(2)
            False
            sage: n = pari(2^31-1)
            sage: n.isprime(1)
            (True, [2, 3, 1; 3, 5, 1; 7, 3, 1; 11, 3, 1; 31, 2, 1; 151, 3, 1; 331, 3, 1])
        """
        cdef GEN x
        sig_on()
        x = gisprime(self.g, flag)
        if typ(x) != t_INT:
            # case flag=1 with prime input: x is the certificate
            return True, P.new_gen(x)
        else:
            sig_off()
            return signe(x) != 0

    def qfbhclassno(gen n):
        r"""
        Computes the Hurwitz-Kronecker class number of `n`.

        INPUT:

        - `n` (gen) -- a non-negative integer

        OUTPUT:

        0 if `n<0`, otherwise the Hurwitz-Kronecker class number of
        `n`.  This is `0` if `n\equiv1,2\mod4`, `-1/12` when `n=0`,
        and otherwise it is the number of classes of positive definite
        binary quadratic forms with discriminant `-n`, each weighted
        by the number of its automorphisms.

        .. note::

           If `n` is large (more than `5*10^5`), the result is
           conditional upon GRH.

        EXAMPLES:

        The Hurwitz class number is 0 if n is congruent to 1 or 2 modulo 4::

            sage: pari(10009).qfbhclassno()
            0
            sage: pari(2).qfbhclassno()
            0

        It is -1/12 for n=0::

            sage: pari(0).qfbhclassno()
            -1/12

        Otherwise it is the number of classes of positive definite
        binary quadratic forms with discriminant `-n`, weighted by
        `1/m` where `m` is the number of automorphisms of the form::

            sage: pari(4).qfbhclassno()
            1/2
            sage: pari(3).qfbhclassno()
            1/3
            sage: pari(23).qfbhclassno()
            3

        """
        sig_on()
        return P.new_gen(hclassno(n.g))

    def qfbclassno(gen d, long flag=0):
        r"""
        Computes the class number of the quadratic order of discriminant `d`.

        INPUT:

        - `d` (gen) -- a quadratic discriminant, which is an integer
          congruent to `0` or `1`\mod4`, not a square.

        - ``flag`` (long int) -- if 0 (default), uses Euler product
          and the functional equation for `d>0` or Shanks's method for
          `d<0`; if 1, uses Euler products and the functional equation
          in both cases.

        OUTPUT:

        The class number of the quadratic order with discriminant `d`.

        .. warning::

           Using Euler products and the functional equation is
           reliable but has complexity `O(|d|^{1/2})`.  Using Shanks's
           method for `d<0` is `O(|d|^{1/4})` but this function may give
           incorrect results when the class group has many cyclic
           factors, because implementing Shanks's method in full
           generality slows it down immensely. It is therefore
           strongly recommended to double-check results using either
           the version with ``flag`` = 1 or the function
           ``quadclassunit``. The result is unconditionally correct
           for `-d < 2e10`.

        EXAMPLES::

           sage: pari(-4).qfbclassno()
           1
           sage: pari(-23).qfbclassno()
           3
           sage: pari(-104).qfbclassno()
           6

           sage: pari(109).qfbclassno()
           1
           sage: pari(10001).qfbclassno()
           16
           sage: pari(10001).qfbclassno(flag=1)
           16

        TESTS:

        The input must be congruent to `0` or `1\mod4` and not a square::

           sage: pari(3).qfbclassno()
           Traceback (most recent call last):
           ...
           PariError: domain error in classno2: disc % 4 > 1
           sage: pari(4).qfbclassno()
           Traceback (most recent call last):
           ...
           PariError: domain error in classno2: issquare(disc) = 1
        """
        sig_on()
        return P.new_gen(qfbclassno0(d.g, flag))

    def quadclassunit(gen d, long precision=0):
        r"""
        Returns the class group of a quadratic order of discriminant `d`.

        INPUT:

        - `d` (gen) -- a quadratic discriminant, which is an integer
          congruent to `0` or `1`\mod4`, not a square.

        OUTPUT:

        (h,cyc,gen,reg) where:

        - h is the class number
        - cyc is the class group structure (list of invariants)
        - gen is the class group generators (list of quadratic forms)
        - reg is the regulator

        ALGORITHM:

        Buchmann-McCurley's sub-exponential algorithm

        EXAMPLES::

           sage: pari(-4).quadclassunit()
           [1, [], [], 1]
           sage: pari(-23).quadclassunit()
           [3, [3], [Qfb(2, 1, 3)], 1]
           sage: pari(-104).quadclassunit()
           [6, [6], [Qfb(5, -4, 6)], 1]

           sage: pari(109).quadclassunit()
           [1, [], [], 5.56453508676047]
           sage: pari(10001).quadclassunit() # random generators
           [16, [16], [Qfb(10, 99, -5, 0.E-38)], 5.29834236561059]
           sage: pari(10001).quadclassunit()[0]
           16
           sage: pari(10001).quadclassunit()[1]
           [16]
           sage: pari(10001).quadclassunit()[3]
           5.29834236561059

        TESTS:

        The input must be congruent to `0` or `1\mod4` and not a square::

           sage: pari(3).quadclassunit()
           Traceback (most recent call last):
           ...
           PariError: domain error in Buchquad: disc % 4 > 1
           sage: pari(4).quadclassunit()
           Traceback (most recent call last):
           ...
           PariError: domain error in Buchquad: issquare(disc) = 1
        """
        sig_on()
        return P.new_gen(quadclassunit0(d.g, 0, NULL, prec_bits_to_words(precision)))

    def ispseudoprime(gen self, long flag=0):
        """
        ispseudoprime(x, flag=0): Returns True if x is a pseudo-prime
        number, and False otherwise.

        INPUT:


        -  ``flag`` - int 0 (default): checks whether x is a
           Baillie-Pomerance-Selfridge-Wagstaff pseudo prime (strong
           Rabin-Miller pseudo prime for base 2, followed by strong Lucas test
           for the sequence (P,-1), P smallest positive integer such that
           `P^2 - 4` is not a square mod x). 0: checks whether x is a
           strong Miller-Rabin pseudo prime for flag randomly chosen bases
           (with end-matching to catch square roots of -1).


        OUTPUT:


        -  ``bool`` - True or False, or when flag=1, either False or a tuple
           (True, cert) where ``cert`` is a primality certificate.


        EXAMPLES::

            sage: pari(9).ispseudoprime()
            False
            sage: pari(17).ispseudoprime()
            True
            sage: n = pari(561)     # smallest Carmichael number
            sage: n.ispseudoprime(2)
            False
        """
        sig_on()
        cdef long t = ispseudoprime(self.g, flag)
        sig_off()
        return t != 0

    def ispower(gen self, k=None):
        r"""
        Determine whether or not self is a perfect k-th power. If k is not
        specified, find the largest k so that self is a k-th power.

        INPUT:


        -  ``k`` - int (optional)


        OUTPUT:


        -  ``power`` - int, what power it is

        -  ``g`` - what it is a power of


        EXAMPLES::

            sage: pari(9).ispower()
            (2, 3)
            sage: pari(17).ispower()
            (1, 17)
            sage: pari(17).ispower(2)
            (False, None)
            sage: pari(17).ispower(1)
            (1, 17)
            sage: pari(2).ispower()
            (1, 2)
        """
        cdef int n
        cdef GEN x
        cdef gen t0

        if k is None:
            sig_on()
            n = gisanypower(self.g, &x)
            if n == 0:
                sig_off()
                return 1, self
            else:
                return n, P.new_gen(x)
        else:
            t0 = objtogen(k)
            sig_on()
            n = ispower(self.g, t0.g, &x)
            if n == 0:
                sig_off()
                return False, None
            else:
                return k, P.new_gen(x)

    def isprimepower(gen self):
        r"""
        Check whether ``self`` is a prime power (with an exponent >= 1).

        INPUT:

        - ``self`` - A PARI integer

        OUTPUT:

        A tuple ``(k, p)`` where `k` is a Python integer and `p` a PARI
        integer.

        - If the input was a prime power, `p` is the prime and `k` the
          power.
        - Otherwise, `k = 0` and `p` is ``self``.

        .. SEEALSO::

            If you don't need a proof that `p` is prime, you can use
            :meth:`ispseudoprimepower` instead.

        EXAMPLES::

            sage: pari(9).isprimepower()
            (2, 3)
            sage: pari(17).isprimepower()
            (1, 17)
            sage: pari(18).isprimepower()
            (0, 18)
            sage: pari(3^12345).isprimepower()
            (12345, 3)
        """
        cdef GEN x
        cdef long n

        sig_on()
        n = isprimepower(self.g, &x)
        if n == 0:
            sig_off()
            return 0, self
        else:
            return n, P.new_gen(x)

    def ispseudoprimepower(gen self):
        r"""
        Check whether ``self`` is the power (with an exponent >= 1) of
        a pseudo-prime.

        INPUT:

        - ``self`` - A PARI integer

        OUTPUT:

        A tuple ``(k, p)`` where `k` is a Python integer and `p` a PARI
        integer.

        - If the input was a pseudoprime power, `p` is the pseudoprime
          and `k` the power.
        - Otherwise, `k = 0` and `p` is ``self``.

        EXAMPLES::

            sage: pari(3^12345).ispseudoprimepower()
            (12345, 3)
            sage: p = pari(2^1500 + 1465)         # next_prime(2^1500)
            sage: (p^11).ispseudoprimepower()[0]  # very fast
            11
        """
        cdef GEN x
        cdef long n

        sig_on()
        n = ispseudoprimepower(self.g, &x)
        if n == 0:
            sig_off()
            return 0, self
        else:
            return n, P.new_gen(x)

    ###########################################
    # 1: Standard monadic or dyadic OPERATORS
    ###########################################
    def sign(gen x):
        """
        Return the sign of x, where x is of type integer, real or
        fraction.

        EXAMPLES::

            sage: pari(pi).sign()
            1
            sage: pari(0).sign()
            0
            sage: pari(-1/2).sign()
            -1

        PARI throws an error if you attempt to take the sign of a
        complex number::

            sage: pari(I).sign()
            Traceback (most recent call last):
            ...
            PariError: incorrect type in gsigne (t_COMPLEX)

        """
        sig_on()
        r = gsigne(x.g)
        sig_off()
        return r

    def vecmax(gen x):
        """
        vecmax(x): Return the maximum of the elements of the vector/matrix
        x.
        """
        sig_on()
        return P.new_gen(vecmax(x.g))


    def vecmin(gen x):
        """
        vecmin(x): Return the maximum of the elements of the vector/matrix
        x.
        """
        sig_on()
        return P.new_gen(vecmin(x.g))



    ###########################################
    # 2: CONVERSIONS and similar elementary functions
    ###########################################

    def Col(gen x, long n = 0):
        """
        Transform the object `x` into a column vector with minimal size `|n|`.

        INPUT:

        - ``x`` -- gen

        - ``n`` -- Make the column vector of minimal length `|n|`. If `n > 0`,
          append zeros; if `n < 0`, prepend zeros.

        OUTPUT:

        A PARI column vector (type ``t_COL``)

        EXAMPLES::

            sage: pari(1.5).Col()
            [1.50000000000000]~
            sage: pari([1,2,3,4]).Col()
            [1, 2, 3, 4]~
            sage: pari('[1,2; 3,4]').Col()
            [[1, 2], [3, 4]]~
            sage: pari('"Sage"').Col()
            ["S", "a", "g", "e"]~
            sage: pari('x + 3*x^3').Col()
            [3, 0, 1, 0]~
            sage: pari('x + 3*x^3 + O(x^5)').Col()
            [1, 0, 3, 0]~

        We demonstate the `n` argument::

            sage: pari([1,2,3,4]).Col(2)
            [1, 2, 3, 4]~
            sage: pari([1,2,3,4]).Col(-2)
            [1, 2, 3, 4]~
            sage: pari([1,2,3,4]).Col(6)
            [1, 2, 3, 4, 0, 0]~
            sage: pari([1,2,3,4]).Col(-6)
            [0, 0, 1, 2, 3, 4]~

        See also :meth:`Vec` (create a row vector) for more examples
        and :meth:`Colrev` (create a column in reversed order).
        """
        sig_on()
        return P.new_gen(_Vec_append(gtocol(x.g), gen_0, n))

    def Colrev(gen x, long n = 0):
        """
        Transform the object `x` into a column vector with minimal size `|n|`.
        The order of the resulting vector is reversed compared to :meth:`Col`.

        INPUT:

        - ``x`` -- gen

        - ``n`` -- Make the vector of minimal length `|n|`. If `n > 0`,
          prepend zeros; if `n < 0`, append zeros.

        OUTPUT:

        A PARI column vector (type ``t_COL``)

        EXAMPLES::

            sage: pari(1.5).Colrev()
            [1.50000000000000]~
            sage: pari([1,2,3,4]).Colrev()
            [4, 3, 2, 1]~
            sage: pari('[1,2; 3,4]').Colrev()
            [[3, 4], [1, 2]]~
            sage: pari('x + 3*x^3').Colrev()
            [0, 1, 0, 3]~

        We demonstate the `n` argument::

            sage: pari([1,2,3,4]).Colrev(2)
            [4, 3, 2, 1]~
            sage: pari([1,2,3,4]).Colrev(-2)
            [4, 3, 2, 1]~
            sage: pari([1,2,3,4]).Colrev(6)
            [0, 0, 4, 3, 2, 1]~
            sage: pari([1,2,3,4]).Colrev(-6)
            [4, 3, 2, 1, 0, 0]~
        """
        sig_on()
        # Create a non-reversed column vector
        cdef GEN v = _Vec_append(gtocol(x.g), gen_0, n)
        # Reverse it in-place
        cdef GEN L = v + 1
        cdef GEN R = v + (lg(v)-1)
        cdef long t
        while (L < R):
            t = L[0]
            L[0] = R[0]
            R[0] = t
            L += 1
            R -= 1
        return P.new_gen(v)

    def List(gen x):
        """
        List(x): transforms the PARI vector or list x into a list.

        EXAMPLES::

            sage: v = pari([1,2,3])
            sage: v
            [1, 2, 3]
            sage: v.type()
            't_VEC'
            sage: w = v.List()
            sage: w
            List([1, 2, 3])
            sage: w.type()
            't_LIST'
        """
        sig_on()
        return P.new_gen(gtolist(x.g))

    def Mat(gen x):
        """
        Mat(x): Returns the matrix defined by x.

        - If x is already a matrix, a copy of x is created and returned.

        - If x is not a vector or a matrix, this function returns a 1x1
          matrix.

        - If x is a row (resp. column) vector, this functions returns
          a 1-row (resp. 1-column) matrix, *unless* all elements are
          column (resp. row) vectors of the same length, in which case
          the vectors are concatenated sideways and the associated big
          matrix is returned.

        INPUT:


        -  ``x`` - gen


        OUTPUT:


        -  ``gen`` - a PARI matrix


        EXAMPLES::

            sage: x = pari(5)
            sage: x.type()
            't_INT'
            sage: y = x.Mat()
            sage: y
            Mat(5)
            sage: y.type()
            't_MAT'
            sage: x = pari('[1,2;3,4]')
            sage: x.type()
            't_MAT'
            sage: x = pari('[1,2,3,4]')
            sage: x.type()
            't_VEC'
            sage: y = x.Mat()
            sage: y
            Mat([1, 2, 3, 4])
            sage: y.type()
            't_MAT'

        ::

            sage: v = pari('[1,2;3,4]').Vec(); v
            [[1, 3]~, [2, 4]~]
            sage: v.Mat()
            [1, 2; 3, 4]
            sage: v = pari('[1,2;3,4]').Col(); v
            [[1, 2], [3, 4]]~
            sage: v.Mat()
            [1, 2; 3, 4]
        """
        sig_on()
        return P.new_gen(gtomat(x.g))

    def Mod(gen x, y):
        """
        Mod(x, y): Returns the object x modulo y, denoted Mod(x, y).

        The input y must be a an integer or a polynomial:

        - If y is an INTEGER, x must also be an integer, a rational
          number, or a p-adic number compatible with the modulus y.

        - If y is a POLYNOMIAL, x must be a scalar (which is not a
          polmod), a polynomial, a rational function, or a power
          series.

        .. warning::

           This function is not the same as ``x % y`` which is an
           integer or a polynomial.

        INPUT:


        -  ``x`` - gen

        -  ``y`` - integer or polynomial


        OUTPUT:


        -  ``gen`` - intmod or polmod


        EXAMPLES::

            sage: z = pari(3)
            sage: x = z.Mod(pari(7))
            sage: x
            Mod(3, 7)
            sage: x^2
            Mod(2, 7)
            sage: x^100
            Mod(4, 7)
            sage: x.type()
            't_INTMOD'

        ::

            sage: f = pari("x^2 + x + 1")
            sage: g = pari("x")
            sage: a = g.Mod(f)
            sage: a
            Mod(x, x^2 + x + 1)
            sage: a*a
            Mod(-x - 1, x^2 + x + 1)
            sage: a.type()
            't_POLMOD'
        """
        cdef gen t0 = objtogen(y)
        sig_on()
        return P.new_gen(gmodulo(x.g, t0.g))

    def Pol(self, v=-1):
        """
        Pol(x, v): convert x into a polynomial with main variable v and
        return the result.

        - If x is a scalar, returns a constant polynomial.

        - If x is a power series, the effect is identical to
          ``truncate``, i.e. it chops off the `O(X^k)`.

        - If x is a vector, this function creates the polynomial whose
          coefficients are given in x, with x[0] being the leading
          coefficient (which can be zero).

        .. warning::

           This is *not* a substitution function. It will not
           transform an object containing variables of higher priority
           than v::

               sage: pari('x+y').Pol('y')
               Traceback (most recent call last):
               ...
               PariError: incorrect priority in gtopoly: variable x < y

        INPUT:


        -  ``x`` - gen

        -  ``v`` - (optional) which variable, defaults to 'x'


        OUTPUT:


        -  ``gen`` - a polynomial


        EXAMPLES::

            sage: v = pari("[1,2,3,4]")
            sage: f = v.Pol()
            sage: f
            x^3 + 2*x^2 + 3*x + 4
            sage: f*f
            x^6 + 4*x^5 + 10*x^4 + 20*x^3 + 25*x^2 + 24*x + 16

        ::

            sage: v = pari("[1,2;3,4]")
            sage: v.Pol()
            [1, 3]~*x + [2, 4]~
        """
        sig_on()
        return P.new_gen(gtopoly(self.g, P.get_var(v)))

    def Polrev(self, v=-1):
        """
        Polrev(x, v): Convert x into a polynomial with main variable v and
        return the result. This is the reverse of Pol if x is a vector,
        otherwise it is identical to Pol. By "reverse" we mean that the
        coefficients are reversed.

        INPUT:

        -  ``x`` - gen

        OUTPUT:

        -  ``gen`` - a polynomial

        EXAMPLES::

            sage: v = pari("[1,2,3,4]")
            sage: f = v.Polrev()
            sage: f
            4*x^3 + 3*x^2 + 2*x + 1
            sage: v.Pol()
            x^3 + 2*x^2 + 3*x + 4
            sage: v.Polrev('y')
            4*y^3 + 3*y^2 + 2*y + 1

        Note that Polrev does *not* reverse the coefficients of a
        polynomial! ::

            sage: f
            4*x^3 + 3*x^2 + 2*x + 1
            sage: f.Polrev()
            4*x^3 + 3*x^2 + 2*x + 1
            sage: v = pari("[1,2;3,4]")
            sage: v.Polrev()
            [2, 4]~*x + [1, 3]~
        """
        sig_on()
        return P.new_gen(gtopolyrev(self.g, P.get_var(v)))

    def Qfb(gen a, b, c, D=0, unsigned long precision=0):
        """
        Qfb(a,b,c,D=0.): Returns the binary quadratic form

        .. math::

                                ax^2 + bxy + cy^2.


        The optional D is 0 by default and initializes Shank's distance if
        `b^2 - 4ac > 0`.  The discriminant of the quadratic form must not
        be a perfect square.

        .. note::

           Negative definite forms are not implemented, so use their
           positive definite counterparts instead. (I.e., if f is a
           negative definite quadratic form, then -f is positive
           definite.)

        INPUT:


        -  ``a`` - gen

        -  ``b`` - gen

        -  ``c`` - gen

        -  ``D`` - gen (optional, defaults to 0)


        OUTPUT:


        -  ``gen`` - binary quadratic form


        EXAMPLES::

            sage: pari(3).Qfb(7, 1)
            Qfb(3, 7, 1, 0.E-19)
            sage: pari(3).Qfb(7, 2)  # discriminant is 25
            Traceback (most recent call last):
            ...
            PariError: domain error in Qfb: issquare(disc) = 1
        """
        cdef gen t0 = objtogen(b)
        cdef gen t1 = objtogen(c)
        cdef gen t2 = objtogen(D)
        sig_on()
        return P.new_gen(Qfb0(a.g, t0.g, t1.g, t2.g, prec_bits_to_words(precision)))

    def Ser(gen f, v=-1, long precision=-1):
        """
        Return a power series or Laurent series in the variable `v`
        constructed from the object `f`.

        INPUT:

        - ``f`` -- PARI gen

        - ``v`` -- PARI variable (default: `x`)

        - ``precision`` -- the desired relative precision (default:
          the value returned by ``pari.get_series_precision()``).
          This is the absolute precision minus the `v`-adic valuation.

        OUTPUT:

        - PARI object of type ``t_SER``

        The series is constructed from `f` in the following way:

        - If `f` is a scalar, a constant power series is returned.

        - If `f` is a polynomial, it is converted into a power series
          in the obvious way.

        - If `f` is a rational function, it will be expanded in a
          Laurent series around `v = 0`.

        - If `f` is a vector, its coefficients become the coefficients
          of the power series, starting from the constant term.  This
          is the convention used by the function ``Polrev()``, and the
          reverse of that used by ``Pol()``.

        .. warning::

           This function will not transform objects containing
           variables of higher priority than `v`.

        EXAMPLES::

            sage: pari(2).Ser()
            2 + O(x^16)
            sage: pari(Mod(0, 7)).Ser()
            Mod(0, 7)*x^15 + O(x^16)

            sage: x = pari([1, 2, 3, 4, 5])
            sage: x.Ser()
            1 + 2*x + 3*x^2 + 4*x^3 + 5*x^4 + O(x^16)
            sage: f = x.Ser('v'); print f
            1 + 2*v + 3*v^2 + 4*v^3 + 5*v^4 + O(v^16)
            sage: pari(1)/f
            1 - 2*v + v^2 + 6*v^5 - 17*v^6 + 16*v^7 - 5*v^8 + 36*v^10 - 132*v^11 + 181*v^12 - 110*v^13 + 25*v^14 + 216*v^15 + O(v^16)

            sage: pari('x^5').Ser(precision=20)
            x^5 + O(x^25)
            sage: pari('1/x').Ser(precision=1)
            x^-1 + O(x^0)

        """
        if precision < 0:
            precision = P.get_series_precision()
        sig_on()
        cdef long vn = P.get_var(v)
        if typ(f.g) == t_VEC:
            # The precision flag is ignored for vectors, so we first
            # convert the vector to a polynomial.
            return P.new_gen(gtoser(gtopolyrev(f.g, vn), vn, precision))
        else:
            return P.new_gen(gtoser(f.g, vn, precision))

    def Set(gen x):
        """
        Set(x): convert x into a set, i.e. a row vector of strings in
        increasing lexicographic order.

        INPUT:


        -  ``x`` - gen


        OUTPUT:


        -  ``gen`` - a vector of strings in increasing
           lexicographic order.


        EXAMPLES::

            sage: pari([1,5,2]).Set()
            [1, 2, 5]
            sage: pari([]).Set()     # the empty set
            []
            sage: pari([1,1,-1,-1,3,3]).Set()
            [-1, 1, 3]
            sage: pari(1).Set()
            [1]
            sage: pari('1/(x*y)').Set()
            [1/(y*x)]
            sage: pari('["bc","ab","bc"]').Set()
            ["ab", "bc"]
        """
        sig_on()
        return P.new_gen(gtoset(x.g))


    def Str(self):
        """
        Str(self): Return the print representation of self as a PARI
        object.

        INPUT:


        -  ``self`` - gen


        OUTPUT:


        -  ``gen`` - a PARI gen of type t_STR, i.e., a PARI
           string


        EXAMPLES::

            sage: pari([1,2,['abc',1]]).Str()
            "[1, 2, [abc, 1]]"
            sage: pari([1,1, 1.54]).Str()
            "[1, 1, 1.54000000000000]"
            sage: pari(1).Str()       # 1 is automatically converted to string rep
            "1"
            sage: x = pari('x')       # PARI variable "x"
            sage: x.Str()             # is converted to string rep.
            "x"
            sage: x.Str().type()
            't_STR'
        """
        cdef char* c
        sig_on()
        # Use sig_block(), which is needed because GENtostr() uses
        # malloc(), which is dangerous inside sig_on()
        sig_block()
        c = GENtostr(self.g)
        sig_unblock()
        v = P.new_gen(strtoGENstr(c))
        pari_free(c)
        return v


    def Strchr(gen x):
        """
        Strchr(x): converts x to a string, translating each integer into a
        character (in ASCII).

        .. note::

           :meth:`.Vecsmall` is (essentially) the inverse to :meth:`.Strchr`.

        INPUT:


        -  ``x`` - PARI vector of integers


        OUTPUT:


        -  ``gen`` - a PARI string


        EXAMPLES::

            sage: pari([65,66,123]).Strchr()
            "AB{"
            sage: pari('"Sage"').Vecsmall()   # pari('"Sage"') --> PARI t_STR
            Vecsmall([83, 97, 103, 101])
            sage: _.Strchr()
            "Sage"
            sage: pari([83, 97, 103, 101]).Strchr()
            "Sage"
        """
        sig_on()
        return P.new_gen(Strchr(x.g))

    def Strexpand(gen x):
        """
        Concatenate the entries of the vector `x` into a single string,
        then perform tilde expansion and environment variable expansion
        similar to shells.

        INPUT:

        - ``x`` -- PARI gen. Either a vector or an element which is then
          treated like `[x]`.

        OUTPUT:

        - PARI string (type ``t_STR``)

        EXAMPLES::

            sage: pari('"~/subdir"').Strexpand()     # random
            "/home/johndoe/subdir"
            sage: pari('"$SAGE_LOCAL"').Strexpand()  # random
            "/usr/local/sage/local"

        TESTS::

            sage: a = pari('"$HOME"')
            sage: a.Strexpand() != a
            True
        """
        if typ(x.g) != t_VEC:
            x = P.vector(1, [x])
        sig_on()
        return P.new_gen(Strexpand(x.g))

    def Strtex(gen x):
        r"""
        Strtex(x): Translates the vector x of PARI gens to TeX format and
        returns the resulting concatenated strings as a PARI t_STR.

        INPUT:

        - ``x`` -- PARI gen. Either a vector or an element which is then
          treated like `[x]`.

        OUTPUT:

        - PARI string (type ``t_STR``)

        EXAMPLES::

            sage: v=pari('x^2')
            sage: v.Strtex()
            "x^2"
            sage: v=pari(['1/x^2','x'])
            sage: v.Strtex()
            "\\frac{1}{x^2}x"
            sage: v=pari(['1 + 1/x + 1/(y+1)','x-1'])
            sage: v.Strtex()
            "\\frac{ \\left(y\n + 2\\right) \\*x\n + \\left(y\n + 1\\right) }{ \\left(y\n + 1\\right) \\*x}x\n - 1"
        """
        if typ(x.g) != t_VEC:
            x = P.vector(1, [x])
        sig_on()
        return P.new_gen(Strtex(x.g))

    def printtex(gen x):
        return x.Strtex()

    def Vec(gen x, long n = 0):
        """
        Transform the object `x` into a vector with minimal size `|n|`.

        INPUT:

        - ``x`` -- gen

        - ``n`` -- Make the vector of minimal length `|n|`. If `n > 0`,
          append zeros; if `n < 0`, prepend zeros.

        OUTPUT:

        A PARI vector (type ``t_VEC``)

        EXAMPLES::

            sage: pari(1).Vec()
            [1]
            sage: pari('x^3').Vec()
            [1, 0, 0, 0]
            sage: pari('x^3 + 3*x - 2').Vec()
            [1, 0, 3, -2]
            sage: pari([1,2,3]).Vec()
            [1, 2, 3]
            sage: pari('[1, 2; 3, 4]').Vec()
            [[1, 3]~, [2, 4]~]
            sage: pari('"Sage"').Vec()
            ["S", "a", "g", "e"]
            sage: pari('2*x^2 + 3*x^3 + O(x^5)').Vec()
            [2, 3, 0]
            sage: pari('2*x^-2 + 3*x^3 + O(x^5)').Vec()
            [2, 0, 0, 0, 0, 3, 0]

        Note the different term ordering for polynomials and series::

            sage: pari('1 + x + 3*x^3 + O(x^5)').Vec()
            [1, 1, 0, 3, 0]
            sage: pari('1 + x + 3*x^3').Vec()
            [3, 0, 1, 1]

        We demonstate the `n` argument::

            sage: pari([1,2,3,4]).Vec(2)
            [1, 2, 3, 4]
            sage: pari([1,2,3,4]).Vec(-2)
            [1, 2, 3, 4]
            sage: pari([1,2,3,4]).Vec(6)
            [1, 2, 3, 4, 0, 0]
            sage: pari([1,2,3,4]).Vec(-6)
            [0, 0, 1, 2, 3, 4]

        See also :meth:`Col` (create a column vector) and :meth:`Vecrev`
        (create a vector in reversed order).
        """
        sig_on()
        return P.new_gen(_Vec_append(gtovec(x.g), gen_0, n))

    def Vecrev(gen x, long n = 0):
        """
        Transform the object `x` into a vector with minimal size `|n|`.
        The order of the resulting vector is reversed compared to :meth:`Vec`.

        INPUT:

        - ``x`` -- gen

        - ``n`` -- Make the vector of minimal length `|n|`. If `n > 0`,
          prepend zeros; if `n < 0`, append zeros.

        OUTPUT:

        A PARI vector (type ``t_VEC``)

        EXAMPLES::

            sage: pari(1).Vecrev()
            [1]
            sage: pari('x^3').Vecrev()
            [0, 0, 0, 1]
            sage: pari('x^3 + 3*x - 2').Vecrev()
            [-2, 3, 0, 1]
            sage: pari([1, 2, 3]).Vecrev()
            [3, 2, 1]
            sage: pari('Col([1, 2, 3])').Vecrev()
            [3, 2, 1]
            sage: pari('[1, 2; 3, 4]').Vecrev()
            [[2, 4]~, [1, 3]~]
            sage: pari('"Sage"').Vecrev()
            ["e", "g", "a", "S"]

        We demonstate the `n` argument::

            sage: pari([1,2,3,4]).Vecrev(2)
            [4, 3, 2, 1]
            sage: pari([1,2,3,4]).Vecrev(-2)
            [4, 3, 2, 1]
            sage: pari([1,2,3,4]).Vecrev(6)
            [0, 0, 4, 3, 2, 1]
            sage: pari([1,2,3,4]).Vecrev(-6)
            [4, 3, 2, 1, 0, 0]
        """
        sig_on()
        return P.new_gen(_Vec_append(gtovecrev(x.g), gen_0, -n))

    def Vecsmall(gen x, long n = 0):
        """
        Transform the object `x` into a ``t_VECSMALL`` with minimal size `|n|`.

        INPUT:

        - ``x`` -- gen

        - ``n`` -- Make the vector of minimal length `|n|`. If `n > 0`,
          append zeros; if `n < 0`, prepend zeros.

        OUTPUT:

        A PARI vector of small integers (type ``t_VECSMALL``)

        EXAMPLES::

            sage: pari([1,2,3]).Vecsmall()
            Vecsmall([1, 2, 3])
            sage: pari('"Sage"').Vecsmall()
            Vecsmall([83, 97, 103, 101])
            sage: pari(1234).Vecsmall()
            Vecsmall([1234])
            sage: pari('x^2 + 2*x + 3').Vecsmall()
            Vecsmall([1, 2, 3])

        We demonstate the `n` argument::

            sage: pari([1,2,3]).Vecsmall(2)
            Vecsmall([1, 2, 3])
            sage: pari([1,2,3]).Vecsmall(-2)
            Vecsmall([1, 2, 3])
            sage: pari([1,2,3]).Vecsmall(6)
            Vecsmall([1, 2, 3, 0, 0, 0])
            sage: pari([1,2,3]).Vecsmall(-6)
            Vecsmall([0, 0, 0, 1, 2, 3])
        """
        sig_on()
        return P.new_gen(_Vec_append(gtovecsmall(x.g), <GEN>0, n))

    def binary(gen x):
        """
        Return the vector formed by the binary digits of abs(x).

        INPUT:

        - ``x`` -- gen of type ``t_INT``

        OUTPUT:

        - ``gen`` -- gen of type ``t_VEC``

        EXAMPLES::

            sage: pari(0).binary()
            []
            sage: pari(-5).binary()
            [1, 0, 1]
            sage: pari(5).binary()
            [1, 0, 1]
            sage: pari(2005).binary()
            [1, 1, 1, 1, 1, 0, 1, 0, 1, 0, 1]

        ::

            sage: pari('"2"').binary()
            Traceback (most recent call last):
            ...
            PariError: incorrect type in binary (t_STR)
        """
        sig_on()
        return P.new_gen(binaire(x.g))

    def bitand(gen x, y):
        """
        bitand(x,y): Bitwise and of two integers x and y. Negative numbers
        behave as if modulo some large power of 2.

        INPUT:


        -  ``x`` - gen (of type t_INT)

        -  ``y`` - coercible to gen (of type t_INT)


        OUTPUT:


        -  ``gen`` - of type type t_INT


        EXAMPLES::

            sage: pari(8).bitand(4)
            0
            sage: pari(8).bitand(8)
            8
            sage: pari(6).binary()
            [1, 1, 0]
            sage: pari(7).binary()
            [1, 1, 1]
            sage: pari(6).bitand(7)
            6
            sage: pari(19).bitand(-1)
            19
            sage: pari(-1).bitand(-1)
            -1
        """
        cdef gen t0 = objtogen(y)
        sig_on()
        return P.new_gen(gbitand(x.g, t0.g))


    def bitneg(gen x, long n=-1):
        r"""
        bitneg(x,n=-1): Bitwise negation of the integer x truncated to n
        bits. n=-1 (the default) represents an infinite sequence of the bit
        1. Negative numbers behave as if modulo some large power of 2.

        With n=-1, this function returns -n-1. With n = 0, it returns a
        number a such that `a\cong -n-1 \pmod{2^n}`.

        INPUT:


        -  ``x`` - gen (t_INT)

        -  ``n`` - long, default = -1


        OUTPUT:


        -  ``gen`` - t_INT


        EXAMPLES::

            sage: pari(10).bitneg()
            -11
            sage: pari(1).bitneg()
            -2
            sage: pari(-2).bitneg()
            1
            sage: pari(-1).bitneg()
            0
            sage: pari(569).bitneg()
            -570
            sage: pari(569).bitneg(10)
            454
            sage: 454 % 2^10
            454
            sage: -570 % 2^10
            454
        """
        sig_on()
        return P.new_gen(gbitneg(x.g,n))


    def bitnegimply(gen x, y):
        """
        bitnegimply(x,y): Bitwise negated imply of two integers x and y, in
        other words, x BITAND BITNEG(y). Negative numbers behave as if
        modulo big power of 2.

        INPUT:


        -  ``x`` - gen (of type t_INT)

        -  ``y`` - coercible to gen (of type t_INT)


        OUTPUT:


        -  ``gen`` - of type type t_INT


        EXAMPLES::

            sage: pari(14).bitnegimply(0)
            14
            sage: pari(8).bitnegimply(8)
            0
            sage: pari(8+4).bitnegimply(8)
            4
        """
        cdef gen t0 = objtogen(y)
        sig_on()
        return P.new_gen(gbitnegimply(x.g, t0.g))


    def bitor(gen x, y):
        """
        bitor(x,y): Bitwise or of two integers x and y. Negative numbers
        behave as if modulo big power of 2.

        INPUT:


        -  ``x`` - gen (of type t_INT)

        -  ``y`` - coercible to gen (of type t_INT)


        OUTPUT:


        -  ``gen`` - of type type t_INT


        EXAMPLES::

            sage: pari(14).bitor(0)
            14
            sage: pari(8).bitor(4)
            12
            sage: pari(12).bitor(1)
            13
            sage: pari(13).bitor(1)
            13
        """
        cdef gen t0 = objtogen(y)
        sig_on()
        return P.new_gen(gbitor(x.g, t0.g))


    def bittest(gen x, long n):
        """
        bittest(x, long n): Returns bit number n (coefficient of
        `2^n` in binary) of the integer x. Negative numbers behave
        as if modulo a big power of 2.

        INPUT:


        -  ``x`` - gen (pari integer)


        OUTPUT:


        -  ``bool`` - a Python bool


        EXAMPLES::

            sage: x = pari(6)
            sage: x.bittest(0)
            False
            sage: x.bittest(1)
            True
            sage: x.bittest(2)
            True
            sage: x.bittest(3)
            False
            sage: pari(-3).bittest(0)
            True
            sage: pari(-3).bittest(1)
            False
            sage: [pari(-3).bittest(n) for n in range(10)]
            [True, False, True, True, True, True, True, True, True, True]
        """
        sig_on()
        cdef long b = bittest(x.g, n)
        sig_off()
        return b != 0

    def bitxor(gen x, y):
        """
        bitxor(x,y): Bitwise exclusive or of two integers x and y. Negative
        numbers behave as if modulo big power of 2.

        INPUT:


        -  ``x`` - gen (of type t_INT)

        -  ``y`` - coercible to gen (of type t_INT)


        OUTPUT:


        -  ``gen`` - of type type t_INT


        EXAMPLES::

            sage: pari(6).bitxor(4)
            2
            sage: pari(0).bitxor(4)
            4
            sage: pari(6).bitxor(0)
            6
        """
        cdef gen t0 = objtogen(y)
        sig_on()
        return P.new_gen(gbitxor(x.g, t0.g))


    def ceil(gen x):
        """
        For real x: return the smallest integer = x. For rational
        functions: the quotient of numerator by denominator. For lists:
        apply componentwise.

        INPUT:


        -  ``x`` - gen


        OUTPUT:


        -  ``gen`` - depends on type of x


        EXAMPLES::

            sage: pari(1.4).ceil()
            2
            sage: pari(-1.4).ceil()
            -1
            sage: pari(3/4).ceil()
            1
            sage: pari(x).ceil()
            x
            sage: pari((x^2+x+1)/x).ceil()
            x + 1

        This may be unexpected: but it is correct, treating the argument as
        a rational function in RR(x).

        ::

            sage: pari(x^2+5*x+2.5).ceil()
            x^2 + 5*x + 2.50000000000000
        """
        sig_on()
        return P.new_gen(gceil(x.g))

    def centerlift(gen x, v=-1):
        """
        Centered lift of x. This function returns exactly the same thing as lift,
        except if x is an integer mod.

        INPUT:

        -  ``x`` -- gen

        -  ``v`` -- var (default: x)

        OUTPUT:

        - `r` -- gen. If `x` is an integer mod `n`, return the unique element `r` congruent
          to `x` mod `n` such that `-n/2 < r \\leq n/2`.

        EXAMPLES::

            sage: x = pari(-2).Mod(5)
            sage: x.centerlift()
            -2
            sage: x.lift()
            3
            sage: f = pari('x-1').Mod('x^2 + 1')
            sage: f.centerlift()
            x - 1
            sage: f.lift()
            x - 1
            sage: f = pari('x-y').Mod('x^2+1')
            sage: f
            Mod(x - y, x^2 + 1)
            sage: f.centerlift('x')
            x - y
            sage: f.centerlift('y')
            Mod(x - y, x^2 + 1)

        For compatibility with other classes in Sage, there is an alias
        ``lift_centered``::

            sage: pari("Mod(3,5)").lift_centered()
            -2
        """
        sig_on()
        return P.new_gen(centerlift0(x.g, P.get_var(v)))

    lift_centered = centerlift

    def component(gen x, long n):
        """
        component(x, long n): Return n'th component of the internal
        representation of x. This function is 1-based instead of 0-based.

        .. note::

           For vectors or matrices, it is simpler to use x[n-1]. For
           list objects such as is output by nfinit, it is easier to
           use member functions.

        INPUT:


        -  ``x`` - gen

        -  ``n`` - C long (coercible to)


        OUTPUT: gen

        EXAMPLES::

            sage: pari([0,1,2,3,4]).component(1)
            0
            sage: pari([0,1,2,3,4]).component(2)
            1
            sage: pari([0,1,2,3,4]).component(4)
            3
            sage: pari('x^3 + 2').component(1)
            2
            sage: pari('x^3 + 2').component(2)
            0
            sage: pari('x^3 + 2').component(4)
            1

        ::

            sage: pari('x').component(0)
            Traceback (most recent call last):
            ...
            PariError: non-existent component: index < 1
        """
        sig_on()
        return P.new_gen(compo(x.g, n))

    def conj(gen x):
        """
        conj(x): Return the algebraic conjugate of x.

        INPUT:


        -  ``x`` - gen


        OUTPUT: gen

        EXAMPLES::

            sage: pari('x+1').conj()
            x + 1
            sage: pari('x+I').conj()
            x - I
            sage: pari('1/(2*x+3*I)').conj()
            1/(2*x - 3*I)
            sage: pari([1,2,'2-I','Mod(x,x^2+1)', 'Mod(x,x^2-2)']).conj()
            [1, 2, 2 + I, Mod(-x, x^2 + 1), Mod(-x, x^2 - 2)]
            sage: pari('Mod(x,x^2-2)').conj()
            Mod(-x, x^2 - 2)
            sage: pari('Mod(x,x^3-3)').conj()
            Traceback (most recent call last):
            ...
            PariError: incorrect type in gconj (t_POLMOD)
        """
        sig_on()
        return P.new_gen(gconj(x.g))

    def conjvec(gen x, unsigned long precision=0):
        """
        conjvec(x): Returns the vector of all conjugates of the algebraic
        number x. An algebraic number is a polynomial over Q modulo an
        irreducible polynomial.

        INPUT:


        -  ``x`` - gen


        OUTPUT: gen

        EXAMPLES::

            sage: pari('Mod(1+x,x^2-2)').conjvec()
            [-0.414213562373095, 2.41421356237310]~
            sage: pari('Mod(x,x^3-3)').conjvec()
            [1.44224957030741, -0.721124785153704 - 1.24902476648341*I, -0.721124785153704 + 1.24902476648341*I]~
            sage: pari('Mod(1+x,x^2-2)').conjvec(precision=192)[0].sage()
            -0.414213562373095048801688724209698078569671875376948073177
        """
        sig_on()
        return P.new_gen(conjvec(x.g, prec_bits_to_words(precision)))

    def denominator(gen x):
        """
        denominator(x): Return the denominator of x. When x is a vector,
        this is the least common multiple of the denominators of the
        components of x.

        what about poly? INPUT:


        -  ``x`` - gen


        OUTPUT: gen

        EXAMPLES::

            sage: pari('5/9').denominator()
            9
            sage: pari('(x+1)/(x-2)').denominator()
            x - 2
            sage: pari('2/3 + 5/8*x + 7/3*x^2 + 1/5*y').denominator()
            1
            sage: pari('2/3*x').denominator()
            1
            sage: pari('[2/3, 5/8, 7/3, 1/5]').denominator()
            120
        """
        sig_on()
        return P.new_gen(denom(x.g))

    def floor(gen x):
        """
        For real x: return the largest integer = x. For rational functions:
        the quotient of numerator by denominator. For lists: apply
        componentwise.

        INPUT:


        -  ``x`` - gen


        OUTPUT: gen

        EXAMPLES::

            sage: pari(5/9).floor()
            0
            sage: pari(11/9).floor()
            1
            sage: pari(1.17).floor()
            1
            sage: pari([1.5,2.3,4.99]).floor()
            [1, 2, 4]
            sage: pari([[1.1,2.2],[3.3,4.4]]).floor()
            [[1, 2], [3, 4]]
            sage: pari(x).floor()
            x
            sage: pari((x^2+x+1)/x).floor()
            x + 1
            sage: pari(x^2+5*x+2.5).floor()
            x^2 + 5*x + 2.50000000000000

        ::

            sage: pari('"hello world"').floor()
            Traceback (most recent call last):
            ...
            PariError: incorrect type in gfloor (t_STR)
        """
        sig_on()
        return P.new_gen(gfloor(x.g))

    def frac(gen x):
        """
        frac(x): Return the fractional part of x, which is x - floor(x).

        INPUT:


        -  ``x`` - gen


        OUTPUT: gen

        EXAMPLES::

            sage: pari(1.75).frac()
            0.750000000000000
            sage: pari(sqrt(2)).frac()
            0.414213562373095
            sage: pari('sqrt(-2)').frac()
            Traceback (most recent call last):
            ...
            PariError: incorrect type in gfloor (t_COMPLEX)
        """
        sig_on()
        return P.new_gen(gfrac(x.g))

    def imag(gen x):
        """
        imag(x): Return the imaginary part of x. This function also works
        component-wise.

        INPUT:


        -  ``x`` - gen


        OUTPUT: gen

        EXAMPLES::

            sage: pari('1+2*I').imag()
            2
            sage: pari(sqrt(-2)).imag()
            1.41421356237310
            sage: pari('x+I').imag()
            1
            sage: pari('x+2*I').imag()
            2
            sage: pari('(1+I)*x^2+2*I').imag()
            x^2 + 2
            sage: pari('[1,2,3] + [4*I,5,6]').imag()
            [4, 0, 0]
        """
        sig_on()
        return P.new_gen(gimag(x.g))

    def lift(gen x, v=-1):
        """
        lift(x,v): Returns the lift of an element of Z/nZ to Z or R[x]/(P)
        to R[x] for a type R if v is omitted. If v is given, lift only
        polymods with main variable v. If v does not occur in x, lift only
        intmods.

        INPUT:


        -  ``x`` - gen

        -  ``v`` - (optional) variable


        OUTPUT: gen

        EXAMPLES::

            sage: x = pari("x")
            sage: a = x.Mod('x^3 + 17*x + 3')
            sage: a
            Mod(x, x^3 + 17*x + 3)
            sage: b = a^4; b
            Mod(-17*x^2 - 3*x, x^3 + 17*x + 3)
            sage: b.lift()
            -17*x^2 - 3*x

        ??? more examples
        """
        sig_on()
        if v == -1:
            return P.new_gen(lift(x.g))
        return P.new_gen(lift0(x.g, P.get_var(v)))

    def numbpart(gen x):
        """
        numbpart(x): returns the number of partitions of x.

        EXAMPLES::

            sage: pari(20).numbpart()
            627
            sage: pari(100).numbpart()
            190569292
        """
        sig_on()
        return P.new_gen(numbpart(x.g))

    def padicprec(gen x, p):
        """
        padicprec(x,p): Return the absolute p-adic precision of the object
        x.

        INPUT:


        -  ``x`` - gen


        OUTPUT: int

        EXAMPLES::

            sage: K = Qp(11,5)
            sage: x = K(11^-10 + 5*11^-7 + 11^-6)
            sage: y = pari(x)
            sage: y.padicprec(11)
            -5
            sage: y.padicprec(17)
            Traceback (most recent call last):
            ...
            PariError: inconsistent moduli in padicprec: 11 != 17

        This works for polynomials too::

            sage: R.<t> = PolynomialRing(Zp(3))
            sage: pol = R([O(3^4), O(3^6), O(3^5)])
            sage: pari(pol).padicprec(3)
            4
        """
        cdef gen t0 = objtogen(p)
        sig_on()
        cdef long prec = padicprec(x.g, t0.g)
        sig_off()
        return prec

    def padicprime(gen x):
        """
        The uniformizer of the p-adic ring this element lies in, as a t_INT.

        INPUT:

        - ``x`` - gen, of type t_PADIC

        OUTPUT:

        - ``p`` - gen, of type t_INT

        EXAMPLES::

            sage: K = Qp(11,5)
            sage: x = K(11^-10 + 5*11^-7 + 11^-6)
            sage: y = pari(x)
            sage: y.padicprime()
            11
            sage: y.padicprime().type()
            't_INT'
        """
        sig_on()
        return P.new_gen(gel(x.g, 2))

    def precision(gen x, long n=-1):
        """
        precision(x,n): Change the precision of x to be n, where n is a
        C-integer). If n is omitted, output the real precision of x.

        INPUT:


        -  ``x`` - gen

        -  ``n`` - (optional) int


        OUTPUT: nothing or gen if n is omitted

        EXAMPLES:
        """
        if n <= -1:
            return precision(x.g)
        sig_on()
        return P.new_gen(precision0(x.g, n))

    def round(gen x, estimate=False):
        """
        round(x,estimate=False): If x is a real number, returns x rounded
        to the nearest integer (rounding up). If the optional argument
        estimate is True, also returns the binary exponent e of the
        difference between the original and the rounded value (the
        "fractional part") (this is the integer ceiling of log_2(error)).

        When x is a general PARI object, this function returns the result
        of rounding every coefficient at every level of PARI object. Note
        that this is different than what the truncate function does (see
        the example below).

        One use of round is to get exact results after a long approximate
        computation, when theory tells you that the coefficients must be
        integers.

        INPUT:


        -  ``x`` - gen

        -  ``estimate`` - (optional) bool, False by default


        OUTPUT:

        - if estimate is False, return a single gen.

        - if estimate is True, return rounded version of x and error
          estimate in bits, both as gens.

        EXAMPLES::

            sage: pari('1.5').round()
            2
            sage: pari('1.5').round(True)
            (2, -1)
            sage: pari('1.5 + 2.1*I').round()
            2 + 2*I
            sage: pari('1.0001').round(True)
            (1, -14)
            sage: pari('(2.4*x^2 - 1.7)/x').round()
            (2*x^2 - 2)/x
            sage: pari('(2.4*x^2 - 1.7)/x').truncate()
            2.40000000000000*x
        """
        cdef int n
        cdef long e
        cdef gen y
        sig_on()
        if not estimate:
            return P.new_gen(ground(x.g))
        y = P.new_gen(grndtoi(x.g, &e))
        return y, e

    def simplify(gen x):
        """
        simplify(x): Simplify the object x as much as possible, and return
        the result.

        A complex or quadratic number whose imaginary part is an exact 0
        (i.e., not an approximate one such as O(3) or 0.E-28) is converted
        to its real part, and a a polynomial of degree 0 is converted to
        its constant term. Simplification occurs recursively.

        This function is useful before using arithmetic functions, which
        expect integer arguments:

        EXAMPLES::

            sage: y = pari('y')
            sage: x = pari('9') + y - y
            sage: x
            9
            sage: x.type()
            't_POL'
            sage: x.factor()
            matrix(0,2)
            sage: pari('9').factor()
            Mat([3, 2])
            sage: x.simplify()
            9
            sage: x.simplify().factor()
            Mat([3, 2])
            sage: x = pari('1.5 + 0*I')
            sage: x.type()
            't_REAL'
            sage: x.simplify()
            1.50000000000000
            sage: y = x.simplify()
            sage: y.type()
            't_REAL'
        """
        sig_on()
        return P.new_gen(simplify(x.g))

    def sizeword(gen x):
        """
        Return the total number of machine words occupied by the
        complete tree of the object x.  A machine word is 32 or
        64 bits, depending on the computer.

        INPUT:

        -  ``x`` - gen

        OUTPUT: int (a Python int)

        EXAMPLES::

            sage: pari('0').sizeword()
            2
            sage: pari('1').sizeword()
            3
            sage: pari('1000000').sizeword()
            3
            sage: pari('10^100').sizeword()
            13      # 32-bit
            8       # 64-bit
            sage: pari(RDF(1.0)).sizeword()
            4       # 32-bit
            3       # 64-bit
            sage: pari('x').sizeword()
            9
            sage: pari('x^20').sizeword()
            66
            sage: pari('[x, I]').sizeword()
            20
        """
        return gsizeword(x.g)

    def sizebyte(gen x):
        """
        Return the total number of bytes occupied by the complete tree
        of the object x. Note that this number depends on whether the
        computer is 32-bit or 64-bit.

        INPUT:

        -  ``x`` - gen

        OUTPUT: int (a Python int)

        EXAMPLE::

            sage: pari('1').sizebyte()
            12           # 32-bit
            24           # 64-bit
        """
        return gsizebyte(x.g)

    def truncate(gen x, estimate=False):
        """
        truncate(x,estimate=False): Return the truncation of x. If estimate
        is True, also return the number of error bits.

        When x is in the real numbers, this means that the part after the
        decimal point is chopped away, e is the binary exponent of the
        difference between the original and truncated value (the
        "fractional part"). If x is a rational function, the result is the
        integer part (Euclidean quotient of numerator by denominator) and
        if requested the error estimate is 0.

        When truncate is applied to a power series (in X), it transforms it
        into a polynomial or a rational function with denominator a power
        of X, by chopping away the `O(X^k)`. Similarly, when
        applied to a p-adic number, it transforms it into an integer or a
        rational number by chopping away the `O(p^k)`.

        INPUT:


        -  ``x`` - gen

        -  ``estimate`` - (optional) bool, which is False by
           default


        OUTPUT:

        - if estimate is False, return a single gen.

        - if estimate is True, return rounded version of x and error
          estimate in bits, both as gens.

        EXAMPLES::

            sage: pari('(x^2+1)/x').round()
            (x^2 + 1)/x
            sage: pari('(x^2+1)/x').truncate()
            x
            sage: pari('1.043').truncate()
            1
            sage: pari('1.043').truncate(True)
            (1, -5)
            sage: pari('1.6').truncate()
            1
            sage: pari('1.6').round()
            2
            sage: pari('1/3 + 2 + 3^2 + O(3^3)').truncate()
            34/3
            sage: pari('sin(x+O(x^10))').truncate()
            1/362880*x^9 - 1/5040*x^7 + 1/120*x^5 - 1/6*x^3 + x
            sage: pari('sin(x+O(x^10))').round()   # each coefficient has abs < 1
            x + O(x^10)
        """
        cdef long e
        cdef gen y
        sig_on()
        if not estimate:
            return P.new_gen(gtrunc(x.g))
        y = P.new_gen(gcvtoi(x.g, &e))
        return y, e

    def valuation(gen x, p):
        """
        valuation(x,p): Return the valuation of x with respect to p.

        The valuation is the highest exponent of p dividing x.

        - If p is an integer, x must be an integer, an intmod whose
          modulus is divisible by p, a rational number, a p-adic
          number, or a polynomial or power series in which case the
          valuation is the minimum of the valuations of the
          coefficients.

        - If p is a polynomial, x must be a polynomial or a rational
          function. If p is a monomial then x may also be a power
          series.

        - If x is a vector, complex or quadratic number, then the
          valuation is the minimum of the component valuations.

        - If x = 0, the result is `2^31-1` on 32-bit machines or
          `2^63-1` on 64-bit machines if x is an exact
          object. If x is a p-adic number or power series, the result
          is the exponent of the zero.

        INPUT:


        -  ``x`` - gen

        -  ``p`` - coercible to gen


        OUTPUT:


        -  ``gen`` - integer


        EXAMPLES::

            sage: pari(9).valuation(3)
            2
            sage: pari(9).valuation(9)
            1
            sage: x = pari(9).Mod(27); x.valuation(3)
            2
            sage: pari('5/3').valuation(3)
            -1
            sage: pari('9 + 3*x + 15*x^2').valuation(3)
            1
            sage: pari([9,3,15]).valuation(3)
            1
            sage: pari('9 + 3*x + 15*x^2 + O(x^5)').valuation(3)
            1

        ::

            sage: pari('x^2*(x+1)^3').valuation(pari('x+1'))
            3
            sage: pari('x + O(x^5)').valuation('x')
            1
            sage: pari('2*x^2 + O(x^5)').valuation('x')
            2

        ::

            sage: pari(0).valuation(3)
            2147483647            # 32-bit
            9223372036854775807   # 64-bit
        """
        cdef gen t0 = objtogen(p)
        sig_on()
        v = gvaluation(x.g, t0.g)
        sig_off()
        return v

    def _valp(gen x):
        """
        Return the valuation of x where x is a p-adic number (t_PADIC)
        or a Laurent series (t_SER).  If x is a different type, this
        will give a bogus number.

        EXAMPLES::

            sage: pari('1/x^2 + O(x^10)')._valp()
            -2
            sage: pari('O(x^10)')._valp()
            10
            sage: pari('(1145234796 + O(3^10))/771966234')._valp()
            -2
            sage: pari('O(2^10)')._valp()
            10
            sage: pari('x')._valp()   # random
            -35184372088832
        """
        # This is a simple macro, so we don't need sig_on()
        return valp(x.g)

    def variable(gen x):
        """
        variable(x): Return the main variable of the object x, or p if x is
        a p-adic number.

        This function raises a TypeError exception on scalars, i.e., on
        objects with no variable associated to them.

        INPUT:


        -  ``x`` - gen


        OUTPUT: gen

        EXAMPLES::

            sage: pari('x^2 + x -2').variable()
            x
            sage: pari('1+2^3 + O(2^5)').variable()
            2
            sage: pari('x+y0').variable()
            x
            sage: pari('y0+z0').variable()
            y0
        """
        sig_on()
        return P.new_gen(gpolvar(x.g))


    ###########################################
    # 3: TRANSCENDENTAL functions
    # AUTHORS: Pyrex Code, docs -- Justin Walker (justin@mac.com)
    #          Examples, docs   -- William Stein
    ###########################################

    def abs(gen x, unsigned long precision=0):
        """
        Returns the absolute value of x (its modulus, if x is complex).
        Rational functions are not allowed. Contrary to most transcendental
        functions, an exact argument is not converted to a real number
        before applying abs and an exact result is returned if possible.

        EXAMPLES::

            sage: x = pari("-27.1")
            sage: x.abs()
            27.1000000000000
            sage: pari('1 + I').abs(precision=128).sage()
            1.4142135623730950488016887242096980786

        If x is a polynomial, returns -x if the leading coefficient is real
        and negative else returns x. For a power series, the constant
        coefficient is considered instead.

        EXAMPLES::

            sage: pari('x-1.2*x^2').abs()
            1.20000000000000*x^2 - x
            sage: pari('-2 + t + O(t^2)').abs()
            2 - t + O(t^2)
        """
        sig_on()
        return P.new_gen(gabs(x.g, prec_bits_to_words(precision)))

    def acos(gen x, unsigned long precision=0):
        r"""
        The principal branch of `\cos^{-1}(x)`, so that
        `\RR e(\mathrm{acos}(x))` belongs to `[0,Pi]`. If `x`
        is real and `|x| > 1`, then `\mathrm{acos}(x)` is complex.

        If `x` is an exact argument, it is first converted to a
        real or complex number using the optional parameter precision (in
        bits). If `x` is inexact (e.g. real), its own precision is
        used in the computation, and the parameter precision is ignored.

        EXAMPLES::

            sage: pari(0.5).acos()
            1.04719755119660
            sage: pari(1/2).acos()
            1.04719755119660
            sage: pari(1.1).acos()
            0.443568254385115*I
            sage: C.<i> = ComplexField()
            sage: pari(1.1+i).acos()
            0.849343054245252 - 1.09770986682533*I
        """
        sig_on()
        return P.new_gen(gacos(x.g, prec_bits_to_words(precision)))

    def acosh(gen x, unsigned long precision=0):
        r"""
        The principal branch of `\cosh^{-1}(x)`, so that
        `\Im(\mathrm{acosh}(x))` belongs to `[0,Pi]`. If
        `x` is real and `x < 1`, then
        `\mathrm{acosh}(x)` is complex.

        If `x` is an exact argument, it is first converted to a
        real or complex number using the optional parameter precision (in
        bits). If `x` is inexact (e.g. real), its own precision is
        used in the computation, and the parameter precision is ignored.

        EXAMPLES::

            sage: pari(2).acosh()
            1.31695789692482
            sage: pari(0).acosh()
            1.57079632679490*I
            sage: C.<i> = ComplexField()
            sage: pari(i).acosh()
            0.881373587019543 + 1.57079632679490*I
        """
        sig_on()
        return P.new_gen(gacosh(x.g, prec_bits_to_words(precision)))

    def agm(gen x, y, unsigned long precision=0):
        r"""
        The arithmetic-geometric mean of x and y. In the case of complex or
        negative numbers, the principal square root is always chosen.
        p-adic or power series arguments are also allowed. Note that a
        p-adic AGM exists only if x/y is congruent to 1 modulo p (modulo 16
        for p=2). x and y cannot both be vectors or matrices.

        If any of `x` or `y` is an exact argument, it is
        first converted to a real or complex number using the optional
        parameter precision (in bits). If the arguments are inexact (e.g.
        real), the smallest of their two precisions is used in the
        computation, and the parameter precision is ignored.

        EXAMPLES::

            sage: pari(2).agm(2)
            2.00000000000000
            sage: pari(0).agm(1)
            0
            sage: pari(1).agm(2)
            1.45679103104691
            sage: C.<i> = ComplexField()
            sage: pari(1+i).agm(-3)
            -0.964731722290876 + 1.15700282952632*I
        """
        cdef gen t0 = objtogen(y)
        sig_on()
        return P.new_gen(agm(x.g, t0.g, prec_bits_to_words(precision)))

    def arg(gen x, unsigned long precision=0):
        r"""
        arg(x): argument of x,such that `-\pi < \arg(x) \leq \pi`.

        If `x` is an exact argument, it is first converted to a
        real or complex number using the optional parameter precision (in
        bits). If `x` is inexact (e.g. real), its own precision is
        used in the computation, and the parameter precision is ignored.

        EXAMPLES::

            sage: C.<i> = ComplexField()
            sage: pari(2+i).arg()
            0.463647609000806
        """
        sig_on()
        return P.new_gen(garg(x.g, prec_bits_to_words(precision)))

    def asin(gen x, unsigned long precision=0):
        r"""
        The principal branch of `\sin^{-1}(x)`, so that
        `\RR e(\mathrm{asin}(x))` belongs to `[-\pi/2,\pi/2]`. If
        `x` is real and `|x| > 1` then `\mathrm{asin}(x)`
        is complex.

        If `x` is an exact argument, it is first converted to a
        real or complex number using the optional parameter precision (in
        bits). If `x` is inexact (e.g. real), its own precision is
        used in the computation, and the parameter precision is ignored.

        EXAMPLES::

            sage: pari(pari(0.5).sin()).asin()
            0.500000000000000
            sage: pari(2).asin()
            1.57079632679490 - 1.31695789692482*I
        """
        sig_on()
        return P.new_gen(gasin(x.g, prec_bits_to_words(precision)))

    def asinh(gen x, unsigned long precision=0):
        r"""
        The principal branch of `\sinh^{-1}(x)`, so that
        `\Im(\mathrm{asinh}(x))` belongs to `[-\pi/2,\pi/2]`.

        If `x` is an exact argument, it is first converted to a
        real or complex number using the optional parameter precision (in
        bits). If `x` is inexact (e.g. real), its own precision is
        used in the computation, and the parameter precision is ignored.

        EXAMPLES::

            sage: pari(2).asinh()
            1.44363547517881
            sage: C.<i> = ComplexField()
            sage: pari(2+i).asinh()
            1.52857091948100 + 0.427078586392476*I
        """
        sig_on()
        return P.new_gen(gasinh(x.g, prec_bits_to_words(precision)))

    def atan(gen x, unsigned long precision=0):
        r"""
        The principal branch of `\tan^{-1}(x)`, so that
        `\RR e(\mathrm{atan}(x))` belongs to `]-\pi/2, \pi/2[`.

        If `x` is an exact argument, it is first converted to a
        real or complex number using the optional parameter precision (in
        bits). If `x` is inexact (e.g. real), its own precision is
        used in the computation, and the parameter precision is ignored.

        EXAMPLES::

            sage: pari(1).atan()
            0.785398163397448
            sage: C.<i> = ComplexField()
            sage: pari(1.5+i).atan()
            1.10714871779409 + 0.255412811882995*I
        """
        sig_on()
        return P.new_gen(gatan(x.g, prec_bits_to_words(precision)))

    def atanh(gen x, unsigned long precision=0):
        r"""
        The principal branch of `\tanh^{-1}(x)`, so that
        `\Im(\mathrm{atanh}(x))` belongs to `]-\pi/2,\pi/2]`. If
        `x` is real and `|x| > 1` then `\mathrm{atanh}(x)`
        is complex.

        If `x` is an exact argument, it is first converted to a
        real or complex number using the optional parameter precision (in
        bits). If `x` is inexact (e.g. real), its own precision is
        used in the computation, and the parameter precision is ignored.

        EXAMPLES::

            sage: pari(0).atanh()
            0.E-19
            sage: pari(2).atanh()
            0.549306144334055 - 1.57079632679490*I
        """
        sig_on()
        return P.new_gen(gatanh(x.g, prec_bits_to_words(precision)))

    def bernfrac(gen x):
        r"""
        The Bernoulli number `B_x`, where `B_0 = 1`,
        `B_1 = -1/2`, `B_2 = 1/6,\ldots,` expressed as a
        rational number. The argument `x` should be of type
        integer.

        EXAMPLES::

            sage: pari(18).bernfrac()
            43867/798
            sage: [pari(n).bernfrac() for n in range(10)]
            [1, -1/2, 1/6, 0, -1/30, 0, 1/42, 0, -1/30, 0]
        """
        sig_on()
        return P.new_gen(bernfrac(x))

    def bernreal(gen x, unsigned long precision=0):
        r"""
        The Bernoulli number `B_x`, as for the function bernfrac,
        but `B_x` is returned as a real number (with the current
        precision).

        EXAMPLES::

            sage: pari(18).bernreal()
            54.9711779448622
            sage: pari(18).bernreal(precision=192).sage()
            54.9711779448621553884711779448621553884711779448621553885
        """
        sig_on()
        return P.new_gen(bernreal(x, prec_bits_to_words(precision)))

    def besselh1(gen nu, x, unsigned long precision=0):
        r"""
        The `H^1`-Bessel function of index `\nu` and
        argument `x`.

        If `nu` or `x` is an exact argument, it is first
        converted to a real or complex number using the optional parameter
        precision (in bits). If the arguments are inexact (e.g. real), the
        smallest of their precisions is used in the computation, and the
        parameter precision is ignored.

        EXAMPLES::

            sage: pari(2).besselh1(3)
            0.486091260585891 - 0.160400393484924*I
        """
        cdef gen t0 = objtogen(x)
        sig_on()
        return P.new_gen(hbessel1(nu.g, t0.g, prec_bits_to_words(precision)))

    def besselh2(gen nu, x, unsigned long precision=0):
        r"""
        The `H^2`-Bessel function of index `\nu` and
        argument `x`.

        If `nu` or `x` is an exact argument, it is first
        converted to a real or complex number using the optional parameter
        precision (in bits). If the arguments are inexact (e.g. real), the
        smallest of their precisions is used in the computation, and the
        parameter precision is ignored.

        EXAMPLES::

            sage: pari(2).besselh2(3)
            0.486091260585891 + 0.160400393484924*I
        """
        cdef gen t0 = objtogen(x)
        sig_on()
        return P.new_gen(hbessel2(nu.g, t0.g, prec_bits_to_words(precision)))

    def besselj(gen nu, x, unsigned long precision=0):
        r"""
        Bessel J function (Bessel function of the first kind), with index
        `\nu` and argument `x`. If `x` converts to
        a power series, the initial factor
        `(x/2)^{\nu}/\Gamma(\nu+1)` is omitted (since it cannot be
        represented in PARI when `\nu` is not integral).

        If `nu` or `x` is an exact argument, it is first
        converted to a real or complex number using the optional parameter
        precision (in bits). If the arguments are inexact (e.g. real), the
        smallest of their precisions is used in the computation, and the
        parameter precision is ignored.

        EXAMPLES::

            sage: pari(2).besselj(3)
            0.486091260585891
        """
        cdef gen t0 = objtogen(x)
        sig_on()
        return P.new_gen(jbessel(nu.g, t0.g, prec_bits_to_words(precision)))

    def besseljh(gen nu, x, unsigned long precision=0):
        """
        J-Bessel function of half integral index (Spherical Bessel
        function of the first kind). More precisely, besseljh(n,x) computes
        `J_{n+1/2}(x)` where n must an integer, and x is any
        complex value. In the current implementation (PARI, version
        2.2.11), this function is not very accurate when `x` is
        small.

        If `nu` or `x` is an exact argument, it is first
        converted to a real or complex number using the optional parameter
        precision (in bits). If the arguments are inexact (e.g. real), the
        smallest of their precisions is used in the computation, and the
        parameter precision is ignored.

        EXAMPLES::

            sage: pari(2).besseljh(3)
            0.412710032209716
        """
        cdef gen t0 = objtogen(x)
        sig_on()
        return P.new_gen(jbesselh(nu.g, t0.g, prec_bits_to_words(precision)))

    def besseli(gen nu, x, unsigned long precision=0):
        r"""
        Bessel I function (Bessel function of the second kind), with index
        `\nu` and argument `x`. If `x` converts to
        a power series, the initial factor
        `(x/2)^{\nu}/\Gamma(\nu+1)` is omitted (since it cannot be
        represented in PARI when `\nu` is not integral).

        If `nu` or `x` is an exact argument, it is first
        converted to a real or complex number using the optional parameter
        precision (in bits). If the arguments are inexact (e.g. real), the
        smallest of their precisions is used in the computation, and the
        parameter precision is ignored.

        EXAMPLES::

            sage: pari(2).besseli(3)
            2.24521244092995
            sage: C.<i> = ComplexField()
            sage: pari(2).besseli(3+i)
            1.12539407613913 + 2.08313822670661*I
        """
        cdef gen t0 = objtogen(x)
        sig_on()
        return P.new_gen(ibessel(nu.g, t0.g, prec_bits_to_words(precision)))

    def besselk(gen nu, x, long flag=0, unsigned long precision=0):
        """
        nu.besselk(x, flag=0): K-Bessel function (modified Bessel function
        of the second kind) of index nu, which can be complex, and argument
        x.

        If `nu` or `x` is an exact argument, it is first
        converted to a real or complex number using the optional parameter
        precision (in bits). If the arguments are inexact (e.g. real), the
        smallest of their precisions is used in the computation, and the
        parameter precision is ignored.

        INPUT:


        -  ``nu`` - a complex number

        -  ``x`` - real number (positive or negative)

        -  ``flag`` - default: 0 or 1: use hyperu (hyperu is
           much slower for small x, and doesn't work for negative x).


        EXAMPLES::

            sage: C.<i> = ComplexField()
            sage: pari(2+i).besselk(3)
            0.0455907718407551 + 0.0289192946582081*I

        ::

            sage: pari(2+i).besselk(-3)
            -4.34870874986752 - 5.38744882697109*I

        ::

            sage: pari(2+i).besselk(300, flag=1)
            3.74224603319728 E-132 + 2.49071062641525 E-134*I
        """
        cdef gen t0 = objtogen(x)
        sig_on()
        return P.new_gen(kbessel(nu.g, t0.g, prec_bits_to_words(precision)))

    def besseln(gen nu, x, unsigned long precision=0):
        """
        nu.besseln(x): Bessel N function (Spherical Bessel function of the
        second kind) of index nu and argument x.

        If `nu` or `x` is an exact argument, it is first
        converted to a real or complex number using the optional parameter
        precision (in bits). If the arguments are inexact (e.g. real), the
        smallest of their precisions is used in the computation, and the
        parameter precision is ignored.

        EXAMPLES::

            sage: C.<i> = ComplexField()
            sage: pari(2+i).besseln(3)
            -0.280775566958244 - 0.486708533223726*I
        """
        cdef gen t0 = objtogen(x)
        sig_on()
        return P.new_gen(nbessel(nu.g, t0.g, prec_bits_to_words(precision)))

    def cos(gen x, unsigned long precision=0):
        """
        The cosine function.

        If `x` is an exact argument, it is first converted to a
        real or complex number using the optional parameter precision (in
        bits). If `x` is inexact (e.g. real), its own precision is
        used in the computation, and the parameter precision is ignored.

        EXAMPLES::

            sage: pari(1.5).cos()
            0.0707372016677029
            sage: C.<i> = ComplexField()
            sage: pari(1+i).cos()
            0.833730025131149 - 0.988897705762865*I
            sage: pari('x+O(x^8)').cos()
            1 - 1/2*x^2 + 1/24*x^4 - 1/720*x^6 + 1/40320*x^8 + O(x^9)
        """
        sig_on()
        return P.new_gen(gcos(x.g, prec_bits_to_words(precision)))

    def cosh(gen x, unsigned long precision=0):
        """
        The hyperbolic cosine function.

        If `x` is an exact argument, it is first converted to a
        real or complex number using the optional parameter precision (in
        bits). If `x` is inexact (e.g. real), its own precision is
        used in the computation, and the parameter precision is ignored.

        EXAMPLES::

            sage: pari(1.5).cosh()
            2.35240961524325
            sage: C.<i> = ComplexField()
            sage: pari(1+i).cosh()
            0.833730025131149 + 0.988897705762865*I
            sage: pari('x+O(x^8)').cosh()
            1 + 1/2*x^2 + 1/24*x^4 + 1/720*x^6 + O(x^8)
        """
        sig_on()
        return P.new_gen(gcosh(x.g, prec_bits_to_words(precision)))

    def cotan(gen x, unsigned long precision=0):
        """
        The cotangent of x.

        If `x` is an exact argument, it is first converted to a
        real or complex number using the optional parameter precision (in
        bits). If `x` is inexact (e.g. real), its own precision is
        used in the computation, and the parameter precision is ignored.

        EXAMPLES::

            sage: pari(5).cotan()
            -0.295812915532746

        Computing the cotangent of `\pi` doesn't raise an error,
        but instead just returns a very large (positive or negative)
        number.

        ::

            sage: x = RR(pi)
            sage: pari(x).cotan()         # random
            -8.17674825 E15
        """
        sig_on()
        return P.new_gen(gcotan(x.g, prec_bits_to_words(precision)))

    def dilog(gen x, unsigned long precision=0):
        r"""
        The principal branch of the dilogarithm of `x`, i.e. the
        analytic continuation of the power series
        `\log_2(x) = \sum_{n>=1} x^n/n^2`.

        If `x` is an exact argument, it is first converted to a
        real or complex number using the optional parameter precision (in
        bits). If `x` is inexact (e.g. real), its own precision is
        used in the computation, and the parameter precision is ignored.

        EXAMPLES::

            sage: pari(1).dilog()
            1.64493406684823
            sage: C.<i> = ComplexField()
            sage: pari(1+i).dilog()
            0.616850275068085 + 1.46036211675312*I
        """
        sig_on()
        return P.new_gen(dilog(x.g, prec_bits_to_words(precision)))

    def eint1(gen x, long n=0, unsigned long precision=0):
        r"""
        x.eint1(n): exponential integral E1(x):

        .. math::

                         \int_{x}^{\infty} \frac{e^{-t}}{t} dt


        If n is present, output the vector [eint1(x), eint1(2\*x), ...,
        eint1(n\*x)]. This is faster than repeatedly calling eint1(i\*x).

        If `x` is an exact argument, it is first converted to a
        real or complex number using the optional parameter precision (in
        bits). If `x` is inexact (e.g. real), its own precision is
        used in the computation, and the parameter precision is ignored.

        REFERENCE:

        - See page 262, Prop 5.6.12, of Cohen's book "A Course in
          Computational Algebraic Number Theory".

        EXAMPLES:
        """
        sig_on()
        if n <= 0:
            return P.new_gen(eint1(x.g, prec_bits_to_words(precision)))
        else:
            return P.new_gen(veceint1(x.g, stoi(n), prec_bits_to_words(precision)))

    def erfc(gen x, unsigned long precision=0):
        r"""
        Return the complementary error function:

        .. math::

            (2/\sqrt{\pi}) \int_{x}^{\infty} e^{-t^2} dt.



        If `x` is an exact argument, it is first converted to a
        real or complex number using the optional parameter precision (in
        bits). If `x` is inexact (e.g. real), its own precision is
        used in the computation, and the parameter precision is ignored.

        EXAMPLES::

            sage: pari(1).erfc()
            0.157299207050285
        """
        sig_on()
        return P.new_gen(gerfc(x.g, prec_bits_to_words(precision)))

    def eta(gen x, long flag=0, unsigned long precision=0):
        r"""
        x.eta(flag=0): if flag=0, `\eta` function without the
        `q^{1/24}`; otherwise `\eta` of the complex number
        `x` in the upper half plane intelligently computed using
        `\mathrm{SL}(2,\ZZ)` transformations.

        DETAILS: This functions computes the following. If the input
        `x` is a complex number with positive imaginary part, the
        result is `\prod_{n=1}^{\infty} (q-1^n)`, where
        `q=e^{2 i \pi x}`. If `x` is a power series
        (or can be converted to a power series) with positive valuation,
        the result is `\prod_{n=1}^{\infty} (1-x^n)`.

        If `x` is an exact argument, it is first converted to a
        real or complex number using the optional parameter precision (in
        bits). If `x` is inexact (e.g. real), its own precision is
        used in the computation, and the parameter precision is ignored.

        EXAMPLES::

            sage: C.<i> = ComplexField()
            sage: pari(i).eta()
            0.998129069925959
        """
        sig_on()
        if flag == 1:
            return P.new_gen(trueeta(x.g, prec_bits_to_words(precision)))
        return P.new_gen(eta(x.g, prec_bits_to_words(precision)))

    def exp(gen self, unsigned long precision=0):
        """
        x.exp(): exponential of x.

        If `x` is an exact argument, it is first converted to a
        real or complex number using the optional parameter precision (in
        bits). If `x` is inexact (e.g. real), its own precision is
        used in the computation, and the parameter precision is ignored.

        EXAMPLES::

            sage: pari(0).exp()
            1.00000000000000
            sage: pari(1).exp()
            2.71828182845905
            sage: pari('x+O(x^8)').exp()
            1 + x + 1/2*x^2 + 1/6*x^3 + 1/24*x^4 + 1/120*x^5 + 1/720*x^6 + 1/5040*x^7 + O(x^8)
        """
        sig_on()
        return P.new_gen(gexp(self.g, prec_bits_to_words(precision)))

    def gamma(gen s, unsigned long precision=0):
        """
        s.gamma(precision): Gamma function at s.

        If `s` is an exact argument, it is first converted to a
        real or complex number using the optional parameter precision (in
        bits). If `s` is inexact (e.g. real), its own precision is
        used in the computation, and the parameter precision is ignored.

        EXAMPLES::

            sage: pari(2).gamma()
            1.00000000000000
            sage: pari(5).gamma()
            24.0000000000000
            sage: C.<i> = ComplexField()
            sage: pari(1+i).gamma()
            0.498015668118356 - 0.154949828301811*I

        TESTS::

            sage: pari(-1).gamma()
            Traceback (most recent call last):
            ...
            PariError: domain error in gamma: argument = non-positive integer
        """
        sig_on()
        return P.new_gen(ggamma(s.g, prec_bits_to_words(precision)))

    def gammah(gen s, unsigned long precision=0):
        """
        s.gammah(): Gamma function evaluated at the argument x+1/2.

        If `s` is an exact argument, it is first converted to a
        real or complex number using the optional parameter precision (in
        bits). If `s` is inexact (e.g. real), its own precision is
        used in the computation, and the parameter precision is ignored.

        EXAMPLES::

            sage: pari(2).gammah()
            1.32934038817914
            sage: pari(5).gammah()
            52.3427777845535
            sage: C.<i> = ComplexField()
            sage: pari(1+i).gammah()
            0.575315188063452 + 0.0882106775440939*I
        """
        sig_on()
        return P.new_gen(ggammah(s.g, prec_bits_to_words(precision)))

    def hyperu(gen a, b, x, unsigned long precision=0):
        r"""
        a.hyperu(b,x): U-confluent hypergeometric function.

        If `a`, `b`, or `x` is an exact argument,
        it is first converted to a real or complex number using the
        optional parameter precision (in bits). If the arguments are
        inexact (e.g. real), the smallest of their precisions is used in
        the computation, and the parameter precision is ignored.

        EXAMPLES::

            sage: pari(1).hyperu(2,3)
            0.333333333333333
        """
        cdef gen t0 = objtogen(b)
        cdef gen t1 = objtogen(x)
        sig_on()
        return P.new_gen(hyperu(a.g, t0.g, t1.g, prec_bits_to_words(precision)))

    def incgam(gen s, x, y=None, unsigned long precision=0):
        r"""
        s.incgam(x, y, precision): incomplete gamma function. y is optional
        and is the precomputed value of gamma(s).

        If `s` is an exact argument, it is first converted to a
        real or complex number using the optional parameter precision (in
        bits). If `s` is inexact (e.g. real), its own precision is
        used in the computation, and the parameter precision is ignored.

        EXAMPLES::

            sage: C.<i> = ComplexField()
            sage: pari(1+i).incgam(3-i)
            -0.0458297859919946 + 0.0433696818726677*I
        """
        cdef gen t0 = objtogen(x)
        cdef gen t1
        if y is None:
            sig_on()
            return P.new_gen(incgam(s.g, t0.g, prec_bits_to_words(precision)))
        else:
            t1 = objtogen(y)
            sig_on()
            return P.new_gen(incgam0(s.g, t0.g, t1.g, prec_bits_to_words(precision)))

    def incgamc(gen s, x, unsigned long precision=0):
        r"""
        s.incgamc(x): complementary incomplete gamma function.

        The arguments `x` and `s` are complex numbers such
        that `s` is not a pole of `\Gamma` and
        `|x|/(|s|+1)` is not much larger than `1`
        (otherwise, the convergence is very slow). The function returns the
        value of the integral
        `\int_{0}^{x} e^{-t} t^{s-1} dt.`

        If `s` or `x` is an exact argument, it is first
        converted to a real or complex number using the optional parameter
        precision (in bits). If the arguments are inexact (e.g. real), the
        smallest of their precisions is used in the computation, and the
        parameter precision is ignored.

        EXAMPLES::

            sage: pari(1).incgamc(2)
            0.864664716763387
        """
        cdef gen t0 = objtogen(x)
        sig_on()
        return P.new_gen(incgamc(s.g, t0.g, prec_bits_to_words(precision)))

    def log(gen x, unsigned long precision=0):
        r"""
        x.log(): natural logarithm of x.

        This function returns the principal branch of the natural logarithm
        of `x`, i.e., the branch such that
        `\Im(\log(x)) \in ]-\pi, \pi].` The result is
        complex (with imaginary part equal to `\pi`) if
        `x\in \RR` and `x<0`. In general, the algorithm uses
        the formula

        .. math::

                         \log(x) \simeq \frac{\pi}{2{\rm agm}(1,4/s)} - m\log(2),


        if `s=x 2^m` is large enough. (The result is exact to
        `B` bits provided that `s>2^{B/2}`.) At low
        accuracies, this function computes `\log` using the series
        expansion near `1`.

        If `x` is an exact argument, it is first converted to a
        real or complex number using the optional parameter precision (in
        bits). If `x` is inexact (e.g. real), its own precision is
        used in the computation, and the parameter precision is ignored.

        Note that `p`-adic arguments can also be given as input,
        with the convention that `\log(p)=0`. Hence, in particular,
        `\exp(\log(x))/x` is not in general equal to `1`
        but instead to a `(p-1)`-st root of unity (or
        `\pm 1` if `p=2`) times a power of `p`.

        EXAMPLES::

            sage: pari(5).log()
            1.60943791243410
            sage: C.<i> = ComplexField()
            sage: pari(i).log()
            0.E-19 + 1.57079632679490*I
        """
        sig_on()
        return P.new_gen(glog(x.g, prec_bits_to_words(precision)))

    def lngamma(gen x, unsigned long precision=0):
        r"""
        Alias for :meth:`log_gamma`.

        EXAMPLES::

            sage: pari(100).lngamma()
            359.134205369575
        """
        return x.log_gamma(precision)

    def log_gamma(gen x, unsigned long precision=0):
        r"""
        Logarithm of the gamma function of x.

        This function returns the principal branch of the logarithm of the
        gamma function of `x`. The function
        `\log(\Gamma(x))` is analytic on the complex plane with
        non-positive integers removed. This function can have much larger
        inputs than `\Gamma` itself.

        The `p`-adic analogue of this function is unfortunately not
        implemented.

        If `x` is an exact argument, it is first converted to a
        real or complex number using the optional parameter precision (in
        bits). If `x` is inexact (e.g. real), its own precision is
        used in the computation, and the parameter precision is ignored.

        EXAMPLES::

            sage: pari(100).log_gamma()
            359.134205369575
        """
        sig_on()
        return P.new_gen(glngamma(x.g, prec_bits_to_words(precision)))

    def polylog(gen x, long m, long flag=0, unsigned long precision=0):
        """
        x.polylog(m,flag=0): m-th polylogarithm of x. flag is optional, and
        can be 0: default, 1: D_m -modified m-th polylog of x, 2:
        D_m-modified m-th polylog of x, 3: P_m-modified m-th polylog of
        x.

        If `x` is an exact argument, it is first converted to a
        real or complex number using the optional parameter precision (in
        bits). If `x` is inexact (e.g. real), its own precision is
        used in the computation, and the parameter precision is ignored.

        TODO: Add more explanation, copied from the PARI manual.

        EXAMPLES::

            sage: pari(10).polylog(3)
            5.64181141475134 - 8.32820207698027*I
            sage: pari(10).polylog(3,0)
            5.64181141475134 - 8.32820207698027*I
            sage: pari(10).polylog(3,1)
            0.523778453502411
            sage: pari(10).polylog(3,2)
            -0.400459056163451
        """
        sig_on()
        return P.new_gen(polylog0(m, x.g, flag, prec_bits_to_words(precision)))

    def psi(gen x, unsigned long precision=0):
        r"""
        x.psi(): psi-function at x.

        Return the `\psi`-function of `x`, i.e., the
        logarithmic derivative `\Gamma'(x)/\Gamma(x)`.

        If `x` is an exact argument, it is first converted to a
        real or complex number using the optional parameter precision (in
        bits). If `x` is inexact (e.g. real), its own precision is
        used in the computation, and the parameter precision is ignored.

        EXAMPLES::

            sage: pari(1).psi()
            -0.577215664901533
        """
        sig_on()
        return P.new_gen(gpsi(x.g, prec_bits_to_words(precision)))

    def sin(gen x, unsigned long precision=0):
        """
        x.sin(): The sine of x.

        If `x` is an exact argument, it is first converted to a
        real or complex number using the optional parameter precision (in
        bits). If `x` is inexact (e.g. real), its own precision is
        used in the computation, and the parameter precision is ignored.

        EXAMPLES::

            sage: pari(1).sin()
            0.841470984807897
            sage: C.<i> = ComplexField()
            sage: pari(1+i).sin()
            1.29845758141598 + 0.634963914784736*I
        """
        sig_on()
        return P.new_gen(gsin(x.g, prec_bits_to_words(precision)))

    def sinh(gen x, unsigned long precision=0):
        """
        The hyperbolic sine function.

        If `x` is an exact argument, it is first converted to a
        real or complex number using the optional parameter precision (in
        bits). If `x` is inexact (e.g. real), its own precision is
        used in the computation, and the parameter precision is ignored.

        EXAMPLES::

            sage: pari(0).sinh()
            0.E-19
            sage: C.<i> = ComplexField()
            sage: pari(1+i).sinh()
            0.634963914784736 + 1.29845758141598*I
        """
        sig_on()
        return P.new_gen(gsinh(x.g, prec_bits_to_words(precision)))

    def sqr(gen x):
        """
        x.sqr(): square of x. Faster than, and most of the time (but not
        always - see the examples) identical to x\*x.

        EXAMPLES::

            sage: pari(2).sqr()
            4

        For `2`-adic numbers, x.sqr() may not be identical to x\*x
        (squaring a `2`-adic number increases its precision)::

            sage: pari("1+O(2^5)").sqr()
            1 + O(2^6)
            sage: pari("1+O(2^5)")*pari("1+O(2^5)")
            1 + O(2^5)

        However::

            sage: x = pari("1+O(2^5)"); x*x
            1 + O(2^6)
        """
        sig_on()
        return P.new_gen(gsqr(x.g))


    def sqrt(gen x, unsigned long precision=0):
        """
        x.sqrt(precision): The square root of x.

        If `x` is an exact argument, it is first converted to a
        real or complex number using the optional parameter precision (in
        bits). If `x` is inexact (e.g. real), its own precision is
        used in the computation, and the parameter precision is ignored.

        EXAMPLES::

            sage: pari(2).sqrt()
            1.41421356237310
        """
        sig_on()
        return P.new_gen(gsqrt(x.g, prec_bits_to_words(precision)))

    def sqrtint(gen x):
        r"""
        Return the integer square root of the integer `x`, rounded
        towards zero.

        EXAMPLES::

            sage: pari(8).sqrtint()
            2
            sage: pari(10^100).sqrtint()
            100000000000000000000000000000000000000000000000000
        """
        sig_on()
        return P.new_gen(sqrtint(x.g))

    def sqrtn(gen x, n, unsigned long precision=0):
        r"""
        x.sqrtn(n): return the principal branch of the n-th root of x,
        i.e., the one such that
        `\arg(\sqrt(x)) \in ]-\pi/n, \pi/n]`. Also returns a second
        argument which is a suitable root of unity allowing one to recover
        all the other roots. If it was not possible to find such a number,
        then this second return value is 0. If the argument is present and
        no square root exists, return 0 instead of raising an error.

        If `x` is an exact argument, it is first converted to a
        real or complex number using the optional parameter precision (in
        bits). If `x` is inexact (e.g. real), its own precision is
        used in the computation, and the parameter precision is ignored.

        .. note::

           intmods (modulo a prime) and `p`-adic numbers are
           allowed as arguments.

        INPUT:


        -  ``x`` - gen

        -  ``n`` - integer


        OUTPUT:


        -  ``gen`` - principal n-th root of x

        -  ``gen`` - root of unity z that gives the other
           roots


        EXAMPLES::

            sage: s, z = pari(2).sqrtn(5)
            sage: z
            0.309016994374947 + 0.951056516295154*I
            sage: s
            1.14869835499704
            sage: s^5
            2.00000000000000
            sage: z^5
            1.00000000000000 - 2.710505431 E-20*I       # 32-bit
            1.00000000000000 - 2.71050543121376 E-20*I  # 64-bit
            sage: (s*z)^5
            2.00000000000000 + 0.E-19*I
        """
        # TODO: ???  lots of good examples in the PARI docs ???
        cdef GEN zetan
        cdef gen t0 = objtogen(n)
        sig_on()
        ans = P.new_gen_noclear(gsqrtn(x.g, t0.g, &zetan, prec_bits_to_words(precision)))
        return ans, P.new_gen(zetan)

    def tan(gen x, unsigned long precision=0):
        """
        x.tan() - tangent of x

        If `x` is an exact argument, it is first converted to a
        real or complex number using the optional parameter precision (in
        bits). If `x` is inexact (e.g. real), its own precision is
        used in the computation, and the parameter precision is ignored.

        EXAMPLES::

            sage: pari(2).tan()
            -2.18503986326152
            sage: C.<i> = ComplexField()
            sage: pari(i).tan()
            0.761594155955765*I
        """
        sig_on()
        return P.new_gen(gtan(x.g, prec_bits_to_words(precision)))

    def tanh(gen x, unsigned long precision=0):
        """
        x.tanh() - hyperbolic tangent of x

        If `x` is an exact argument, it is first converted to a
        real or complex number using the optional parameter precision (in
        bits). If `x` is inexact (e.g. real), its own precision is
        used in the computation, and the parameter precision is ignored.

        EXAMPLES::

            sage: pari(1).tanh()
            0.761594155955765
            sage: C.<i> = ComplexField()
            sage: z = pari(i); z
            1.00000000000000*I
            sage: result = z.tanh()
            sage: result.real() <= 1e-18
            True
            sage: result.imag()
            1.55740772465490
        """
        sig_on()
        return P.new_gen(gtanh(x.g, prec_bits_to_words(precision)))

    def teichmuller(gen x):
        r"""
        teichmuller(x): teichmuller character of p-adic number x.

        This is the unique `(p-1)`-st root of unity congruent to
        `x/p^{v_p(x)}` modulo `p`.

        EXAMPLES::

            sage: pari('2+O(7^5)').teichmuller()
            2 + 4*7 + 6*7^2 + 3*7^3 + O(7^5)
        """
        sig_on()
        return P.new_gen(teich(x.g))

    def theta(gen q, z, unsigned long precision=0):
        """
        q.theta(z): Jacobi sine theta-function.

        If `q` or `z` is an exact argument, it is first
        converted to a real or complex number using the optional parameter
        precision (in bits). If the arguments are inexact (e.g. real), the
        smallest of their precisions is used in the computation, and the
        parameter precision is ignored.

        EXAMPLES::

            sage: pari(0.5).theta(2)
            1.63202590295260
        """
        cdef gen t0 = objtogen(z)
        sig_on()
        return P.new_gen(theta(q.g, t0.g, prec_bits_to_words(precision)))

    def thetanullk(gen q, long k, unsigned long precision=0):
        """
        q.thetanullk(k): return the k-th derivative at z=0 of theta(q,z).

        If `q` is an exact argument, it is first converted to a
        real or complex number using the optional parameter precision (in
        bits). If `q` is inexact (e.g. real), its own precision is
        used in the computation, and the parameter precision is ignored.

        EXAMPLES::

            sage: pari(0.5).thetanullk(1)
            0.548978532560341
        """
        sig_on()
        return P.new_gen(thetanullk(q.g, k, prec_bits_to_words(precision)))

    def weber(gen x, long flag=0, unsigned long precision=0):
        r"""
        x.weber(flag=0): One of Weber's f functions of x. flag is optional,
        and can be 0: default, function
        f(x)=exp(-i\*Pi/24)\*eta((x+1)/2)/eta(x) such that
        `j=(f^{24}-16)^3/f^{24}`, 1: function f1(x)=eta(x/2)/eta(x)
        such that `j=(f1^24+16)^3/f2^{24}`, 2: function
        f2(x)=sqrt(2)\*eta(2\*x)/eta(x) such that
        `j=(f2^{24}+16)^3/f2^{24}`.

        If `x` is an exact argument, it is first converted to a
        real or complex number using the optional parameter precision (in
        bits). If `x` is inexact (e.g. real), its own precision is
        used in the computation, and the parameter precision is ignored.

        TODO: Add further explanation from PARI manual.

        EXAMPLES::

            sage: C.<i> = ComplexField()
            sage: pari(i).weber()
            1.18920711500272
            sage: pari(i).weber(1)
            1.09050773266526
            sage: pari(i).weber(2)
            1.09050773266526
        """
        sig_on()
        return P.new_gen(weber0(x.g, flag, prec_bits_to_words(precision)))

    def zeta(gen s, unsigned long precision=0):
        """
        zeta(s): zeta function at s with s a complex or a p-adic number.

        If `s` is a complex number, this is the Riemann zeta
        function `\zeta(s)=\sum_{n\geq 1} n^{-s}`, computed either
        using the Euler-Maclaurin summation formula (if `s` is not
        an integer), or using Bernoulli numbers (if `s` is a
        negative integer or an even nonnegative integer), or using modular
        forms (if `s` is an odd nonnegative integer).

        If `s` is a `p`-adic number, this is the
        Kubota-Leopoldt zeta function, i.e. the unique continuous
        `p`-adic function on the `p`-adic integers that
        interpolates the values of `(1-p^{-k})\zeta(k)` at negative
        integers `k` such that `k\equiv 1\pmod{p-1}` if
        `p` is odd, and at odd `k` if `p=2`.

        If `x` is an exact argument, it is first converted to a
        real or complex number using the optional parameter precision (in
        bits). If `x` is inexact (e.g. real), its own precision is
        used in the computation, and the parameter precision is ignored.

        INPUT:


        -  ``s`` - gen (real, complex, or p-adic number)


        OUTPUT:


        -  ``gen`` - value of zeta at s.


        EXAMPLES::

            sage: pari(2).zeta()
            1.64493406684823
            sage: x = RR(pi)^2/6
            sage: pari(x)
            1.64493406684823
            sage: pari(3).zeta()
            1.20205690315959
            sage: pari('1+5*7+2*7^2+O(7^3)').zeta()
            4*7^-2 + 5*7^-1 + O(7^0)
        """
        sig_on()
        return P.new_gen(gzeta(s.g, prec_bits_to_words(precision)))

    ###########################################
    # 4: NUMBER THEORETICAL functions
    ###########################################

    def binomial(gen x, long k):
        """
        binomial(x, k): return the binomial coefficient "x choose k".

        INPUT:


        -  ``x`` - any PARI object (gen)

        -  ``k`` - integer


        EXAMPLES::

            sage: pari(6).binomial(2)
            15
            sage: pari('x+1').binomial(3)
            1/6*x^3 - 1/6*x
            sage: pari('2+x+O(x^2)').binomial(3)
            1/3*x + O(x^2)
        """
        sig_on()
        return P.new_gen(binomial(x.g, k))

    def ffgen(gen T, v=-1):
        r"""
        Return the generator `g=x \bmod T` of the finite field defined
        by the polynomial `T`.

        INPUT:

        - ``T`` -- a gen of type t_POL with coefficients of type t_INTMOD:
                   a polynomial over a prime finite field

        - ``v`` -- string: a variable name or -1 (optional)

        If `v` is a string, then `g` will be a polynomial in `v`, else the
        variable of the polynomial `T` is used.

        EXAMPLES::

            sage: x = GF(2)['x'].gen()
            sage: pari(x^2+x+2).ffgen()
            x
            sage: pari(x^2+x+1).ffgen('a')
            a
        """
        sig_on()
        return P.new_gen(ffgen(T.g, P.get_var(v)))

    def ffinit(gen p, long n, v=-1):
        r"""
        Return a monic irreducible polynomial `g` of degree `n` over the
        finite field of `p` elements.

        INPUT:

        - ``p`` -- a gen of type t_INT: a prime number

        - ``n`` -- integer: the degree of the polynomial

        - ``v`` -- string: a variable name or -1 (optional)

        If `v \geq 0', then `g` will be a polynomial in `v`, else the
        variable `x` is used.

        EXAMPLES::

            sage: pari(7).ffinit(11)
            Mod(1, 7)*x^11 + Mod(1, 7)*x^10 + Mod(4, 7)*x^9 + Mod(5, 7)*x^8 + Mod(1, 7)*x^7 + Mod(1, 7)*x^2 + Mod(1, 7)*x + Mod(6, 7)
            sage: pari(2003).ffinit(3)
            Mod(1, 2003)*x^3 + Mod(1, 2003)*x^2 + Mod(1993, 2003)*x + Mod(1995, 2003)
        """
        sig_on()
        return P.new_gen(ffinit(p.g, n, P.get_var(v)))

    def fflog(gen self, g, o=None):
        r"""
        Return the discrete logarithm of the finite field element
        ``self`` in base `g`.

        INPUT:

        - ``self`` -- a PARI finite field element (``FFELT``) in the
          multiplicative group generated by `g`.

        - ``g`` -- the base of the logarithm as a PARI finite field
          element (``FFELT``). If `o` is ``None``, this must be a
          generator of the parent finite field.

        - ``o`` -- either ``None`` (then `g` must a primitive root)
          or the order of `g` or a tuple ``(o, o.factor())``.

        OUTPUT:

        - An integer `n` such that ``self = g^n``.

        EXAMPLES::

            sage: k.<a> = GF(2^12)
            sage: g = pari(a).ffprimroot()
            sage: (g^1234).fflog(g)
            1234
            sage: pari(k(1)).fflog(g)
            0

        This element does not generate the full multiplicative group::

            sage: b = g^5
            sage: ord = b.fforder(); ord
            819
            sage: (b^555).fflog(b, ord)
            555
            sage: (b^555).fflog(b, (ord, ord.factor()) )
            555
        """
        cdef gen t0 = objtogen(g)
        cdef gen t1
        if o is None:
            sig_on()
            return P.new_gen(fflog(self.g, t0.g, NULL))
        else:
            t1 = objtogen(o)
            sig_on()
            return P.new_gen(fflog(self.g, t0.g, t1.g))

    def fforder(gen self, o=None):
        r"""
        Return the multiplicative order of the finite field element
        ``self``.

        INPUT:

        - ``self`` -- a PARI finite field element (``FFELT``).

        - ``o`` -- either ``None`` or a multiple of the order of `o`
          or a tuple ``(o, o.factor())``.

        OUTPUT:

        - The smallest positive integer `n` such that ``self^n = 1``.

        EXAMPLES::

            sage: k.<a> = GF(5^80)
            sage: g = pari(a).ffprimroot()
            sage: g.fforder()
            82718061255302767487140869206996285356581211090087890624
            sage: g.fforder( (5^80-1, factor(5^80-1)) )
            82718061255302767487140869206996285356581211090087890624
            sage: k(2)._pari_().fforder(o=4)
            4
        """
        cdef gen t0
        if o is None:
            sig_on()
            return P.new_gen(fforder(self.g, NULL))
        else:
            t0 = objtogen(o)
            sig_on()
            return P.new_gen(fforder(self.g, t0.g))

    def ffprimroot(gen self):
        r"""
        Return a primitive root of the multiplicative group of the
        definition field of the given finite field element.

        INPUT:

        - ``self`` -- a PARI finite field element (``FFELT``)

        OUTPUT:

        - A generator of the multiplicative group of the finite field
          generated by ``self``.

        EXAMPLES::

            sage: x = polygen(GF(3))
            sage: k.<a> = GF(9, modulus=x^2+1)
            sage: b = pari(a).ffprimroot()
            sage: b  # random
            a + 1
            sage: b.fforder()
            8
        """
        sig_on()
        return P.new_gen(ffprimroot(self.g, NULL))

    def fibonacci(gen x):
        r"""
        Return the Fibonacci number of index x.

        EXAMPLES::

            sage: pari(18).fibonacci()
            2584
            sage: [pari(n).fibonacci() for n in range(10)]
            [0, 1, 1, 2, 3, 5, 8, 13, 21, 34]
        """
        sig_on()
        return P.new_gen(fibo(long(x)))

    def gcd(gen x, y=None):
        """
        Return the greatest common divisor of `x` and `y`.

        If `y` is ``None``, then `x` must be a list or tuple, and the
        greatest common divisor of its components is returned.

        EXAMPLES::

            sage: pari(10).gcd(15)
            5
            sage: pari([5, 'y']).gcd()
            1
            sage: pari(['x', x^2]).gcd()
            x

        """
        cdef gen t0
        if y is None:
            sig_on()
            return P.new_gen(ggcd0(x.g, NULL))
        else:
            t0 = objtogen(y)
            sig_on()
            return P.new_gen(ggcd0(x.g, t0.g))

    def issquare(gen x, find_root=False):
        """
        issquare(x,n): ``True`` if x is a square, ``False`` if not. If
        ``find_root`` is given, also returns the exact square root.
        """
        cdef GEN G
        cdef long t
        cdef gen g
        sig_on()
        if find_root:
            t = itos(gissquareall(x.g, &G))
            if t:
                return True, P.new_gen(G)
            else:
                P.clear_stack()
                return False, None
        else:
            t = itos(gissquare(x.g))
            sig_off()
            return t != 0

    def issquarefree(gen self):
        """
        EXAMPLES::

            sage: pari(10).issquarefree()
            True
            sage: pari(20).issquarefree()
            False
        """
        sig_on()
        cdef long t = issquarefree(self.g)
        sig_off()
        return t != 0

    def lcm(gen x, y=None):
        """
        Return the least common multiple of `x` and `y`.

        If `y` is ``None``, then `x` must be a list or tuple, and the
        least common multiple of its components is returned.

        EXAMPLES::

            sage: pari(10).lcm(15)
            30
            sage: pari([5, 'y']).lcm()
            5*y
            sage: pari([10, 'x', x^2]).lcm()
            10*x^2

        """
        cdef gen t0
        if y is None:
            sig_on()
            return P.new_gen(glcm0(x.g, NULL))
        else:
            t0 = objtogen(y)
            sig_on()
            return P.new_gen(glcm0(x.g, t0.g))

    def numdiv(gen n):
        """
        Return the number of divisors of the integer n.

        EXAMPLES::

            sage: pari(10).numdiv()
            4
        """
        sig_on()
        return P.new_gen(numdiv(n.g))

    def phi(gen n):
        """
        Return the Euler phi function of n.

        EXAMPLES::

            sage: pari(10).phi()
            4
        """
        sig_on()
        return P.new_gen(eulerphi(n.g))

    def primepi(gen self):
        """
        Return the number of primes less than or equal to self.

        EXAMPLES::

            sage: pari(7).primepi()
            4
            sage: pari(100).primepi()
            25
            sage: pari(1000).primepi()
            168
            sage: pari(100000).primepi()
            9592
            sage: pari(0).primepi()
            0
            sage: pari(-15).primepi()
            0
            sage: pari(500509).primepi()
            41581
            sage: pari(10^7).primepi()
            664579
        """
<<<<<<< HEAD
        sig_on()
        if self > P._primelimit():
            P.init_primes(self + 10)
=======
        pari_catch_sig_on()
>>>>>>> c0ed97a0
        if signe(self.g) != 1:
            sig_off()
            return P.PARI_ZERO
        return P.new_gen(primepi(self.g))

    def sumdiv(gen n):
        """
        Return the sum of the divisors of `n`.

        EXAMPLES::

            sage: pari(10).sumdiv()
            18
        """
        sig_on()
        return P.new_gen(sumdiv(n.g))

    def sumdivk(gen n, long k):
        """
        Return the sum of the k-th powers of the divisors of n.

        EXAMPLES::

            sage: pari(10).sumdivk(2)
            130
        """
        sig_on()
        return P.new_gen(sumdivk(n.g, k))

    def Zn_issquare(gen self, n):
        """
        Return ``True`` if ``self`` is a square modulo `n`, ``False``
        if not.

        INPUT:

        - ``self`` -- integer

        - ``n`` -- integer or factorisation matrix

        EXAMPLES::

            sage: pari(3).Zn_issquare(4)
            False
            sage: pari(4).Zn_issquare(30.factor())
            True

        """
        cdef gen t0 = objtogen(n)
        sig_on()
        cdef long t = Zn_issquare(self.g, t0.g)
        sig_off()
        return t != 0

    def Zn_sqrt(gen self, n):
        """
        Return a square root of ``self`` modulo `n`, if such a square
        root exists; otherwise, raise a ``ValueError``.

        INPUT:

        - ``self`` -- integer

        - ``n`` -- integer or factorisation matrix

        EXAMPLES::

            sage: pari(3).Zn_sqrt(4)
            Traceback (most recent call last):
            ...
            ValueError: 3 is not a square modulo 4
            sage: pari(4).Zn_sqrt(30.factor())
            22

        """
        cdef gen t0 = objtogen(n)
        cdef GEN s
        sig_on()
        s = Zn_sqrt(self.g, t0.g)
        if s == NULL:
            sig_off()
            raise ValueError("%s is not a square modulo %s" % (self, n))
        return P.new_gen(s)


    ##################################################
    # 5: Elliptic curve functions
    ##################################################

    def ellinit(self, long flag=-1, unsigned long precision=0):
        """
        Return the PARI elliptic curve object with Weierstrass coefficients
        given by self, a list with 5 elements.

        INPUT:


        -  ``self`` -- a list of 5 coefficients

        -  ``flag`` -- ignored (for backwards compatibility)

        -  ``precision (optional, default: 0)`` - the real
           precision to be used in the computation of the components of the
           PARI (s)ell structure; if 0, use the default 64 bits.

           .. note::

              The parameter ``precision`` in ``ellinit`` controls not
              only the real precision of the resulting (s)ell structure,
              but in some cases also the precision of most subsequent
              computations with this elliptic curve (if those rely on
              the precomputations done by ``ellinit``).  You should
              therefore set the precision from the start to the value
              you require.

        OUTPUT:

        -  ``gen`` -- a PARI ell structure.

        EXAMPLES:

        An elliptic curve with integer coefficients::

            sage: e = pari([0,1,0,1,0]).ellinit(); e
            [0, 1, 0, 1, 0, 4, 2, 0, -1, -32, 224, -48, 2048/3, Vecsmall([1]), [Vecsmall([64, -1])], [0, 0, 0, 0, 0, 0, 0, 0]]

        The coefficients can be any ring elements that convert to PARI::

            sage: pari([0,1/2,0,-3/4,0]).ellinit()
            [0, 1/2, 0, -3/4, 0, 2, -3/2, 0, -9/16, 40, -116, 117/4, 256000/117, Vecsmall([1]), [Vecsmall([64, 1])], [0, 0, 0, 0, 0, 0, 0, 0]]
            sage: pari([0,0.5,0,-0.75,0]).ellinit()
            [0, 0.500000000000000, 0, -0.750000000000000, 0, 2.00000000000000, -1.50000000000000, 0, -0.562500000000000, 40.0000000000000, -116.000000000000, 29.2500000000000, 2188.03418803419, Vecsmall([0]), [Vecsmall([64, 1])], [0, 0, 0, 0]]
            sage: pari([0,I,0,1,0]).ellinit()
            [0, I, 0, 1, 0, 4*I, 2, 0, -1, -64, 352*I, -80, 16384/5, Vecsmall([0]), [Vecsmall([64, 0])], [0, 0, 0, 0]]
            sage: pari([0,x,0,2*x,1]).ellinit()
            [0, x, 0, 2*x, 1, 4*x, 4*x, 4, -4*x^2 + 4*x, 16*x^2 - 96*x, -64*x^3 + 576*x^2 - 864, 64*x^4 - 576*x^3 + 576*x^2 - 432, (256*x^6 - 4608*x^5 + 27648*x^4 - 55296*x^3)/(4*x^4 - 36*x^3 + 36*x^2 - 27), Vecsmall([0]), [Vecsmall([64, 0])], [0, 0, 0, 0]]
        """
        if flag != -1:
            from sage.misc.superseded import deprecation
            deprecation(16997, 'The flag argument to ellinit() is deprecated and not used anymore')
        sig_on()
        return P.new_gen(ellinit(self.g, NULL, prec_bits_to_words(precision)))

    def ellglobalred(self):
        """
        Return information related to the global minimal model of the
        elliptic curve e.

        INPUT:

        - ``e`` -- elliptic curve (returned by ellinit)

        OUTPUT: A vector [N, [u,r,s,t], c, faN, L] with

        - ``N`` - the (arithmetic) conductor of `e`

        - ``[u,r,s,t]`` - a vector giving the coordinate change over
           Q from e to its minimal integral model (see also ellminimalmodel)

        - ``c`` - the product of the local Tamagawa numbers of `e`.

        - ``faN`` is the factorization of `N`

        - ``L[i]`` is ``elllocalred(E, faN[i,1])``

        EXAMPLES::

            sage: e = pari([0, 5, 2, -1, 1]).ellinit()
            sage: e.ellglobalred()
            [20144, [1, -2, 0, -1], 1, [2, 4; 1259, 1], [[4, 2, 0, 1], [1, 5, 0, 1]]]
            sage: e = pari(EllipticCurve('17a').a_invariants()).ellinit()
            sage: e.ellglobalred()
            [17, [1, 0, 0, 0], 4, Mat([17, 1]), [[1, 8, 0, 4]]]
        """
        sig_on()
        return P.new_gen(ellglobalred(self.g))

    def elladd(self, z0, z1):
        """
        e.elladd(z0, z1): return the sum of the points z0 and z1 on this
        elliptic curve.

        INPUT:


        -  ``e`` - elliptic curve E

        -  ``z0`` - point on E

        -  ``z1`` - point on E


        OUTPUT: point on E

        EXAMPLES:

        First we create an elliptic curve::

            sage: e = pari([0, 1, 1, -2, 0]).ellinit()

        Next we add two points on the elliptic curve. Notice that the
        Python lists are automatically converted to PARI objects so you
        don't have to do that explicitly in your code.

        ::

            sage: e.elladd([1,0], [-1,1])
            [-3/4, -15/8]
        """
        cdef gen t0 = objtogen(z0)
        cdef gen t1 = objtogen(z1)
        sig_on()
        return P.new_gen(elladd(self.g, t0.g, t1.g))

    def ellak(self, n):
        r"""
        e.ellak(n): Returns the coefficient `a_n` of the
        `L`-function of the elliptic curve e, i.e. the
        `n`-th Fourier coefficient of the weight 2 newform
        associated to e (according to Shimura-Taniyama).

            The curve `e` *must* be a medium or long vector of the type
            given by ellinit. For this function to work for every n and not
            just those prime to the conductor, e must be a minimal Weierstrass
            equation. If this is not the case, use the function ellminimalmodel
            first before using ellak (or you will get INCORRECT RESULTS!)


        INPUT:


        -  ``e`` - a PARI elliptic curve.

        -  ``n`` - integer.


        EXAMPLES::

            sage: e = pari([0, -1, 1, -10, -20]).ellinit()
            sage: e.ellak(6)
            2
            sage: e.ellak(2005)
            2
            sage: e.ellak(-1)
            0
            sage: e.ellak(0)
            0
        """
        cdef gen t0 = objtogen(n)
        sig_on()
        return P.new_gen(akell(self.g, t0.g))


    def ellan(self, long n, python_ints=False):
        """
        Return the first `n` Fourier coefficients of the modular
        form attached to this elliptic curve. See ellak for more details.

        INPUT:


        -  ``n`` - a long integer

        -  ``python_ints`` - bool (default is False); if True,
           return a list of Python ints instead of a PARI gen wrapper.


        EXAMPLES::

            sage: e = pari([0, -1, 1, -10, -20]).ellinit()
            sage: e.ellan(3)
            [1, -2, -1]
            sage: e.ellan(20)
            [1, -2, -1, 2, 1, 2, -2, 0, -2, -2, 1, -2, 4, 4, -1, -4, -2, 4, 0, 2]
            sage: e.ellan(-1)
            []
            sage: v = e.ellan(10, python_ints=True); v
            [1, -2, -1, 2, 1, 2, -2, 0, -2, -2]
            sage: type(v)
            <type 'list'>
            sage: type(v[0])
            <type 'int'>
        """
        sig_on()
        cdef GEN g
        if python_ints:
            g = anell(self.g, n)
            v = [gtolong(<GEN> g[i+1]) for i in range(glength(g))]
            P.clear_stack()
            return v
        else:
            return P.new_gen(anell(self.g, n))

    def ellanalyticrank(self, unsigned long precision=0):
        r"""
        Returns a 2-component vector with the order of vanishing at
        `s = 1` of the L-function of the elliptic curve and the value
        of the first non-zero derivative.

        EXAMPLE::

            sage: E = EllipticCurve('389a1')
            sage: pari(E).ellanalyticrank()
            [2, 1.51863300057685]
        """
        sig_on()
        return P.new_gen(ellanalyticrank(self.g, <GEN>0, prec_bits_to_words(precision)))

    def ellap(self, p):
        r"""
        e.ellap(p): Returns the prime-indexed coefficient `a_p` of the
        `L`-function of the elliptic curve `e`, i.e. the `p`-th Fourier
        coefficient of the newform attached to e.

        The computation uses the Shanks--Mestre method, or the SEA
        algorithm.

        .. WARNING::

            For this function to work for every n and not just those prime
            to the conductor, e must be a minimal Weierstrass equation.
            If this is not the case, use the function ellminimalmodel first
            before using ellap (or you will get INCORRECT RESULTS!)


        INPUT:


        -  ``e`` - a PARI elliptic curve.

        -  ``p`` - prime integer


        EXAMPLES::

            sage: e = pari([0, -1, 1, -10, -20]).ellinit()
            sage: e.ellap(2)
            -2
            sage: e.ellap(2003)
            4
            sage: e.ellak(-1)
            0
        """
        cdef gen t0 = objtogen(p)
        sig_on()
        return P.new_gen(ellap(self.g, t0.g))


    def ellaplist(self, long n, python_ints=False):
        r"""
        e.ellaplist(n): Returns a PARI list of all the prime-indexed
        coefficients `a_p` (up to n) of the `L`-function
        of the elliptic curve `e`, i.e. the Fourier coefficients of
        the newform attached to `e`.

        INPUT:

        - ``self`` -- an elliptic curve

        - ``n`` -- a long integer

        - ``python_ints`` -- bool (default is False); if True,
          return a list of Python ints instead of a PARI gen wrapper.

        .. WARNING::

            The curve e must be a medium or long vector of the type given by
            ellinit. For this function to work for every n and not just those
            prime to the conductor, e must be a minimal Weierstrass equation.
            If this is not the case, use the function ellminimalmodel first
            before using ellaplist (or you will get INCORRECT RESULTS!)

        EXAMPLES::

            sage: e = pari([0, -1, 1, -10, -20]).ellinit()
            sage: v = e.ellaplist(10); v
            [-2, -1, 1, -2]
            sage: type(v)
            <type 'sage.libs.pari.gen.gen'>
            sage: v.type()
            't_VEC'
            sage: e.ellan(10)
            [1, -2, -1, 2, 1, 2, -2, 0, -2, -2]
            sage: v = e.ellaplist(10, python_ints=True); v
            [-2, -1, 1, -2]
            sage: type(v)
            <type 'list'>
            sage: type(v[0])
            <type 'int'>

        TESTS::

            sage: v = e.ellaplist(1)
            sage: print v, type(v)
            [] <type 'sage.libs.pari.gen.gen'>
            sage: v = e.ellaplist(1, python_ints=True)
            sage: print v, type(v)
            [] <type 'list'>
        """
        if python_ints:
            return [int(x) for x in self.ellaplist(n)]

        if n < 2:
            sig_on()
            return P.new_gen(zerovec(0))

        # 1. Make a table of primes up to n.
        P.init_primes(n+1)
        cdef gen t0 = objtogen(n)
        sig_on()
        cdef GEN g = primes(gtolong(primepi(t0.g)))

        # 2. Replace each prime in the table by ellap of it.
        cdef long i
        for i from 0 <= i < glength(g):
            set_gel(g, i + 1, ellap(self.g, gel(g, i + 1)))
        return P.new_gen(g)

    def ellchangecurve(self, ch):
        """
        e.ellchangecurve(ch): return the new model (equation) for the
        elliptic curve e given by the change of coordinates ch.

        The change of coordinates is specified by a vector ch=[u,r,s,t]; if
        `x'` and `y'` are the new coordinates, then
        `x = u^2 x' + r` and `y = u^3 y' + su^2 x' + t`.

        INPUT:

        -  ``e`` - elliptic curve

        -  ``ch`` - change of coordinates vector with 4
           entries

        EXAMPLES::

            sage: e = pari([1,2,3,4,5]).ellinit()
            sage: e.ellglobalred()
            [10351, [1, -1, 0, -1], 1, [11, 1; 941, 1], [[1, 5, 0, 1], [1, 5, 0, 1]]]
            sage: f = e.ellchangecurve([1,-1,0,-1])
            sage: f[:5]
            [1, -1, 0, 4, 3]
        """
        cdef gen t0 = objtogen(ch)
        sig_on()
        return P.new_gen(ellchangecurve(self.g, t0.g))

    def elleta(self, unsigned long precision=0):
        """
        e.elleta(): return the vector [eta1,eta2] of quasi-periods
        associated with the period lattice e.omega() of the elliptic curve
        e.

        EXAMPLES::

            sage: e = pari([0,0,0,-82,0]).ellinit()
            sage: e.elleta()
            [3.60546360143265, 3.60546360143265*I]
            sage: w1, w2 = e.omega()
            sage: eta1, eta2 = e.elleta()
            sage: w1*eta2 - w2*eta1
            6.28318530717959*I
        """
        sig_on()
        return P.new_gen(elleta(self.g, prec_bits_to_words(precision)))

    def ellheight(self, a, b=None, long flag=-1, unsigned long precision=0):
        """
        Canonical height of point ``a`` on elliptic curve ``self``,
        resp. the value of the associated bilinear form at ``(a,b)``.

        INPUT:

        - ``self``-- an elliptic curve over `\QQ`.

        - ``a`` -- rational point on ``self``.

        - ``b`` -- (optional) rational point on ``self``.

        - ``precision (optional)`` -- the precision of the
          result, in bits.

        EXAMPLES::

            sage: e = pari([0,1,1,-2,0]).ellinit()
            sage: e.ellheight([1,0])
            0.476711659343740
            sage: e.ellheight([1,0], precision=128).sage()
            0.47671165934373953737948605888465305945902294218            # 32-bit
            0.476711659343739537379486058884653059459022942211150879336  # 64-bit

        Computing the bilinear form::

            sage: e.ellheight([1, 0], [-1, 1])
            0.418188984498861
        """
        if flag != -1:
            from sage.misc.superseded import deprecation
            deprecation(16997, 'The flag argument to ellheight() is deprecated and not used anymore')
        cdef gen t0 = objtogen(a)
        cdef gen t1
        if b is None:
            sig_on()
            return P.new_gen(ellheight(self.g, t0.g, prec_bits_to_words(precision)))
        else:
            t1 = objtogen(b)
            sig_on()
            return P.new_gen(ellheight0(self.g, t0.g, t1.g, prec_bits_to_words(precision)))

    def ellheightmatrix(self, x, unsigned long precision=0):
        """
        e.ellheightmatrix(x): return the height matrix for the vector x of
        points on the elliptic curve e.

        In other words, it returns the Gram matrix of x with respect to the
        height bilinear form on e (see ellbil).

        INPUT:


        -  ``e`` - elliptic curve over `\QQ`,
           assumed to be in a standard minimal integral model (as given by
           ellminimalmodel)

        -  ``x`` - vector of rational points on e


        EXAMPLES::

            sage: e = pari([0,1,1,-2,0]).ellinit().ellminimalmodel()[0]
            sage: e.ellheightmatrix([[1,0], [-1,1]])
            [0.476711659343740, 0.418188984498861; 0.418188984498861, 0.686667083305587]
        """
        cdef gen t0 = objtogen(x)
        sig_on()
        return P.new_gen(ellheightmatrix(self.g, t0.g, prec_bits_to_words(precision)))

    def ellisoncurve(self, x):
        """
        e.ellisoncurve(x): return True if the point x is on the elliptic
        curve e, False otherwise.

        If the point or the curve have inexact coefficients, an attempt is
        made to take this into account.

        EXAMPLES::

            sage: e = pari([0,1,1,-2,0]).ellinit()
            sage: e.ellisoncurve([1,0])
            True
            sage: e.ellisoncurve([1,1])
            False
            sage: e.ellisoncurve([1,0.00000000000000001])
            False
            sage: e.ellisoncurve([1,0.000000000000000001])
            True
            sage: e.ellisoncurve([0])
            True
        """
        cdef gen t0 = objtogen(x)
        sig_on()
        cdef int t = oncurve(self.g, t0.g)
        sig_off()
        return t != 0

    def elllocalred(self, p):
        r"""
        e.elllocalred(p): computes the data of local reduction at the prime
        p on the elliptic curve e

        For more details on local reduction and Kodaira types, see IV.8 and
        IV.9 in J. Silverman's book "Advanced topics in the arithmetic of
        elliptic curves".

        INPUT:


        -  ``e`` - elliptic curve with coefficients in `\ZZ`

        -  ``p`` - prime number


        OUTPUT:


        -  ``gen`` - the exponent of p in the arithmetic
           conductor of e

        -  ``gen`` - the Kodaira type of e at p, encoded as an
           integer:

        -  ``1`` - type `I_0`: good reduction,
           nonsingular curve of genus 1

        -  ``2`` - type `II`: rational curve with a
           cusp

        -  ``3`` - type `III`: two nonsingular rational
           curves intersecting tangentially at one point

        -  ``4`` - type `IV`: three nonsingular
           rational curves intersecting at one point

        -  ``5`` - type `I_1`: rational curve with a
           node

        -  ``6 or larger`` - think of it as `4+v`, then
           it is type `I_v`: `v` nonsingular rational curves
           arranged as a `v`-gon

        -  ``-1`` - type `I_0^*`: nonsingular rational
           curve of multiplicity two with four nonsingular rational curves of
           multiplicity one attached

        -  ``-2`` - type `II^*`: nine nonsingular
           rational curves in a special configuration

        -  ``-3`` - type `III^*`: eight nonsingular
           rational curves in a special configuration

        -  ``-4`` - type `IV^*`: seven nonsingular
           rational curves in a special configuration

        -  ``-5 or smaller`` - think of it as `-4-v`,
           then it is type `I_v^*`: chain of `v+1`
           nonsingular rational curves of multiplicity two, with two
           nonsingular rational curves of multiplicity one attached at either
           end

        -  ``gen`` - a vector with 4 components, giving the
           coordinate changes done during the local reduction; if the first
           component is 1, then the equation for e was already minimal at p

        -  ``gen`` - the local Tamagawa number `c_p`


        EXAMPLES:

        Type `I_0`::

            sage: e = pari([0,0,0,0,1]).ellinit()
            sage: e.elllocalred(7)
            [0, 1, [1, 0, 0, 0], 1]

        Type `II`::

            sage: e = pari(EllipticCurve('27a3').a_invariants()).ellinit()
            sage: e.elllocalred(3)
            [3, 2, [1, -1, 0, 1], 1]

        Type `III`::

            sage: e = pari(EllipticCurve('24a4').a_invariants()).ellinit()
            sage: e.elllocalred(2)
            [3, 3, [1, 1, 0, 1], 2]

        Type `IV`::

            sage: e = pari(EllipticCurve('20a2').a_invariants()).ellinit()
            sage: e.elllocalred(2)
            [2, 4, [1, 1, 0, 1], 3]

        Type `I_1`::

            sage: e = pari(EllipticCurve('11a2').a_invariants()).ellinit()
            sage: e.elllocalred(11)
            [1, 5, [1, 0, 0, 0], 1]

        Type `I_2`::

            sage: e = pari(EllipticCurve('14a4').a_invariants()).ellinit()
            sage: e.elllocalred(2)
            [1, 6, [1, 0, 0, 0], 2]

        Type `I_6`::

            sage: e = pari(EllipticCurve('14a1').a_invariants()).ellinit()
            sage: e.elllocalred(2)
            [1, 10, [1, 0, 0, 0], 2]

        Type `I_0^*`::

            sage: e = pari(EllipticCurve('32a3').a_invariants()).ellinit()
            sage: e.elllocalred(2)
            [5, -1, [1, 1, 1, 0], 1]

        Type `II^*`::

            sage: e = pari(EllipticCurve('24a5').a_invariants()).ellinit()
            sage: e.elllocalred(2)
            [3, -2, [1, 2, 1, 4], 1]

        Type `III^*`::

            sage: e = pari(EllipticCurve('24a2').a_invariants()).ellinit()
            sage: e.elllocalred(2)
            [3, -3, [1, 2, 1, 4], 2]

        Type `IV^*`::

            sage: e = pari(EllipticCurve('20a1').a_invariants()).ellinit()
            sage: e.elllocalred(2)
            [2, -4, [1, 0, 1, 2], 3]

        Type `I_1^*`::

            sage: e = pari(EllipticCurve('24a1').a_invariants()).ellinit()
            sage: e.elllocalred(2)
            [3, -5, [1, 0, 1, 2], 4]

        Type `I_6^*`::

            sage: e = pari(EllipticCurve('90c2').a_invariants()).ellinit()
            sage: e.elllocalred(3)
            [2, -10, [1, 96, 1, 316], 4]
        """
        cdef gen t0 = objtogen(p)
        sig_on()
        return P.new_gen(elllocalred(self.g, t0.g))

    def elllseries(self, s, A=1, unsigned long precision=0):
        """
        e.elllseries(s, A=1): return the value of the `L`-series of
        the elliptic curve e at the complex number s.

        This uses an `O(N^{1/2})` algorithm in the conductor N of
        e, so it is impractical for large conductors (say greater than
        `10^{12}`).

        INPUT:


        -  ``e`` - elliptic curve defined over `\QQ`

        -  ``s`` - complex number

        -  ``A (optional)`` - cutoff point for the integral,
           which must be chosen close to 1 for best speed.


        EXAMPLES::

            sage: e = pari([0,1,1,-2,0]).ellinit()
            sage: e.elllseries(2.1)
            0.402838047956645
            sage: e.elllseries(1, precision=128)
            6.21952537507477 E-39
            sage: e.elllseries(1, precision=256)
            2.95993347819786 E-77
            sage: e.elllseries(-2)
            0
            sage: e.elllseries(2.1, A=1.1)
            0.402838047956645
        """
        cdef gen t0 = objtogen(s)
        cdef gen t1 = objtogen(A)
        sig_on()
        return P.new_gen(elllseries(self.g, t0.g, t1.g, prec_bits_to_words(precision)))

    def ellminimalmodel(self):
        """
        ellminimalmodel(e): return the standard minimal integral model of
        the rational elliptic curve e and the corresponding change of
        variables. INPUT:


        -  ``e`` - gen (that defines an elliptic curve)


        OUTPUT:


        -  ``gen`` - minimal model

        -  ``gen`` - change of coordinates


        EXAMPLES::

            sage: e = pari([1,2,3,4,5]).ellinit()
            sage: F, ch = e.ellminimalmodel()
            sage: F[:5]
            [1, -1, 0, 4, 3]
            sage: ch
            [1, -1, 0, -1]
            sage: e.ellchangecurve(ch)[:5]
            [1, -1, 0, 4, 3]
        """
        cdef GEN x, y
        cdef gen model, change
        cdef pari_sp t
        sig_on()
        x = ellminimalmodel(self.g, &y)
        change = P.new_gen_noclear(y)
        model = P.new_gen(x)
        return model, change

    def ellorder(self, x):
        """
        e.ellorder(x): return the order of the point x on the elliptic
        curve e (return 0 if x is not a torsion point)

        INPUT:


        -  ``e`` - elliptic curve defined over `\QQ`

        -  ``x`` - point on e


        EXAMPLES::

            sage: e = pari(EllipticCurve('65a1').a_invariants()).ellinit()

        A point of order two::

            sage: e.ellorder([0,0])
            2

        And a point of infinite order::

            sage: e.ellorder([1,0])
            0
        """
        cdef gen t0 = objtogen(x)
        sig_on()
        return P.new_gen(orderell(self.g, t0.g))

    def ellordinate(self, x, unsigned long precision=0):
        """
        e.ellordinate(x): return the `y`-coordinates of the points
        on the elliptic curve e having x as `x`-coordinate.

        INPUT:


        -  ``e`` - elliptic curve

        -  ``x`` - x-coordinate (can be a complex or p-adic
           number, or a more complicated object like a power series)


        EXAMPLES::

            sage: e = pari([0,1,1,-2,0]).ellinit()
            sage: e.ellordinate(0)
            [0, -1]
            sage: e.ellordinate(I)
            [0.582203589721741 - 1.38606082464177*I, -1.58220358972174 + 1.38606082464177*I]
            sage: e.ellordinate(I, precision=128)[0].sage()
            0.58220358972174117723338947874993600727 - 1.3860608246417697185311834209833653345*I
            sage: e.ellordinate(1+3*5^1+O(5^3))
            [4*5 + 5^2 + O(5^3), 4 + 3*5^2 + O(5^3)]
            sage: e.ellordinate('z+2*z^2+O(z^4)')
            [-2*z - 7*z^2 - 23*z^3 + O(z^4), -1 + 2*z + 7*z^2 + 23*z^3 + O(z^4)]

        The field in which PARI looks for the point depends on the
        input field::

            sage: e.ellordinate(5)
            []
            sage: e.ellordinate(5.0)
            [11.3427192823270, -12.3427192823270]
        """
        cdef gen t0 = objtogen(x)
        sig_on()
        return P.new_gen(ellordinate(self.g, t0.g, prec_bits_to_words(precision)))

    def ellpointtoz(self, pt, unsigned long precision=0):
        """
        e.ellpointtoz(pt): return the complex number (in the fundamental
        parallelogram) corresponding to the point ``pt`` on the elliptic curve
        e, under the complex uniformization of e given by the Weierstrass
        p-function.

        The complex number z returned by this function lies in the
        parallelogram formed by the real and complex periods of e, as given
        by e.omega().

        EXAMPLES::

            sage: e = pari([0,0,0,1,0]).ellinit()
            sage: e.ellpointtoz([0,0])
            1.85407467730137

        The point at infinity is sent to the complex number 0::

            sage: e.ellpointtoz([0])
            0
        """
        cdef gen t0 = objtogen(pt)
        sig_on()
        return P.new_gen(zell(self.g, t0.g, prec_bits_to_words(precision)))

    def ellmul(self, z, n):
        """
        Return `n` times the point `z` on the elliptic curve `e`.

        INPUT:

        -  ``e`` - elliptic curve

        -  ``z`` - point on `e`

        -  ``n`` - integer, or a complex quadratic integer of complex
           multiplication for `e`. Complex multiplication currently
           only works if `e` is defined over `Q`.

        EXAMPLES: We consider a curve with CM by `Z[i]`::

            sage: e = pari([0,0,0,3,0]).ellinit()
            sage: p = [1,2]  # Point of infinite order

        Multiplication by two::

            sage: e.ellmul([0,0], 2)
            [0]
            sage: e.ellmul(p, 2)
            [1/4, -7/8]

        Complex multiplication::

            sage: q = e.ellmul(p, 1+I); q
            [-2*I, 1 + I]
            sage: e.ellmul(q, 1-I)
            [1/4, -7/8]

        TESTS::

            sage: for D in [-7, -8, -11, -12, -16, -19, -27, -28]:  # long time (1s)
            ....:     hcpol = hilbert_class_polynomial(D)
            ....:     j = hcpol.roots(multiplicities=False)[0]
            ....:     t = (1728-j)/(27*j)
            ....:     E = EllipticCurve([4*t,16*t^2])
            ....:     P = E.point([0, 4*t])
            ....:     assert(E.j_invariant() == j)
            ....:     #
            ....:     # Compute some CM number and its minimal polynomial
            ....:     #
            ....:     cm = pari('cm = (3*quadgen(%s)+2)'%D)
            ....:     cm_minpoly = pari('minpoly(cm)')
            ....:     #
            ....:     # Evaluate cm_minpoly(cm)(P), which should be zero
            ....:     #
            ....:     e = pari(E)  # Convert E to PARI
            ....:     P2 = e.ellmul(P, cm_minpoly[2]*cm + cm_minpoly[1])
            ....:     P0 = e.elladd(e.ellmul(P, cm_minpoly[0]), e.ellmul(P2, cm))
            ....:     assert(P0 == E(0))
        """
        cdef gen t0 = objtogen(z)
        cdef gen t1 = objtogen(n)
        sig_on()
        return P.new_gen(ellmul(self.g, t0.g, t1.g))

    def ellrootno(self, p=None):
        """
        Return the root number for the L-function of the elliptic curve
        E/Q at a prime p (including 0, for the infinite place); return
        the global root number if p is omitted.

        INPUT:

        -  ``e`` - elliptic curve over `\QQ`

        -  ``p`` - a prime number or ``None``.

        OUTPUT: 1 or -1

        EXAMPLES: Here is a curve of rank 3::

            sage: e = pari([0,0,0,-82,0]).ellinit()
            sage: e.ellrootno()
            -1
            sage: e.ellrootno(2)
            1
            sage: e.ellrootno(1009)
            1
        """
        cdef gen t0
        cdef GEN g0
        if p is None:
            g0 = NULL
        elif p == 1:
            from sage.misc.superseded import deprecation
            deprecation(15767, 'The argument p=1 in ellrootno() is deprecated, use p=None instead')
            g0 = NULL
        else:
            t0 = objtogen(p)
            g0 = t0.g
        sig_on()
        rootno = ellrootno(self.g, g0)
        sig_off()
        return rootno

    def ellsigma(self, z, long flag=0, unsigned long precision=0):
        """
        e.ellsigma(z, flag=0): return the value at the complex point z of
        the Weierstrass `\sigma` function associated to the
        elliptic curve e.

        EXAMPLES::

            sage: e = pari([0,0,0,1,0]).ellinit()
            sage: C.<i> = ComplexField()
            sage: e.ellsigma(2+i)
            1.43490215804166 + 1.80307856719256*I
        """
        cdef gen t0 = objtogen(z)
        sig_on()
        return P.new_gen(ellsigma(self.g, t0.g, flag, prec_bits_to_words(precision)))

    def ellsub(self, z0, z1):
        """
        e.ellsub(z0, z1): return z0-z1 on this elliptic curve.

        INPUT:


        -  ``e`` - elliptic curve E

        -  ``z0`` - point on E

        -  ``z1`` - point on E


        OUTPUT: point on E

        EXAMPLES::

            sage: e = pari([0, 1, 1, -2, 0]).ellinit()
            sage: e.ellsub([1,0], [-1,1])
            [0, 0]
        """
        cdef gen t0 = objtogen(z0)
        cdef gen t1 = objtogen(z1)
        sig_on()
        return P.new_gen(ellsub(self.g, t0.g, t1.g))

    def elltaniyama(self, long n=-1):
        if n < 0:
            n = P.get_series_precision()
        sig_on()
        return P.new_gen(elltaniyama(self.g, n))

    def elltors(self, long flag=0):
        """
        e.elltors(flag = 0): return information about the torsion subgroup
        of the elliptic curve e

        INPUT:


        -  ``e`` - elliptic curve over `\QQ`

        -  ``flag (optional)`` - specify which algorithm to
           use:

        -  ``0 (default)`` - use Doud's algorithm: bound
           torsion by computing the cardinality of e(GF(p)) for small primes
           of good reduction, then look for torsion points using Weierstrass
           parametrization and Mazur's classification

        -  ``1`` - use algorithm given by the Nagell-Lutz
           theorem (this is much slower)


        OUTPUT:


        -  ``gen`` - the order of the torsion subgroup, a.k.a.
           the number of points of finite order

        -  ``gen`` - vector giving the structure of the torsion
           subgroup as a product of cyclic groups, sorted in non-increasing
           order

        -  ``gen`` - vector giving points on e generating these
           cyclic groups


        EXAMPLES::

            sage: e = pari([1,0,1,-19,26]).ellinit()
            sage: e.elltors()
            [12, [6, 2], [[1, 2], [3, -2]]]
        """
        sig_on()
        return P.new_gen(elltors0(self.g, flag))

    def ellzeta(self, z, unsigned long precision=0):
        """
        e.ellzeta(z): return the value at the complex point z of the
        Weierstrass `\zeta` function associated with the elliptic
        curve e.

        .. note::

           This function has infinitely many poles (one of which is at
           z=0); attempting to evaluate it too close to one of the
           poles will result in a PariError.

        INPUT:


        -  ``e`` - elliptic curve

        -  ``z`` - complex number


        EXAMPLES::

            sage: e = pari([0,0,0,1,0]).ellinit()
            sage: e.ellzeta(1)
            1.06479841295883
            sage: C.<i> = ComplexField()
            sage: e.ellzeta(i-1)
            -0.350122658523049 - 0.350122658523049*I
        """
        cdef gen t0 = objtogen(z)
        sig_on()
        return P.new_gen(ellzeta(self.g, t0.g, prec_bits_to_words(precision)))

    def ellztopoint(self, z, unsigned long precision=0):
        """
        e.ellztopoint(z): return the point on the elliptic curve e
        corresponding to the complex number z, under the usual complex
        uniformization of e by the Weierstrass p-function.

        INPUT:


        -  ``e`` - elliptic curve

        -  ``z`` - complex number


        OUTPUT point on e

        EXAMPLES::

            sage: e = pari([0,0,0,1,0]).ellinit()
            sage: C.<i> = ComplexField()
            sage: e.ellztopoint(1+i)
            [0.E-... - 1.02152286795670*I, -0.149072813701096 - 0.149072813701096*I]

        Complex numbers belonging to the period lattice of e are of course
        sent to the point at infinity on e::

            sage: e.ellztopoint(0)
            [0]
        """
        cdef gen t0 = objtogen(z)
        sig_on()
        return P.new_gen(pointell(self.g, t0.g, prec_bits_to_words(precision)))

    def omega(self, unsigned long precision=0):
        """
        e.omega(): return basis for the period lattice of the elliptic
        curve e.

        EXAMPLES::

            sage: e = pari([0, -1, 1, -10, -20]).ellinit()
            sage: e.omega()
            [1.26920930427955, 0.634604652139777 - 1.45881661693850*I]
        """
        sig_on()
        return P.new_gen(ellR_omega(self.g, prec_bits_to_words(precision)))

    def disc(self):
        """
        e.disc(): return the discriminant of the elliptic curve e.

        EXAMPLES::

            sage: e = pari([0, -1, 1, -10, -20]).ellinit()
            sage: e.disc()
            -161051
            sage: _.factor()
            [-1, 1; 11, 5]
        """
        sig_on()
        return P.new_gen(member_disc(self.g))

    def j(self):
        """
        e.j(): return the j-invariant of the elliptic curve e.

        EXAMPLES::

            sage: e = pari([0, -1, 1, -10, -20]).ellinit()
            sage: e.j()
            -122023936/161051
            sage: _.factor()
            [-1, 1; 2, 12; 11, -5; 31, 3]
        """
        sig_on()
        return P.new_gen(member_j(self.g))

    def ellj(self, unsigned long precision=0):
        """
        Elliptic `j`-invariant of ``self``.

        EXAMPLES::

            sage: pari(I).ellj()
            1728.00000000000
            sage: pari(3*I).ellj()
            153553679.396729
            sage: pari('quadgen(-3)').ellj()
            0.E-54
            sage: pari('quadgen(-7)').ellj(precision=256).sage()
            -3375.000000000000000000000000000000000000000000000000000000000000000000000000
            sage: pari(-I).ellj()
            Traceback (most recent call last):
            ...
            PariError: domain error in modular function: Im(argument) <= 0
        """
        sig_on()
        return P.new_gen(jell(self.g, prec_bits_to_words(precision)))


    ###########################################
    # 6: Functions related to NUMBER FIELDS
    ###########################################
    def bnfcertify(self):
        r"""
        ``bnf`` being as output by ``bnfinit``, checks whether the result is
        correct, i.e. whether the calculation of the contents of ``self``
        are correct without assuming the Generalized Riemann Hypothesis.
        If it is correct, the answer is 1. If not, the program may output
        some error message or loop indefinitely.

        For more information about PARI and the Generalized Riemann
        Hypothesis, see [PariUsers], page 120.

        REFERENCES:

        .. [PariUsers] User's Guide to PARI/GP,
           http://pari.math.u-bordeaux.fr/pub/pari/manuals/2.7.0/users.pdf
        """
        sig_on()
        n = bnfcertify(self.g)
        sig_off()
        return n

    def bnfunit(self):
        sig_on()
        return P.new_gen(bnf_get_fu(self.g))

    def bnrclassno(self, I):
        r"""
        Return the order of the ray class group of self modulo ``I``.

        INPUT:

        - ``self``: a pari "BNF" object representing a number field
        - ``I``: a pari "BID" object representing an ideal of self

        OUTPUT: integer

        TESTS::

            sage: K.<z> = QuadraticField(-23)
            sage: p = K.primes_above(3)[0]
            sage: K.pari_bnf().bnrclassno(p._pari_bid_())
            3
        """
        cdef gen t0 = objtogen(I)
        sig_on()
        return P.new_gen(bnrclassno(self.g, t0.g))

    def _eltabstorel(self, x):
        """
        Return the relative number field element corresponding to `x`.

        The result is a ``t_POLMOD`` with ``t_POLMOD`` coefficients.

        .. WARNING::

            This is a low-level version of :meth:`rnfeltabstorel` that
            only needs the output of :meth:`_nf_rnfeq`, not a full
            PARI ``rnf`` structure.  This method may raise errors or
            return undefined results if called with invalid arguments.

        TESTS::

            sage: K = pari('y^2 + 1').nfinit()
            sage: rnfeq = K._nf_rnfeq(x^2 + 2)
            sage: f_abs = rnfeq[0]; f_abs
            x^4 + 6*x^2 + 1
            sage: x_rel = rnfeq._eltabstorel(x); x_rel
            Mod(x + Mod(-y, y^2 + 1), x^2 + 2)
            sage: f_abs(x_rel)
            Mod(0, x^2 + 2)

        """
        cdef gen t0 = objtogen(x)
        sig_on()
        return P.new_gen(eltabstorel(self.g, t0.g))

    def _eltabstorel_lift(self, x):
        """
        Return the relative number field element corresponding to `x`.

        The result is a ``t_POL`` with ``t_POLMOD`` coefficients.

        .. WARNING::

            This is a low-level version of :meth:`rnfeltabstorel` that
            only needs the output of :meth:`_nf_rnfeq`, not a full
            PARI ``rnf`` structure.  This method may raise errors or
            return undefined results if called with invalid arguments.

        TESTS::

            sage: K = pari('y^2 + 1').nfinit()
            sage: rnfeq = K._nf_rnfeq(x^2 + 2)
            sage: rnfeq._eltabstorel_lift(x)
            x + Mod(-y, y^2 + 1)

        """
        cdef gen t0 = objtogen(x)
        sig_on()
        return P.new_gen(eltabstorel_lift(self.g, t0.g))

    def _eltreltoabs(self, x):
        """
        Return the absolute number field element corresponding to `x`.

        The result is a ``t_POL``.

        .. WARNING::

            This is a low-level version of :meth:`rnfeltreltoabs` that
            only needs the output of :meth:`_nf_rnfeq`, not a full
            PARI ``rnf`` structure.  This method may raise errors or
            return undefined results if called with invalid arguments.

        TESTS::

            sage: K = pari('y^2 + 1').nfinit()
            sage: rnfeq = K._nf_rnfeq(x^2 + 2)
            sage: rnfeq._eltreltoabs(x)
            1/2*x^3 + 7/2*x
            sage: rnfeq._eltreltoabs('y')
            1/2*x^3 + 5/2*x

        """
        cdef gen t0 = objtogen(x)
        sig_on()
        return P.new_gen(eltreltoabs(self.g, t0.g))

    def galoisinit(self, den=None):
        """
        Calculate the Galois group of ``self``.

        This wraps the `galoisinit`_ function from PARI.

        INPUT:

        - ``self`` -- A number field or a polynomial.

        - ``den`` -- If set, this must be a multiple of the least
          common denominator of the automorphisms, expressed as
          polynomials in a root of the defining polynomial.

        OUTPUT:

        An eight-tuple, represented as a GEN object,
        with details about the Galois group of the number field.
        For details see `the PARI manual <galoisinit_>`_.
        Note that the element indices in Sage and PARI are
        0-based and 1-based, respectively.

        EXAMPLES::

            sage: P = pari(x^6 + 108)
            sage: G = P.galoisinit()
            sage: G[0] == P
            True
            sage: len(G[5]) == prod(G[7])
            True

        .. _galoisinit: http://pari.math.u-bordeaux.fr/dochtml/html.stable/Functions_related_to_general_number_fields.html#galoisinit
        """
        cdef gen t0
        if den is None:
            sig_on()
            return P.new_gen(galoisinit(self.g, NULL))
        else:
            t0 = objtogen(den)
            sig_on()
            return P.new_gen(galoisinit(self.g, t0.g))

    def galoispermtopol(self, perm):
        """
        Return the polynomial defining the Galois automorphism ``perm``.

        This wraps the `galoispermtopol`_ function from PARI.

        INPUT:

        - ``self`` -- A Galois group as generated by :meth:`galoisinit`.

        - ``perm`` -- A permutation from that group,
          or a vector or matrix of such permutations.

        OUTPUT:

        The defining polynomial of the specified automorphism.

        EXAMPLES::

            sage: G = pari(x^6 + 108).galoisinit()
            sage: G.galoispermtopol(G[5])
            [x, 1/12*x^4 - 1/2*x, -1/12*x^4 - 1/2*x, 1/12*x^4 + 1/2*x, -1/12*x^4 + 1/2*x, -x]
            sage: G.galoispermtopol(G[5][1])
            1/12*x^4 - 1/2*x
            sage: G.galoispermtopol(G[5][1:4])
            [1/12*x^4 - 1/2*x, -1/12*x^4 - 1/2*x, 1/12*x^4 + 1/2*x]

        .. _galoispermtopol: http://pari.math.u-bordeaux.fr/dochtml/html.stable/Functions_related_to_general_number_fields.html#galoispermtopol
        """
        cdef gen t0 = objtogen(perm)
        sig_on()
        return P.new_gen(galoispermtopol(self.g, t0.g))

    def galoisfixedfield(self, perm, long flag=0, v=-1):
        """
        Compute the fixed field of the Galois group ``self``.

        This wraps the `galoisfixedfield`_ function from PARI.

        INPUT:

        - ``self`` -- A Galois group as generated by :meth:`galoisinit`.

        - ``perm`` -- An element of a Galois group, a vector of such
          elements, or a subgroup generated by :meth:`galoissubgroups`.

        - ``flag`` -- Amount of data to include in output (see below).

        - ``v`` -- Name of the second variable to use (default: ``'y'``).

        OUTPUT:

        This depends on the value of ``flag``:

        - ``flag = 0`` -- A two-element tuple consisting of the defining
          polynomial of the fixed field and a description of its roots
          modulo the primes used in the group.

        - ``flag = 1`` -- Just the polynomial.

        - ``flag = 2`` -- A third tuple element will describe the
          factorization of the original polynomial, using the variable
          indicated by ``v`` to stand for a root of the polynomial
          from the first tuple element.

        EXAMPLES::

            sage: G = pari(x^4 + 1).galoisinit()
            sage: G.galoisfixedfield(G[5][1], flag=2)
            [x^2 - 2, Mod(-x^3 + x, x^4 + 1), [x^2 - y*x + 1, x^2 + y*x + 1]]
            sage: G.galoisfixedfield(G[5][5:7])
            [x^4 + 1, Mod(x, x^4 + 1)]
            sage: L = G.galoissubgroups()
            sage: G.galoisfixedfield(L[3], flag=2, v='z')
            [x^2 + 2, Mod(x^3 + x, x^4 + 1), [x^2 - z*x - 1, x^2 + z*x - 1]]

        .. _galoisfixedfield: http://pari.math.u-bordeaux.fr/dochtml/html.stable/Functions_related_to_general_number_fields.html#galoisfixedfield
        """
        cdef gen t0 = objtogen(perm)
        sig_on()
        return P.new_gen(galoisfixedfield(self.g, t0.g, flag, P.get_var(v)))

    def galoissubfields(self, long flag=0, v=-1):
        """
        List all subfields of the Galois group ``self``.

        This wraps the `galoissubfields`_ function from PARI.

        This method is essentially the same as applying
        :meth:`galoisfixedfield` to each group returned by
        :meth:`galoissubgroups`.

        INPUT:

        - ``self`` -- A Galois group as generated by :meth:`galoisinit`.

        - ``flag`` -- Has the same meaning as in :meth:`galoisfixedfield`.

        - ``v`` -- Has the same meaning as in :meth:`galoisfixedfield`.

        OUTPUT:

        A vector of all subfields of this group.  Each entry is as
        described in the :meth:`galoisfixedfield` method.

        EXAMPLES::

            sage: G = pari(x^6 + 108).galoisinit()
            sage: G.galoissubfields(flag=1)
            [x, x^2 + 972, x^3 + 54, x^3 + 864, x^3 - 54, x^6 + 108]
            sage: G = pari(x^4 + 1).galoisinit()
            sage: G.galoissubfields(flag=2, v='z')[3]
            [x^2 + 2, Mod(x^3 + x, x^4 + 1), [x^2 - z*x - 1, x^2 + z*x - 1]]

        .. _galoissubfields: http://pari.math.u-bordeaux.fr/dochtml/html.stable/Functions_related_to_general_number_fields.html#galoissubfields
        """
        sig_on()
        return P.new_gen(galoissubfields(self.g, flag, P.get_var(v)))

    def galoissubgroups(self):
        """
        List all subgroups of the Galois group ``self``.

        This wraps the `galoissubgroups`_ function from PARI.

        INPUT:

        - ``self`` -- A Galois group as generated by :meth:`galoisinit`,
          or a subgroup thereof as returned by :meth:`galoissubgroups`.

        OUTPUT:

        A vector of all subgroups of this group.
        Each subgroup is described as a two-tuple,
        with the subgroup generators as first element
        and the orders of these generators as second element.

        EXAMPLES::

            sage: G = pari(x^6 + 108).galoisinit()
            sage: L = G.galoissubgroups()
            sage: list(L[0][1])
            [3, 2]

        .. _galoissubgroups: http://pari.math.u-bordeaux.fr/dochtml/html.stable/Functions_related_to_general_number_fields.html#galoissubgroups
        """
        sig_on()
        return P.new_gen(galoissubgroups(self.g))

    def galoisisabelian(self, long flag=0):
        """
        Decide whether ``self`` is an abelian group.

        This wraps the `galoisisabelian`_ function from PARI.

        INPUT:

        - ``self`` -- A Galois group as generated by :meth:`galoisinit`,
          or a subgroup thereof as returned by :meth:`galoissubgroups`.

        - ``flag`` -- Controls the details contained in the returned result.

        OUTPUT:

        This returns 0 if ``self`` is not an abelian group. If it is,
        then the output depends on ``flag``:

        - ``flag = 0`` -- The HNF matrix of ``self`` over its generators
          is returned.

        - ``flag = 1`` -- The return value is simply 1.

        EXAMPLES::

            sage: G = pari(x^6 + 108).galoisinit()
            sage: G.galoisisabelian()
            0
            sage: H = G.galoissubgroups()[2]
            sage: H.galoisisabelian()
            Mat(2)
            sage: H.galoisisabelian(flag=1)
            1

        .. _galoisisabelian: http://pari.math.u-bordeaux.fr/dochtml/html.stable/Functions_related_to_general_number_fields.html#galoisisabelian
        """
        sig_on()
        return P.new_gen(galoisisabelian(self.g, flag))

    def galoisisnormal(self, subgrp):
        """
        Decide whether ``subgrp`` is a normal subgroup of ``self``.

        This wraps the `galoisisnormal`_ function from PARI.

        INPUT:

        - ``self`` -- A Galois group as generated by :meth:`galoisinit`,
          or a subgroup thereof as returned by :meth:`galoissubgroups`.

        - ``subgrp`` -- A subgroup of ``self`` as returned by
          :meth:`galoissubgroups`.

        OUTPUT:

        One if ``subgrp`` is a subgroup of ``self``, zero otherwise.

        EXAMPLES::

            sage: G = pari(x^6 + 108).galoisinit()
            sage: L = G.galoissubgroups()
            sage: G.galoisisnormal(L[0])
            1
            sage: G.galoisisnormal(L[2])
            0

        .. _galoisisnormal: http://pari.math.u-bordeaux.fr/dochtml/html.stable/Functions_related_to_general_number_fields.html#galoisisnormal
        """
        cdef gen t0 = objtogen(subgrp)
        sig_on()
        v = galoisisnormal(self.g, t0.g)
        P.clear_stack()
        return v

    def idealchinese(self, x, y):
        """
        Chinese Remainder Theorem over number fields.

        INPUT:

        - ``x`` -- prime ideal factorization
        - ``y`` -- vector of elements

        OUTPUT:

        An element b in the ambient number field ``self`` such that
        `v_p(b-y_p) \ge v_p(x)` for all prime ideals `p` dividing `x`,
        and `v_p(b) \ge 0` for all other `p`.

        EXAMPLES::

            sage: F = QuadraticField(5, 'alpha')
            sage: nf = F._pari_()
            sage: P = F.ideal(F.gen())
            sage: Q = F.ideal(2)
            sage: moduli = pari.matrix(2,2,[P.pari_prime(),4,Q.pari_prime(),4])
            sage: residues = pari.vector(2,[0,1])
            sage: b = F(nf.idealchinese(moduli,residues))
            sage: b.valuation(P) >= 4
            True
            sage: (b-1).valuation(Q) >= 2
            True
        """
        cdef gen tx = objtogen(x)
        cdef gen ty = objtogen(y)
        sig_on()
        return P.new_gen(idealchinese(self.g, tx.g, ty.g))

    def idealcoprime(self, x, y):
        """
        Given two integral ideals x and y of a pari number field self,
        return an element a of the field (expressed in the integral
        basis of self) such that a*x is an integral ideal coprime to
        y.

        EXAMPLES::

            sage: F = NumberField(x^3-2, 'alpha')
            sage: nf = F._pari_()
            sage: x = pari('[1, -1, 2]~')
            sage: y = pari('[1, -1, 3]~')
            sage: nf.idealcoprime(x, y)
            [1, 0, 0]~

            sage: y = pari('[2, -2, 4]~')
            sage: nf.idealcoprime(x, y)
            [5/43, 9/43, -1/43]~
        """
        cdef gen t0 = objtogen(x)
        cdef gen t1 = objtogen(y)
        sig_on()
        return P.new_gen(idealcoprime(self.g, t0.g, t1.g))

    def idealintersection(self, x, y):
        cdef gen t0 = objtogen(x)
        cdef gen t1 = objtogen(y)
        sig_on()
        return P.new_gen(idealintersect(self.g, t0.g, t1.g))

    def ideallist(self, long bound, long flag = 4):
        """
        Vector of vectors `L` of all idealstar of all ideals of `norm <= bound`.

        The binary digits of flag mean:

         - 1: give generators;
         - 2: add units;
         - 4: (default) give only the ideals and not the bid.

        EXAMPLES::

            sage: R.<x> = PolynomialRing(QQ)
            sage: K.<a> = NumberField(x^2 + 1)
            sage: L = K.pari_nf().ideallist(100)

        Now we have our list `L`. Entry `L[n-1]` contains all ideals of
        norm `n`::

            sage: L[0]   # One ideal of norm 1.
            [[1, 0; 0, 1]]
            sage: L[64]  # 4 ideals of norm 65.
            [[65, 8; 0, 1], [65, 47; 0, 1], [65, 18; 0, 1], [65, 57; 0, 1]]
        """
        sig_on()
        return P.new_gen(ideallist0(self.g, bound, flag))

    def ideallog(self, x, bid):
        """
        Return the discrete logarithm of the unit x in (ring of integers)/bid.

        INPUT:

        - ``self`` - a pari number field

        - ``bid``  - a big ideal structure (corresponding to an ideal I
          of self) output by idealstar

        - ``x``  - an element of self with valuation zero at all
          primes dividing I

        OUTPUT:

        - the discrete logarithm of x on the generators given in bid[2]

        EXAMPLE::

            sage: F = NumberField(x^3-2, 'alpha')
            sage: nf = F._pari_()
            sage: I = pari('[1, -1, 2]~')
            sage: bid = nf.idealstar(I)
            sage: x = pari('5')
            sage: nf.ideallog(x, bid)
            [25]~
        """
        cdef gen t0 = objtogen(x)
        cdef gen t1 = objtogen(bid)
        sig_on()
        return P.new_gen(ideallog(self.g, t0.g, t1.g))

    def idealprimedec(nf, p):
        """
        Prime ideal decomposition of the prime number `p` in the number
        field `nf` as a vector of 5 component vectors `[p,a,e,f,b]`
        representing the prime ideals `p O_K + a O_K`, `e` ,`f` as usual,
        `a` as vector of components on the integral basis, `b` Lenstra's
        constant.

        EXAMPLES::

            sage: K.<i> = QuadraticField(-1)
            sage: F = pari(K).idealprimedec(5); F
            [[5, [-2, 1]~, 1, 1, [2, -1; 1, 2]], [5, [2, 1]~, 1, 1, [-2, -1; 1, -2]]]
            sage: F[0].pr_get_p()
            5
        """
        cdef gen t0 = objtogen(p)
        sig_on()
        return P.new_gen(idealprimedec(nf.g, t0.g))

    def idealstar(self, I, long flag=1):
        """
        Return the big ideal (bid) structure of modulus I.

        INPUT:

        - ``self`` - a pari number field

        - ``I`` -- an ideal of self, or a row vector whose first
          component is an ideal and whose second component
          is a row vector of r_1 0 or 1.

        - ``flag`` - determines the amount of computation and the shape
          of the output:

          - ``1`` (default): return a bid structure without
            generators

          - ``2``: return a bid structure with generators (slower)

          - ``0`` (deprecated): only outputs units of (ring of integers/I)
            as an abelian group, i.e as a 3-component
            vector [h,d,g]: h is the order, d is the vector
            of SNF cyclic components and g the corresponding
            generators. This flag is deprecated: it is in
            fact slightly faster to compute a true bid
            structure, which contains much more information.

        EXAMPLE::

            sage: F = NumberField(x^3-2, 'alpha')
            sage: nf = F._pari_()
            sage: I = pari('[1, -1, 2]~')
            sage: nf.idealstar(I)
            [[[43, 9, 5; 0, 1, 0; 0, 0, 1], [0]], [42, [42]], Mat([[43, [9, 1, 0]~, 1, 1, [-5, 2, -18; -9, -5, 2; 1, -9, -5]], 1]), [[[[42], [3], [3], [Vecsmall([])], 1]], [[], [], []]], Mat(1)]
        """
        cdef gen t0 = objtogen(I)
        sig_on()
        return P.new_gen(idealstar0(self.g, t0.g, flag))

    def idealval(self, x, p):
        cdef gen t0 = objtogen(x)
        cdef gen t1 = objtogen(p)
        sig_on()
        v = idealval(self.g, t0.g, t1.g)
        sig_off()
        return v

    def elementval(self, x, p):
        cdef gen t0 = objtogen(x)
        cdef gen t1 = objtogen(p)
        sig_on()
        v = nfval(self.g, t0.g, t1.g)
        sig_off()
        return v

    def nfbasis(self, long flag=0, fa=None):
        """
        Integral basis of the field `\QQ[a]`, where ``a`` is a root of
        the polynomial x.

        INPUT:

        - ``flag``: if set to 1 and ``fa`` is not given: assume that no
          square of a prime > 500000 divides the discriminant of ``x``.

        - ``fa``: If present, encodes a subset of primes at which to
          check for maximality. This must be one of the three following
          things:

            - an integer: check all primes up to ``fa`` using trial
              division.

            - a vector: a list of primes to check.

            - a matrix: a partial factorization of the discriminant
              of ``x``.

        .. NOTE::

            In earlier versions of Sage, other bits in ``flag`` were
            defined but these are now simply ignored.

        EXAMPLES::

            sage: pari('x^3 - 17').nfbasis()
            [1, x, 1/3*x^2 - 1/3*x + 1/3]

        We test ``flag`` = 1, noting it gives a wrong result when the
        discriminant (-4 * `p`^2 * `q` in the example below) has a big square
        factor::

            sage: p = next_prime(10^10); q = next_prime(p)
            sage: x = polygen(QQ); f = x^2 + p^2*q
            sage: pari(f).nfbasis(1)   # Wrong result
            [1, x]
            sage: pari(f).nfbasis()    # Correct result
            [1, 1/10000000019*x]
            sage: pari(f).nfbasis(fa=10^6)   # Check primes up to 10^6: wrong result
            [1, x]
            sage: pari(f).nfbasis(fa="[2,2; %s,2]"%p)    # Correct result and faster
            [1, 1/10000000019*x]
            sage: pari(f).nfbasis(fa=[2,p])              # Equivalent with the above
            [1, 1/10000000019*x]
        """
        if flag < 0 or flag > 1:
            flag = flag & 1
            from sage.misc.superseded import deprecation
            deprecation(15767, 'In nfbasis(), flag must be 0 or 1, other bits are deprecated and ignored')

        cdef gen t0
        cdef GEN g0
        if fa is not None:
            t0 = objtogen(fa)
            g0 = t0.g
        elif flag:
            g0 = utoi(500000)
        else:
            g0 = NULL
        sig_on()
        return P.new_gen(nfbasis(self.g, NULL, g0))

    def nfbasis_d(self, long flag=0, fa=None):
        """
        Like :meth:`nfbasis`, but return a tuple ``(B, D)`` where `B`
        is the integral basis and `D` the discriminant.

        EXAMPLES::

            sage: F = NumberField(x^3-2,'alpha')
            sage: F._pari_()[0].nfbasis_d()
            ([1, y, y^2], -108)

        ::

            sage: G = NumberField(x^5-11,'beta')
            sage: G._pari_()[0].nfbasis_d()
            ([1, y, y^2, y^3, y^4], 45753125)

        ::

            sage: pari([-2,0,0,1]).Polrev().nfbasis_d()
            ([1, x, x^2], -108)
        """
        if flag < 0 or flag > 1:
            flag = flag & 1
            from sage.misc.superseded import deprecation
            deprecation(15767, 'In nfbasis_d(), flag must be 0 or 1, other bits are deprecated and ignored')

        cdef gen t0
        cdef GEN g0
        cdef GEN disc
        if fa is not None:
            t0 = objtogen(fa)
            g0 = t0.g
        elif flag & 1:
            g0 = utoi(500000)
        else:
            g0 = NULL
        sig_on()
        B = P.new_gen_noclear(nfbasis(self.g, &disc, g0))
        D = P.new_gen(disc)
        return B, D

    def nfbasistoalg(nf, x):
        r"""
        Transforms the column vector ``x`` on the integral basis into an
        algebraic number.

        INPUT:

         - ``nf`` -- a number field
         - ``x`` -- a column of rational numbers of length equal to the
           degree of ``nf`` or a single rational number

        OUTPUT:

         - A POLMOD representing the element of ``nf`` whose coordinates
           are ``x`` in the Z-basis of ``nf``.

        EXAMPLES::

            sage: x = polygen(QQ)
            sage: K.<a> = NumberField(x^3 - 17)
            sage: Kpari = K.pari_nf()
            sage: Kpari.getattr('zk')
            [1, 1/3*y^2 - 1/3*y + 1/3, y]
            sage: Kpari.nfbasistoalg(42)
            Mod(42, y^3 - 17)
            sage: Kpari.nfbasistoalg("[3/2, -5, 0]~")
            Mod(-5/3*y^2 + 5/3*y - 1/6, y^3 - 17)
            sage: Kpari.getattr('zk') * pari("[3/2, -5, 0]~")
            -5/3*y^2 + 5/3*y - 1/6
        """
        cdef gen t0 = objtogen(x)
        sig_on()
        return P.new_gen(basistoalg(nf.g, t0.g))

    def nfbasistoalg_lift(nf, x):
        r"""
        Transforms the column vector ``x`` on the integral basis into a
        polynomial representing the algebraic number.

        INPUT:

         - ``nf`` -- a number field
         - ``x`` -- a column of rational numbers of length equal to the
           degree of ``nf`` or a single rational number

        OUTPUT:

         - ``nf.nfbasistoalg(x).lift()``

        EXAMPLES::

            sage: x = polygen(QQ)
            sage: K.<a> = NumberField(x^3 - 17)
            sage: Kpari = K.pari_nf()
            sage: Kpari.getattr('zk')
            [1, 1/3*y^2 - 1/3*y + 1/3, y]
            sage: Kpari.nfbasistoalg_lift(42)
            42
            sage: Kpari.nfbasistoalg_lift("[3/2, -5, 0]~")
            -5/3*y^2 + 5/3*y - 1/6
            sage: Kpari.getattr('zk') * pari("[3/2, -5, 0]~")
            -5/3*y^2 + 5/3*y - 1/6
        """
        cdef gen t0 = objtogen(x)
        sig_on()
        return P.new_gen(gel(basistoalg(nf.g, t0.g), 2))

    def nfdisc(self, long flag=-1, p=None):
        """
        nfdisc(x): Return the discriminant of the number field defined over
        QQ by x.

        EXAMPLES::

            sage: F = NumberField(x^3-2,'alpha')
            sage: F._pari_()[0].nfdisc()
            -108

        ::

            sage: G = NumberField(x^5-11,'beta')
            sage: G._pari_()[0].nfdisc()
            45753125

        ::

            sage: f = x^3-2
            sage: f._pari_()
            x^3 - 2
            sage: f._pari_().nfdisc()
            -108
        """
        if flag != -1 or p is not None:
            from sage.misc.superseded import deprecation
            deprecation(16997, 'The flag and p arguments to nfdisc() are deprecated and not used anymore')
        sig_on()
        return P.new_gen(nfdisc(self.g))

    def nfeltdiveuc(self, x, y):
        """
        Given `x` and `y` in the number field ``self``, return `q` such
        that `x - q y` is "small".

        EXAMPLES::

            sage: k.<a> = NumberField(x^2 + 5)
            sage: x = 10
            sage: y = a + 1
            sage: pari(k).nfeltdiveuc(pari(x), pari(y))
            [2, -2]~
        """
        cdef gen t0 = objtogen(x)
        cdef gen t1 = objtogen(y)
        sig_on()
        return P.new_gen(nfdiveuc(self.g, t0.g, t1.g))

    def nfeltreduce(self, x, I):
        """
        Given an ideal I in Hermite normal form and an element x of the pari
        number field self, finds an element r in self such that x-r belongs
        to the ideal and r is small.

        EXAMPLES::

            sage: k.<a> = NumberField(x^2 + 5)
            sage: I = k.ideal(a)
            sage: kp = pari(k)
            sage: kp.nfeltreduce(12, I.pari_hnf())
            [2, 0]~
            sage: 12 - k(kp.nfeltreduce(12, I.pari_hnf())) in I
            True
        """
        cdef gen t0 = objtogen(x)
        cdef gen t1 = objtogen(I)
        sig_on()
        return P.new_gen(nfreduce(self.g, t0.g, t1.g))

    def nfgenerator(self):
        f = self[0]
        x = f.variable()
        return x.Mod(f)

    def nfhilbert(self, a, b, p=None):
        """
        nfhilbert(nf,a,b,{p}): if p is omitted, global Hilbert symbol (a,b)
        in nf, that is 1 if X^2-aY^2-bZ^2 has a non-trivial solution (X,Y,Z)
        in nf, -1 otherwise. Otherwise compute the local symbol modulo the
        prime ideal p.

        EXAMPLES::

            sage: x = polygen(QQ)
            sage: K.<t> = NumberField(x^3 - x + 1)
            sage: pari(K).nfhilbert(t, t + 2)
            -1
            sage: P = K.ideal(t^2 + t - 2)   # Prime ideal above 5
            sage: pari(K).nfhilbert(t, t + 2, P.pari_prime())
            -1
            sage: P = K.ideal(t^2 + 3*t - 1) # Prime ideal above 23, ramified
            sage: pari(K).nfhilbert(t, t + 2, P.pari_prime())
            1
        """
        cdef gen t0 = objtogen(a)
        cdef gen t1 = objtogen(b)
        cdef gen t2
        if p:
            t2 = objtogen(p)
            sig_on()
            r = nfhilbert0(self.g, t0.g, t1.g, t2.g)
        else:
            sig_on()
            r = nfhilbert(self.g, t0.g, t1.g)
        sig_off()
        return r

    def nfhnf(self,x):
        """
        nfhnf(nf,x) : given a pseudo-matrix (A, I) or an integral pseudo-matrix (A,I,J), finds a
        pseudo-basis in Hermite normal form of the module it generates.

        A pseudo-matrix is a 2-component row vector (A, I) where A is a relative m x n matrix and
        I an ideal list of length n. An integral pseudo-matrix is a 3-component row vector (A, I, J).

        .. NOTE::

            The definition of a pseudo-basis ([Cohen]_):
            Let M be a finitely generated, torsion-free R-module, and set V = KM.  If `\mathfrak{a}_i` are
            fractional ideals of R and `w_i` are elements of V, we say that
            `(w_i, \mathfrak{a}_k)_{1 \leq i \leq k}`
            is a pseudo-basis of M if
            `M = \mathfrak{a}_1 w_1 \oplus \cdots \oplus \mathfrak{a}_k w_k.`

        REFERENCES:

        .. [Cohen] Cohen, "Advanced Topics in Computational Number Theory"

        EXAMPLES::

            sage: F.<a> = NumberField(x^2-x-1)
            sage: Fp = pari(F)
            sage: A = matrix(F,[[1,2,a,3],[3,0,a+2,0],[0,0,a,2],[3+a,a,0,1]])
            sage: I = [F.ideal(-2*a+1),F.ideal(7), F.ideal(3),F.ideal(1)]
            sage: Fp.nfhnf([pari(A),[pari(P) for P in I]])
            [[1, [-969/5, -1/15]~, [15, -2]~, [-1938, -3]~; 0, 1, 0, 0; 0, 0, 1, 0; 0, 0, 0, 1], [[3997, 1911; 0, 7], [15, 6; 0, 3], 1, 1]]
            sage: K.<b> = NumberField(x^3-2)
            sage: Kp = pari(K)
            sage: A = matrix(K,[[1,0,0,5*b],[1,2*b^2,b,57],[0,2,1,b^2-3],[2,0,0,b]])
            sage: I = [K.ideal(2),K.ideal(3+b^2),K.ideal(1),K.ideal(1)]
            sage: Kp.nfhnf([pari(A),[pari(P) for P in I]])
            [[1, -225, 72, -31; 0, 1, [0, -1, 0]~, [0, 0, -1/2]~; 0, 0, 1, [0, 0, -1/2]~; 0, 0, 0, 1], [[1116, 756, 612; 0, 18, 0; 0, 0, 18], 2, 1, [2, 0, 0; 0, 1, 0; 0, 0, 1]]]

        An example where the ring of integers of the number field is not a PID::

            sage: K.<b> = NumberField(x^2+5)
            sage: Kp = pari(K)
            sage: A = matrix(K,[[1,0,0,5*b],[1,2*b^2,b,57],[0,2,1,b^2-3],[2,0,0,b]])
            sage: I = [K.ideal(2),K.ideal(3+b^2),K.ideal(1),K.ideal(1)]
            sage: Kp.nfhnf([pari(A),[pari(P) for P in I]])
            [[1, [15, 6]~, [0, -54]~, [113, 72]~; 0, 1, [-4, -1]~, [0, -1]~; 0, 0, 1, 0; 0, 0, 0, 1], [[360, 180; 0, 180], [6, 4; 0, 2], 1, 1]]
            sage: A = matrix(K,[[1,0,0,5*b],[1,2*b,b,57],[0,2,1,b-3],[2,0,b,b]])
            sage: I = [K.ideal(2).factor()[0][0],K.ideal(3+b),K.ideal(1),K.ideal(1)]
            sage: Kp.nfhnf([pari(A),[pari(P) for P in I]])
            [[1, [7605, 4]~, [5610, 5]~, [7913, -6]~; 0, 1, 0, -1; 0, 0, 1, 0; 0, 0, 0, 1], [[19320, 13720; 0, 56], [2, 1; 0, 1], 1, 1]]

        AUTHORS:

        - Aly Deines (2012-09-19)
        """
        cdef gen t0 = objtogen(x)
        sig_on()
        return P.new_gen(nfhnf(self.g, t0.g))

    def nfinit(self, long flag=0, unsigned long precision=0):
        """
        nfinit(pol, {flag=0}): ``pol`` being a nonconstant irreducible
        polynomial, gives a vector containing all the data necessary for PARI
        to compute in this number field.

        ``flag`` is optional and can be set to:
         - 0: default
         - 1: do not compute different
         - 2: first use polred to find a simpler polynomial
         - 3: outputs a two-element vector [nf,Mod(a,P)], where nf is as in 2
              and Mod(a,P) is a polmod equal to Mod(x,pol) and P=nf.pol

        EXAMPLES::

            sage: pari('x^3 - 17').nfinit()
            [x^3 - 17, [1, 1], -867, 3, [[1, 1.68006914259990, 2.57128159065824; 1, -0.340034571299952 - 2.65083754153991*I, -1.28564079532912 + 2.22679517779329*I], [1, 1.68006914259990, 2.57128159065824; 1, -2.99087211283986, 0.941154382464174; 1, 2.31080297023995, -3.51243597312241], [1, 2, 3; 1, -3, 1; 1, 2, -4], [3, 1, 0; 1, -11, 17; 0, 17, 0], [51, 0, 16; 0, 17, 3; 0, 0, 1], [17, 0, -1; 0, 0, 3; -1, 3, 2], [51, [-17, 6, -1; 0, -18, 3; 1, 0, -16]], [3, 17]], [2.57128159065824, -1.28564079532912 + 2.22679517779329*I], [1, 1/3*x^2 - 1/3*x + 1/3, x], [1, 0, -1; 0, 0, 3; 0, 1, 1], [1, 0, 0, 0, -4, 6, 0, 6, -1; 0, 1, 0, 1, 1, -1, 0, -1, 3; 0, 0, 1, 0, 2, 0, 1, 0, 1]]

        TESTS::

            sage: pari('x^2 + 10^100 + 1').nfinit()
            [...]
            sage: pari('1.0').nfinit()
            Traceback (most recent call last):
            ...
            PariError: incorrect type in checknf [please apply nfinit()] (t_REAL)
        """
        sig_on()
        return P.new_gen(nfinit0(self.g, flag, prec_bits_to_words(precision)))

    def nfisisom(self, other):
        """
        nfisisom(x, y): Determine if the number fields defined by x and y
        are isomorphic. According to the PARI documentation, this is much
        faster if at least one of x or y is a number field. If they are
        isomorphic, it returns an embedding for the generators. If not,
        returns 0.

        EXAMPLES::

            sage: F = NumberField(x^3-2,'alpha')
            sage: G = NumberField(x^3-2,'beta')
            sage: F._pari_().nfisisom(G._pari_())
            [y]

        ::

            sage: GG = NumberField(x^3-4,'gamma')
            sage: F._pari_().nfisisom(GG._pari_())
            [1/2*y^2]

        ::

            sage: F._pari_().nfisisom(GG.pari_nf())
            [1/2*y^2]

        ::

            sage: F.pari_nf().nfisisom(GG._pari_()[0])
            [y^2]

        ::

            sage: H = NumberField(x^2-2,'alpha')
            sage: F._pari_().nfisisom(H._pari_())
            0

        TESTS:

        This method converts its second argument (:trac:`18728`)::

            sage: K.<a> = NumberField(x^2 + x + 1)
            sage: L.<b> = NumberField(x^2 + 3)
            sage: pari(K).nfisisom(L)
            [-1/2*y - 1/2, 1/2*y - 1/2]

        """
        cdef gen t0 = objtogen(other)
        sig_on()
        return P.new_gen(nfisisom(self.g, t0.g))

    def nfrootsof1(self):
        """
        nf.nfrootsof1()

        number of roots of unity and primitive root of unity in the number
        field nf.

        EXAMPLES::

            sage: nf = pari('x^2 + 1').nfinit()
            sage: nf.nfrootsof1()
            [4, x]
        """
        sig_on()
        return P.new_gen(rootsof1(self.g))

    def nfsubfields(self, long d=0):
        """
        Find all subfields of degree d of number field nf (all subfields if
        d is null or omitted). Result is a vector of subfields, each being
        given by [g,h], where g is an absolute equation and h expresses one
        of the roots of g in terms of the root x of the polynomial defining
        nf.

        INPUT:


        -  ``self`` - nf number field

        -  ``d`` - C long integer
        """
        sig_on()
        return P.new_gen(nfsubfields(self.g, d))

    def _nf_rnfeq(self, relpol):
        """
        Return data for converting number field elements between
        absolute and relative representation.

        .. NOTE::

            The output of this method is suitable for the methods
            :meth:`_eltabstorel`, :meth:`_eltabstorel_lift` and
            :meth:`_eltreltoabs`.

        TESTS::

            sage: K = pari('y^2 + 1').nfinit()
            sage: K._nf_rnfeq(x^2 + 2)
            [x^4 + 6*x^2 + 1, 1/2*x^3 + 5/2*x, -1, y^2 + 1, x^2 + 2]

        """
        cdef gen t0 = objtogen(relpol)
        sig_on()
        return P.new_gen(nf_rnfeq(self.g, t0.g))

    def rnfidealdown(self, x):
        r"""
        rnfidealdown(rnf,x): finds the intersection of the ideal x with the base field.

        EXAMPLES::

            sage: x = ZZ['xx1'].0; pari(x)
            xx1
            sage: y = ZZ['yy1'].0; pari(y)
            yy1
            sage: nf = pari(y^2 - 6*y + 24).nfinit()
            sage: rnf = nf.rnfinit(x^2 - pari(y))

        This is the relative HNF of the inert ideal (2) in rnf::

            sage: P = pari('[[[1, 0]~, [0, 0]~; [0, 0]~, [1, 0]~], [[2, 0; 0, 2], [2, 0; 0, 1/2]]]')

        And this is the inert ideal (2) in nf:

            sage: rnf.rnfidealdown(P)
            2
        """
        cdef gen t0 = objtogen(x)
        sig_on()
        return P.new_gen(rnfidealdown(self.g, t0.g))

    def rnfinit(self, poly):
        """
        EXAMPLES: We construct a relative number field.

        ::

            sage: f = pari('y^3+y+1')
            sage: K = f.nfinit()
            sage: x = pari('x'); y = pari('y')
            sage: g = x^5 - x^2 + y
            sage: L = K.rnfinit(g)
        """
        cdef gen t0 = objtogen(poly)
        sig_on()
        return P.new_gen(rnfinit(self.g, t0.g))

    def quadhilbert(self):
        r"""
        Returns a polynomial over `\QQ` whose roots generate the
        Hilbert class field of the quadratic field of discriminant
        ``self`` (which must be fundamental).

        EXAMPLES::

            sage: pari(-23).quadhilbert()
            x^3 - x^2 + 1
            sage: pari(145).quadhilbert()
            x^4 - 6*x^2 - 5*x - 1
            sage: pari(-12).quadhilbert()   # Not fundamental
            Traceback (most recent call last):
            ...
            PariError: domain error in quadray: isfundamental(D) = 0
        """
        sig_on()
        # Precision argument is only used for real quadratic extensions
        # and will be automatically increased by PARI if needed.
        return P.new_gen(quadhilbert(self.g, DEFAULTPREC))


    ##################################################
    # 7: POLYNOMIALS and power series
    ##################################################
    def reverse(self):
        """
        Return the polynomial obtained by reversing the coefficients of
        this polynomial.
        """
        return self.Vec().Polrev()

    def content(self):
        """
        Greatest common divisor of all the components of ``self``.

        EXAMPLES::

            sage: R.<x> = PolynomialRing(ZZ)
            sage: pari(2*x^2 + 2).content()
            2
            sage: pari("4*x^3 - 2*x/3 + 2/5").content()
            2/15
        """
        sig_on()
        return P.new_gen(content(self.g))

    def eval(self, *args, **kwds):
        """
        Evaluate ``self`` with the given arguments.

        This is currently implemented in 3 cases:

        - univariate polynomials, rational functions, power series and
          Laurent series (using a single unnamed argument or keyword
          arguments),
        - any PARI object supporting the PARI function ``substvec``
          (in particular, multivariate polynomials) using keyword
          arguments,
        - objects of type ``t_CLOSURE`` (functions in GP bytecode form)
          using unnamed arguments.

        In no case is mixing unnamed and keyword arguments allowed.

        EXAMPLES::

            sage: f = pari('x^2 + 1')
            sage: f.type()
            't_POL'
            sage: f.eval(I)
            0
            sage: f.eval(x=2)
            5
            sage: (1/f).eval(x=1)
            1/2

        The notation ``f(x)`` is an alternative for ``f.eval(x)``::

            sage: f(3) == f.eval(3)
            True

        Evaluating power series::

            sage: f = pari('1 + x + x^3 + O(x^7)')
            sage: f(2*pari('y')^2)
            1 + 2*y^2 + 8*y^6 + O(y^14)

        Substituting zero is sometimes possible, and trying to do so
        in illegal cases can raise various errors::

            sage: pari('1 + O(x^3)').eval(0)
            1
            sage: pari('1/x').eval(0)
            Traceback (most recent call last):
            ...
            PariError: impossible inverse in gdiv: 0
            sage: pari('1/x + O(x^2)').eval(0)
            Traceback (most recent call last):
            ...
            ZeroDivisionError: substituting 0 in Laurent series with negative valuation
            sage: pari('1/x + O(x^2)').eval(pari('O(x^3)'))
            Traceback (most recent call last):
            ...
            PariError: impossible inverse in gdiv: O(x^3)
            sage: pari('O(x^0)').eval(0)
            Traceback (most recent call last):
            ...
            PariError: domain error in polcoeff: t_SER = O(x^0)

        Evaluating multivariate polynomials::

            sage: f = pari('y^2 + x^3')
            sage: f(1)    # Dangerous, depends on PARI variable ordering
            y^2 + 1
            sage: f(x=1)  # Safe
            y^2 + 1
            sage: f(y=1)
            x^3 + 1
            sage: f(1, 2)
            Traceback (most recent call last):
            ...
            TypeError: evaluating PARI t_POL takes exactly 1 argument (2 given)
            sage: f(y='x', x='2*y')
            x^2 + 8*y^3
            sage: f()
            x^3 + y^2

        It's not an error to substitute variables which do not appear::

            sage: f.eval(z=37)
            x^3 + y^2
            sage: pari(42).eval(t=0)
            42

        We can define and evaluate closures as follows::

            sage: T = pari('n -> n + 2')
            sage: T.type()
            't_CLOSURE'
            sage: T.eval(3)
            5

            sage: T = pari('() -> 42')
            sage: T()
            42

            sage: pr = pari('s -> print(s)')
            sage: pr.eval('"hello world"')
            hello world

            sage: f = pari('myfunc(x,y) = x*y')
            sage: f.eval(5, 6)
            30

        Default arguments work, missing arguments are treated as zero
        (like in GP)::

            sage: f = pari("(x, y, z=1.0) -> [x, y, z]")
            sage: f(1, 2, 3)
            [1, 2, 3]
            sage: f(1, 2)
            [1, 2, 1.00000000000000]
            sage: f(1)
            [1, 0, 1.00000000000000]
            sage: f()
            [0, 0, 1.00000000000000]

        Variadic closures are supported as well (:trac:`18623`)::

            sage: f = pari("(v[..])->length(v)")
            sage: f('a', f)
            2
            sage: g = pari("(x,y,z[..])->[x,y,z]")
            sage: g(), g(1), g(1,2), g(1,2,3), g(1,2,3,4)
            ([0, 0, []], [1, 0, []], [1, 2, []], [1, 2, [3]], [1, 2, [3, 4]])

        Using keyword arguments, we can substitute in more complicated
        objects, for example a number field::

            sage: K.<a> = NumberField(x^2 + 1)
            sage: nf = K._pari_()
            sage: nf
            [y^2 + 1, [0, 1], -4, 1, [Mat([1, 0.E-38 + 1.00000000000000*I]), [1, 1.00000000000000; 1, -1.00000000000000], [1, 1; 1, -1], [2, 0; 0, -2], [2, 0; 0, 2], [1, 0; 0, -1], [1, [0, -1; 1, 0]], []], [0.E-38 + 1.00000000000000*I], [1, y], [1, 0; 0, 1], [1, 0, 0, -1; 0, 1, 1, 0]]
            sage: nf(y='x')
            [x^2 + 1, [0, 1], -4, 1, [Mat([1, 0.E-38 + 1.00000000000000*I]), [1, 1.00000000000000; 1, -1.00000000000000], [1, 1; 1, -1], [2, 0; 0, -2], [2, 0; 0, 2], [1, 0; 0, -1], [1, [0, -1; 1, 0]], []], [0.E-38 + 1.00000000000000*I], [1, x], [1, 0; 0, 1], [1, 0, 0, -1; 0, 1, 1, 0]]
        """
        cdef long t = typ(self.g)
        cdef gen t0
        cdef GEN result
        cdef long arity
        cdef long nargs = len(args)
        cdef long nkwds = len(kwds)

        # Closure must be evaluated using *args
        if t == t_CLOSURE:
            if nkwds > 0:
                raise TypeError("cannot evaluate a PARI closure using keyword arguments")
            if closure_is_variadic(self.g):
                arity = closure_arity(self.g) - 1
                args = list(args[:arity]) + [0]*(arity-nargs) + [args[arity:]]
            t0 = objtogen(args)
            sig_on()
            result = closure_callgenvec(self.g, t0.g)
            if result == gnil:
                P.clear_stack()
                return None
            return P.new_gen(result)

        # Evaluate univariate polynomials, rational functions and
        # series using *args
        if nargs > 0:
            if nkwds > 0:
                raise TypeError("mixing unnamed and keyword arguments not allowed when evaluating a PARI object")
            if not (t == t_POL or t == t_RFRAC or t == t_SER):
                raise TypeError("cannot evaluate PARI %s using unnamed arguments" % self.type())
            if nargs != 1:
                raise TypeError("evaluating PARI %s takes exactly 1 argument (%d given)"
                                % (self.type(), nargs))

            t0 = objtogen(args[0])
            sig_on()
            if t == t_POL or t == t_RFRAC:
                return P.new_gen(poleval(self.g, t0.g))
            else:  # t == t_SER
                if isexactzero(t0.g):
                    # Work around the fact that PARI currently doesn't
                    # support substituting exact 0 in a power series.
                    # We don't try to imitate this when using keyword
                    # arguments, and hope this will be fixed in a
                    # future PARI version.
                    if valp(self.g) < 0:
                        sig_off()
                        raise ZeroDivisionError('substituting 0 in Laurent series with negative valuation')
                    elif valp(self.g) == 0:
                        return P.new_gen(polcoeff0(self.g, 0, -1))
                    else:
                        sig_off()
                        return P.PARI_ZERO
                return P.new_gen(gsubst(self.g, varn(self.g), t0.g))

        # Call substvec() using **kwds
        vstr = kwds.keys()            # Variables as Python strings
        t0 = objtogen(kwds.values())  # Replacements

        sig_on()
        cdef GEN v = cgetg(nkwds+1, t_VEC)  # Variables as PARI polynomials
        cdef long i
        for i in range(nkwds):
            set_gel(v, i+1, pol_x(P.get_var(vstr[i])))
        return P.new_gen(gsubstvec(self.g, v, t0.g))


    def __call__(self, *args, **kwds):
        """
        Evaluate ``self`` with the given arguments.

        This has the same effect as :meth:`eval`.

        EXAMPLES::

            sage: R.<x> = GF(3)[]
            sage: f = (x^2 + x + 1)._pari_()
            sage: f.type()
            't_POL'
            sage: f(2)
            Mod(1, 3)

        TESTS::

            sage: T = pari('n -> 1/n')
            sage: T.type()
            't_CLOSURE'
            sage: T(0)
            Traceback (most recent call last):
            ...
            PariError: _/_: impossible inverse in gdiv: 0
            sage: pari('() -> 42')(1,2,3)
            Traceback (most recent call last):
            ...
            PariError: too many parameters in user-defined function call
            sage: pari('n -> n')(n=2)
            Traceback (most recent call last):
            ...
            TypeError: cannot evaluate a PARI closure using keyword arguments
            sage: pari('x + y')(4, y=1)
            Traceback (most recent call last):
            ...
            TypeError: mixing unnamed and keyword arguments not allowed when evaluating a PARI object
            sage: pari("12345")(4)
            Traceback (most recent call last):
            ...
            TypeError: cannot evaluate PARI t_INT using unnamed arguments
        """
        return self.eval(*args, **kwds)

    def factornf(self, t):
        """
        Factorization of the polynomial ``self`` over the number field
        defined by the polynomial ``t``.  This does not require that `t`
        is integral, nor that the discriminant of the number field can be
        factored.

        EXAMPLES::

            sage: x = polygen(QQ)
            sage: K.<a> = NumberField(x^2 - 1/8)
            sage: pari(x^2 - 2).factornf(K.pari_polynomial("a"))
            [x + Mod(-a, a^2 - 2), 1; x + Mod(a, a^2 - 2), 1]
        """
        cdef gen t0 = objtogen(t)
        sig_on()
        return P.new_gen(polfnf(self.g, t0.g))

    def factorpadic(self, p, long r=20, long flag=-1):
        """
        p-adic factorization of the polynomial ``pol`` to precision ``r``.

        EXAMPLES::

            sage: x = polygen(QQ)
            sage: pol = (x^2 - 1)^2
            sage: pari(pol).factorpadic(5)
            [(1 + O(5^20))*x + (1 + O(5^20)), 2; (1 + O(5^20))*x + (4 + 4*5 + 4*5^2 + 4*5^3 + 4*5^4 + 4*5^5 + 4*5^6 + 4*5^7 + 4*5^8 + 4*5^9 + 4*5^10 + 4*5^11 + 4*5^12 + 4*5^13 + 4*5^14 + 4*5^15 + 4*5^16 + 4*5^17 + 4*5^18 + 4*5^19 + O(5^20)), 2]
            sage: pari(pol).factorpadic(5,3)
            [(1 + O(5^3))*x + (1 + O(5^3)), 2; (1 + O(5^3))*x + (4 + 4*5 + 4*5^2 + O(5^3)), 2]
        """
        if flag != -1:
            from sage.misc.superseded import deprecation
            deprecation(16997, 'The flag argument to factorpadic() is deprecated and not used anymore')
        cdef gen t0 = objtogen(p)
        sig_on()
        return P.new_gen(factorpadic(self.g, t0.g, r))

    def newtonpoly(self, p):
        """
        x.newtonpoly(p): Newton polygon of polynomial x with respect to the
        prime p.

        EXAMPLES::

            sage: x = pari('y^8+6*y^6-27*y^5+1/9*y^2-y+1')
            sage: x.newtonpoly(3)
            [1, 1, -1/3, -1/3, -1/3, -1/3, -1/3, -1/3]
        """
        cdef gen t0 = objtogen(p)
        sig_on()
        return P.new_gen(newtonpoly(self.g, t0.g))

    def polcoeff(self, long n, var=-1):
        """
        EXAMPLES::

            sage: f = pari("x^2 + y^3 + x*y")
            sage: f
            x^2 + y*x + y^3
            sage: f.polcoeff(1)
            y
            sage: f.polcoeff(3)
            0
            sage: f.polcoeff(3, "y")
            1
            sage: f.polcoeff(1, "y")
            x
        """
        sig_on()
        return P.new_gen(polcoeff0(self.g, n, P.get_var(var)))

    def poldegree(self, var=-1):
        """
        f.poldegree(var=x): Return the degree of this polynomial.
        """
        sig_on()
        n = poldegree(self.g, P.get_var(var))
        sig_off()
        return n

    def poldisc(self, var=-1):
        """
        Return the discriminant of this polynomial.

        EXAMPLES::

            sage: pari("x^2 + 1").poldisc()
            -4

        Before :trac:`15654`, this used to take a very long time.
        Now it takes much less than a second::

            sage: pari.allocatemem(200000)
            PARI stack size set to 200000 bytes, maximum size set to ...
            sage: x = polygen(ZpFM(3,10))
            sage: pol = ((x-1)^50 + x)
            sage: pari(pol).poldisc()
            2*3 + 3^4 + 2*3^6 + 3^7 + 2*3^8 + 2*3^9 + O(3^10)
        """
        sig_on()
        return P.new_gen(poldisc0(self.g, P.get_var(var)))

    def nfgaloisconj(self, long flag=0, denom=None, unsigned long precision=0):
        r"""
        Edited from the pari documentation:

        nfgaloisconj(nf): list of conjugates of a root of the
        polynomial x=nf.pol in the same number field.

        Uses a combination of Allombert's algorithm and nfroots.

        EXAMPLES::

            sage: x = QQ['x'].0; nf = pari(x^2 + 2).nfinit()
            sage: nf.nfgaloisconj()
            [-x, x]~
            sage: nf = pari(x^3 + 2).nfinit()
            sage: nf.nfgaloisconj()
            [x]~
            sage: nf = pari(x^4 + 2).nfinit()
            sage: nf.nfgaloisconj()
            [-x, x]~
        """
        cdef gen t0
        if denom is None:
            sig_on()
            return P.new_gen(galoisconj0(self.g, flag, NULL, prec_bits_to_words(precision)))
        else:
            t0 = objtogen(denom)
            sig_on()
            return P.new_gen(galoisconj0(self.g, flag, t0.g, prec_bits_to_words(precision)))

    def nfroots(self, poly):
        r"""
        Return the roots of `poly` in the number field self without
        multiplicity.

        EXAMPLES::

            sage: y = QQ['yy'].0; _ = pari(y) # pari has variable ordering rules
            sage: x = QQ['zz'].0; nf = pari(x^2 + 2).nfinit()
            sage: nf.nfroots(y^2 + 2)
            [Mod(-zz, zz^2 + 2), Mod(zz, zz^2 + 2)]
            sage: nf = pari(x^3 + 2).nfinit()
            sage: nf.nfroots(y^3 + 2)
            [Mod(zz, zz^3 + 2)]
            sage: nf = pari(x^4 + 2).nfinit()
            sage: nf.nfroots(y^4 + 2)
            [Mod(-zz, zz^4 + 2), Mod(zz, zz^4 + 2)]
        """
        cdef gen t0 = objtogen(poly)
        sig_on()
        return P.new_gen(nfroots(self.g, t0.g))

    def polisirreducible(self):
        """
        f.polisirreducible(): Returns True if f is an irreducible
        non-constant polynomial, or False if f is reducible or constant.
        """
        sig_on()
        t = isirreducible(self.g)
        P.clear_stack()
        return t != 0

    def polroots(self, long flag=-1, unsigned long precision=0):
        """
        Complex roots of the given polynomial using Schonhage's method,
        as modified by Gourdon.
        """
        if flag != -1:
            from sage.misc.superseded import deprecation
            deprecation(16997, 'The flag argument to polroots() is deprecated and not used anymore')
        sig_on()
        return P.new_gen(cleanroots(self.g, prec_bits_to_words(precision)))

    def polrootspadicfast(self, p, r=20):
        from sage.misc.superseded import deprecation
        deprecation(16997, 'polrootspadicfast is deprecated, use polrootspadic or the direct PARI call ZpX_roots instead')
        cdef gen t0 = objtogen(p)
        sig_on()
        return P.new_gen(rootpadic(self.g, t0.g, r))

    polsturm_full = deprecated_function_alias(18203, gen_auto.polsturm)

    def serreverse(self):
        """
        serreverse(f): reversion of the power series f.

        If f(t) is a series in t with valuation 1, find the series g(t)
        such that g(f(t)) = t.

        EXAMPLES::

            sage: f = pari('x+x^2+x^3+O(x^4)'); f
            x + x^2 + x^3 + O(x^4)
            sage: g = f.serreverse(); g
            x - x^2 + x^3 + O(x^4)
            sage: f.subst('x',g)
            x + O(x^4)
            sage: g.subst('x',f)
            x + O(x^4)
        """
        sig_on()
        return P.new_gen(serreverse(self.g))

    def rnfisnorm(self, T, long flag=0):
        cdef gen t0 = objtogen(T)
        sig_on()
        return P.new_gen(rnfisnorm(t0.g, self.g, flag))

    ###########################################
    # 8: Vectors, matrices, LINEAR ALGEBRA and sets
    ###########################################

    def vecextract(self, y, z=None):
        r"""
        self.vecextract(y,z): extraction of the components of the matrix or
        vector x according to y and z. If z is omitted, y designates
        columns, otherwise y corresponds to rows and z to columns. y and z
        can be vectors (of indices), strings (indicating ranges as
        in"1..10") or masks (integers whose binary representation indicates
        the indices to extract, from left to right 1, 2, 4, 8, etc.)

        .. note::

           This function uses the PARI row and column indexing, so the
           first row or column is indexed by 1 instead of 0.
        """
        cdef gen t0 = objtogen(y)
        cdef gen t1
        if z is None:
            sig_on()
            return P.new_gen(shallowextract(self.g, t0.g))
        else:
            t1 = objtogen(z)
            sig_on()
            return P.new_gen(extract0(self.g, t0.g, t1.g))

    def ncols(self):
        """
        Return the number of columns of self.

        EXAMPLES::

            sage: pari('matrix(19,8)').ncols()
            8
        """
        cdef long n
        sig_on()
        n = glength(self.g)
        sig_off()
        return n

    def nrows(self):
        """
        Return the number of rows of self.

        EXAMPLES::

            sage: pari('matrix(19,8)').nrows()
            19
        """
        cdef long n
        sig_on()
        # if this matrix has no columns
        # then it has no rows.
        if self.ncols() == 0:
            sig_off()
            return 0
        n = glength(<GEN>(self.g[1]))
        sig_off()
        return n

    def mattranspose(self):
        """
        Transpose of the matrix self.

        EXAMPLES::

            sage: pari('[1,2,3; 4,5,6; 7,8,9]').mattranspose()
            [1, 4, 7; 2, 5, 8; 3, 6, 9]
        """
        sig_on()
        return P.new_gen(gtrans(self.g)).Mat()

    def matadjoint(self):
        """
        matadjoint(x): adjoint matrix of x.

        EXAMPLES::

            sage: pari('[1,2,3; 4,5,6;  7,8,9]').matadjoint()
            [-3, 6, -3; 6, -12, 6; -3, 6, -3]
            sage: pari('[a,b,c; d,e,f; g,h,i]').matadjoint()
            [(i*e - h*f), (-i*b + h*c), (f*b - e*c); (-i*d + g*f), i*a - g*c, -f*a + d*c; (h*d - g*e), -h*a + g*b, e*a - d*b]
        """
        sig_on()
        return P.new_gen(adj(self.g)).Mat()

    def lllgram(self):
        return self.qflllgram(0)

    def lllgramint(self):
        return self.qflllgram(1)

    def qfminim(self, b=None, m=None, long flag=0, unsigned long precision=0):
        """
        Return vectors with bounded norm for this quadratic form.

        INPUT:

        - ``self`` -- a quadratic form

        - ``b`` -- a bound on vector norm (finds minimal non-zero
          vectors if b is ``None``)

        - ``m`` -- maximum number of vectors to return.  If ``None``
          (default), return all vectors of norm at most B

        - ``flag`` (optional) --

           - 0: default;
           - 1: return only the first minimal vector found (ignore ``max``);
           - 2: as 0 but uses a more robust, slower implementation,
             valid for non integral quadratic forms.

        OUTPUT:

        A triple consisting of

        - the number of vectors of norm <= b,
        - the actual maximum norm of vectors listed
        - a matrix whose columns are vectors with norm less than or
          equal to b for the definite quadratic form. Only one of `v`
          and `-v` is returned and the zero vector is never returned.

        .. note::

           If max is specified then only max vectors will be output,
           but all vectors withing the given norm bound will be computed.

        EXAMPLES::

            sage: A = Matrix(3,3,[1,2,3,2,5,5,3,5,11])
            sage: A.is_positive_definite()
            True

        The first 5 vectors of norm at most 10::

            sage: pari(A).qfminim(10, 5).python()
            [
                     [17 14 15 16 13]
                     [-4 -3 -3 -3 -2]
            146, 10, [-3 -3 -3 -3 -3]
            ]

        All vectors of minimal norm::

            sage: pari(A).qfminim().python()
            [
                  [ 5  2  1]
                  [-1 -1  0]
            6, 1, [-1  0  0]
            ]


        Use flag=2 for non-integral input::

            sage: pari(A.change_ring(RR)).qfminim(5, m=5, flag=2).python()
            [
                                     [ -5 -10  -2  -7   3]
                                     [  1   2   1   2   0]
            10, 5.00000000000000000, [  1   2   0   1  -1]
            ]
        """
        cdef gen t0, t1
        cdef GEN g0, g1
        if b is None:
            g0 = NULL
        else:
            t0 = objtogen(b)
            g0 = t0.g
        if m is None:
            g1 = NULL
        else:
            t1 = objtogen(m)
            g1 = t1.g
        sig_on()
        # precision is only used when flag == 2
        return P.new_gen(qfminim0(self.g, g0, g1, flag, prec_bits_to_words(precision)))

    def qfrep(self, B, long flag=0):
        """
        Vector of (half) the number of vectors of norms from 1 to `B`
        for the integral and definite quadratic form ``self``.
        Binary digits of flag mean 1: count vectors of even norm from
        1 to `2B`, 2: return a ``t_VECSMALL`` instead of a ``t_VEC``
        (which is faster).

        EXAMPLES::

            sage: M = pari("[5,1,1;1,3,1;1,1,1]")
            sage: M.qfrep(20)
            [1, 1, 2, 2, 2, 4, 4, 3, 3, 4, 2, 4, 6, 0, 4, 6, 4, 5, 6, 4]
            sage: M.qfrep(20, flag=1)
            [1, 2, 4, 3, 4, 4, 0, 6, 5, 4, 12, 4, 4, 8, 0, 3, 8, 6, 12, 12]
            sage: M.qfrep(20, flag=2)
            Vecsmall([1, 1, 2, 2, 2, 4, 4, 3, 3, 4, 2, 4, 6, 0, 4, 6, 4, 5, 6, 4])
        """
        # PARI 2.7 always returns a t_VECSMALL, but for backwards
        # compatibility, we keep returning a t_VEC (unless flag & 2)
        cdef gen t0 = objtogen(B)
        cdef GEN r
        sig_on()
        r = qfrep0(self.g, t0.g, flag & 1)
        if (flag & 2) == 0:
            r = vecsmall_to_vec(r)
        return P.new_gen(r)

    def qfparam(self, sol, long flag=0):
        """
        Coefficients of binary quadratic forms that parametrize the
        solutions of the ternary quadratic form ``self``, using the
        particular solution ``sol``.

        INPUT:

        - ``self`` -- a rational symmetric matrix

        - ``sol`` -- a non-trivial solution to the quadratic form
          ``self``

        OUTPUT:

        A matrix whose rows define polynomials which parametrize all
        solutions to the quadratic form ``self`` in the projective
        plane.

        EXAMPLES:

        The following can be used to parametrize Pythagorean triples::

            sage: M = diagonal_matrix([1,1,-1])
            sage: P = M._pari_().qfparam([0,1,-1]); P
            [0, -2, 0; 1, 0, -1; -1, 0, -1]
            sage: R.<x,y> = QQ[]
            sage: v = P.sage() * vector([x^2, x*y, y^2]); v
            (-2*x*y, x^2 - y^2, -x^2 - y^2)
            sage: v(x=2, y=1)
            (-4, 3, -5)
            sage: v(x=3,y=8)
            (-48, -55, -73)
            sage: 48^2 + 55^2 == 73^2
            True
        """
        cdef gen t0 = objtogen(sol)
        cdef GEN s = t0.g

        sig_on()
        return P.new_gen(qfparam(self.g, s, flag))

    def qfsolve(self):
        """
        Try to solve over `\mathbb{Q}` the quadratic equation
        `X^t G X = 0` for a matrix G with rational coefficients.

        INPUT:

        - ``self`` -- a rational symmetric matrix

        OUTPUT:

        If the quadratic form is solvable, return a column or a matrix
        with multiple columns spanning an isotropic subspace (there is
        no guarantee that the maximal isotropic subspace is returned).

        If the quadratic form is not solvable and the dimension is at
        3, return the local obstruction: a place (`-1` or a prime `p`)
        where the form is not locally solvable. For unsolvable forms in
        dimension 2, the number -2 is returned.

        EXAMPLES::

            sage: M = diagonal_matrix([1,2,3,4,-5])
            sage: M._pari_().qfsolve()
            [0, 1, -1, 0, -1]~
            sage: M = diagonal_matrix([4,-9])
            sage: M._pari_().qfsolve()
            [6, 4]~

        An example of a real obstruction::

            sage: M = diagonal_matrix([1,1,1,1,1])
            sage: M._pari_().qfsolve()
            -1

        An example of a `p`-adic obstruction::

            sage: M = diagonal_matrix([1,1,-3])
            sage: M._pari_().qfsolve()
            3

        In dimension 2, we get -2 if the form is not solvable::

            sage: M = diagonal_matrix([1,-42])
            sage: M._pari_().qfsolve()
            -2

        For singular quadratic forms, the kernel is returned::

            sage: M = diagonal_matrix([1,-1,0,0])
            sage: M._pari_().qfsolve().sage()
            [0 0]
            [0 0]
            [1 0]
            [0 1]
        """
        sig_on()
        return P.new_gen(qfsolve(self.g))

    def matsolve(self, B):
        """
        matsolve(B): Solve the linear system Mx=B for an invertible matrix
        M

        matsolve(B) uses Gaussian elimination to solve Mx=B, where M is
        invertible and B is a column vector.

        The corresponding pari library routine is gauss. The gp-interface
        name matsolve has been given preference here.

        INPUT:


        -  ``B`` - a column vector of the same dimension as the
           square matrix self


        EXAMPLES::

            sage: pari('[1,1;1,-1]').matsolve(pari('[1;0]'))
            [1/2; 1/2]
        """
        cdef gen t0 = objtogen(B)
        sig_on()
        return P.new_gen(gauss(self.g, t0.g))

    def matsolvemod(self, D, B, long flag = 0):
        r"""
        For column vectors `D=(d_i)` and `B=(b_i)`, find a small integer
        solution to the system of linear congruences

        .. math::

            R_ix=b_i\text{ (mod }d_i),

        where `R_i` is the ith row of ``self``. If `d_i=0`, the equation is
        considered over the integers. The entries of ``self``, ``D``, and
        ``B`` should all be integers (those of ``D`` should also be
        non-negative).

        If ``flag`` is 1, the output is a two-component row vector whose first
        component is a solution and whose second component is a matrix whose
        columns form a basis of the solution set of the homogeneous system.

        For either value of ``flag``, the output is 0 if there is no solution.

        Note that if ``D`` or ``B`` is an integer, then it will be considered
        as a vector all of whose entries are that integer.

        EXAMPLES::

            sage: D = pari('[3,4]~')
            sage: B = pari('[1,2]~')
            sage: M = pari('[1,2;3,4]')
            sage: M.matsolvemod(D, B)
            [-2, 0]~
            sage: M.matsolvemod(3, 1)
            [-1, 1]~
            sage: M.matsolvemod(pari('[3,0]~'), pari('[1,2]~'))
            [6, -4]~
            sage: M2 = pari('[1,10;9,18]')
            sage: M2.matsolvemod(3, pari('[2,3]~'), 1)
            [[0, -1]~, [-1, -2; 1, -1]]
            sage: M2.matsolvemod(9, pari('[2,3]~'))
            0
            sage: M2.matsolvemod(9, pari('[2,45]~'), 1)
            [[1, 1]~, [-1, -4; 1, -5]]
        """
        cdef gen t0 = objtogen(D)
        cdef gen t1 = objtogen(B)
        sig_on()
        return P.new_gen(matsolvemod0(self.g, t0.g, t1.g, flag))

    def matker(self, long flag=0):
        """
        Return a basis of the kernel of this matrix.

        INPUT:


        -  ``flag`` - optional; may be set to 0: default;
           non-zero: x is known to have integral entries.


        EXAMPLES::

            sage: pari('[1,2,3;4,5,6;7,8,9]').matker()
            [1; -2; 1]

        With algorithm 1, even if the matrix has integer entries the kernel
        need not be saturated (which is weird)::

            sage: pari('[1,2,3;4,5,6;7,8,9]').matker(1)
            [3; -6; 3]
            sage: pari('matrix(3,3,i,j,i)').matker()
            [-1, -1; 1, 0; 0, 1]
            sage: pari('[1,2,3;4,5,6;7,8,9]*Mod(1,2)').matker()
            [Mod(1, 2); Mod(0, 2); Mod(1, 2)]
        """
        sig_on()
        return P.new_gen(matker0(self.g, flag))

    def matkerint(self, long flag=0):
        """
        Return the integer kernel of a matrix.

        This is the LLL-reduced Z-basis of the kernel of the matrix x with
        integral entries.

        EXAMPLES::

            sage: pari('[2,1;2,1]').matker()
            [-1/2; 1]
            sage: pari('[2,1;2,1]').matkerint()
            [1; -2]
            sage: pari('[2,1;2,1]').matkerint(1)
            doctest:...: DeprecationWarning: The flag argument to matkerint() is deprecated by PARI
            See http://trac.sagemath.org/18203 for details.
            [1; -2]
        """
        if flag:
            deprecation(18203, "The flag argument to matkerint() is deprecated by PARI")
        sig_on()
        return P.new_gen(matkerint0(self.g, flag))

    def matdet(self, long flag=0):
        """
        Return the determinant of this matrix.

        INPUT:


        -  ``flag`` - (optional) flag 0: using Gauss-Bareiss.
           1: use classical Gaussian elimination (slightly better for integer
           entries)


        EXAMPLES::

            sage: pari('[1,2; 3,4]').matdet(0)
            -2
            sage: pari('[1,2; 3,4]').matdet(1)
            -2
        """
        sig_on()
        return P.new_gen(det0(self.g, flag))

    def trace(self):
        """
        Return the trace of this PARI object.

        EXAMPLES::

            sage: pari('[1,2; 3,4]').trace()
            5
        """
        sig_on()
        return P.new_gen(gtrace(self.g))

    def mathnf(self, long flag=0):
        """
        A.mathnf(flag=0): (upper triangular) Hermite normal form of A,
        basis for the lattice formed by the columns of A.

        INPUT:


        -  ``flag`` - optional, value range from 0 to 4 (0 if
           omitted), meaning : 0: naive algorithm

        -  ``1: Use Batut's algorithm`` - output 2-component
           vector [H,U] such that H is the HNF of A, and U is a unimodular
           matrix such that xU=H. 3: Use Batut's algorithm. Output [H,U,P]
           where P is a permutation matrix such that P A U = H. 4: As 1, using
           a heuristic variant of LLL reduction along the way.


        EXAMPLES::

            sage: pari('[1,2,3; 4,5,6;  7,8,9]').mathnf()
            [6, 1; 3, 1; 0, 1]
        """
        sig_on()
        return P.new_gen(mathnf0(self.g, flag))

    def mathnfmod(self, d):
        """
        Returns the Hermite normal form if d is a multiple of the
        determinant

        Beware that PARI's concept of a Hermite normal form is an upper
        triangular matrix with the same column space as the input matrix.

        INPUT:


        -  ``d`` - multiple of the determinant of self


        EXAMPLES::

                   sage: M=matrix([[1,2,3],[4,5,6],[7,8,11]])
            sage: d=M.det()
            sage: pari(M).mathnfmod(d)
                   [6, 4, 3; 0, 1, 0; 0, 0, 1]

        Note that d really needs to be a multiple of the discriminant, not
        just of the exponent of the cokernel::

                   sage: M=matrix([[1,0,0],[0,2,0],[0,0,6]])
            sage: pari(M).mathnfmod(6)
            [1, 0, 0; 0, 1, 0; 0, 0, 6]
            sage: pari(M).mathnfmod(12)
            [1, 0, 0; 0, 2, 0; 0, 0, 6]
        """
        cdef gen t0 = objtogen(d)
        sig_on()
        return P.new_gen(hnfmod(self.g, t0.g))

    def mathnfmodid(self, d):
        """
        Returns the Hermite Normal Form of M concatenated with d\*Identity

        Beware that PARI's concept of a Hermite normal form is a maximal
        rank upper triangular matrix with the same column space as the
        input matrix.

        INPUT:


        -  ``d`` - Determines


        EXAMPLES::

                   sage: M=matrix([[1,0,0],[0,2,0],[0,0,6]])
            sage: pari(M).mathnfmodid(6)
                   [1, 0, 0; 0, 2, 0; 0, 0, 6]

        This routine is not completely equivalent to mathnfmod::

            sage: pari(M).mathnfmod(6)
            [1, 0, 0; 0, 1, 0; 0, 0, 6]
        """
        cdef gen t0 = objtogen(d)
        sig_on()
        return P.new_gen(hnfmodid(self.g, t0.g))

    def matsnf(self, long flag=0):
        """
        x.matsnf(flag=0): Smith normal form (i.e. elementary divisors) of
        the matrix x, expressed as a vector d. Binary digits of flag mean
        1: returns [u,v,d] where d=u\*x\*v, otherwise only the diagonal d
        is returned, 2: allow polynomial entries, otherwise assume x is
        integral, 4: removes all information corresponding to entries equal
        to 1 in d.

        EXAMPLES::

            sage: pari('[1,2,3; 4,5,6;  7,8,9]').matsnf()
            [0, 3, 1]
        """
        sig_on()
        return P.new_gen(matsnf0(self.g, flag))

    def matfrobenius(self, long flag=0):
        r"""
        M.matfrobenius(flag=0): Return the Frobenius form of the square
        matrix M. If flag is 1, return only the elementary divisors (a list
        of polynomials). If flag is 2, return a two-components vector [F,B]
        where F is the Frobenius form and B is the basis change so that
        `M=B^{-1} F B`.

        EXAMPLES::

            sage: a = pari('[1,2;3,4]')
            sage: a.matfrobenius()
            [0, 2; 1, 5]
            sage: a.matfrobenius(flag=1)
            [x^2 - 5*x - 2]
            sage: a.matfrobenius(2)
            [[0, 2; 1, 5], [1, -1/3; 0, 1/3]]
            sage: v = a.matfrobenius(2)
            sage: v[0]
            [0, 2; 1, 5]
            sage: v[1]^(-1)*v[0]*v[1]
            [1, 2; 3, 4]

        We let t be the matrix of `T_2` acting on modular symbols
        of level 43, which was computed using
        ``ModularSymbols(43,sign=1).T(2).matrix()``::

            sage: t = pari('[3, -2, 0, 0; 0, -2, 0, 1; 0, -1, -2, 2; 0, -2, 0, 2]')
            sage: t.matfrobenius()
            [0, 0, 0, -12; 1, 0, 0, -2; 0, 1, 0, 8; 0, 0, 1, 1]
            sage: t.charpoly('x')
            x^4 - x^3 - 8*x^2 + 2*x + 12
            sage: t.matfrobenius(1)
            [x^4 - x^3 - 8*x^2 + 2*x + 12]

        AUTHORS:

        - Martin Albrect (2006-04-02)
        """
        sig_on()
        return P.new_gen(matfrobenius(self.g, flag, 0))

    def factor(self, long limit=-1, proof=None):
        """
        Return the factorization of x.

        INPUT:

        -  ``limit`` -- (default: -1) is optional and can be set
           whenever x is of (possibly recursive) rational type. If limit is
           set, return partial factorization, using primes up to limit.

        - ``proof`` -- optional flag. If ``False`` (not the default),
          returned factors larger than `2^{64}` may only be pseudoprimes.
          If ``True``, always check primality. If not given, use the
          global PARI default ``factor_proven`` which is ``True`` by
          default in Sage.

        EXAMPLES::

            sage: pari('x^10-1').factor()
            [x - 1, 1; x + 1, 1; x^4 - x^3 + x^2 - x + 1, 1; x^4 + x^3 + x^2 + x + 1, 1]
            sage: pari(2^100-1).factor()
            [3, 1; 5, 3; 11, 1; 31, 1; 41, 1; 101, 1; 251, 1; 601, 1; 1801, 1; 4051, 1; 8101, 1; 268501, 1]
            sage: pari(2^100-1).factor(proof=True)
            [3, 1; 5, 3; 11, 1; 31, 1; 41, 1; 101, 1; 251, 1; 601, 1; 1801, 1; 4051, 1; 8101, 1; 268501, 1]
            sage: pari(2^100-1).factor(proof=False)
            [3, 1; 5, 3; 11, 1; 31, 1; 41, 1; 101, 1; 251, 1; 601, 1; 1801, 1; 4051, 1; 8101, 1; 268501, 1]

        We illustrate setting a limit::

            sage: pari(next_prime(10^50)*next_prime(10^60)*next_prime(10^4)).factor(10^5)
            [10007, 1; 100000000000000000000000000000000000000000000000151000000000700000000000000000000000000000000000000000000001057, 1]

        Setting a limit is invalid when factoring polynomials::

            sage: pari('x^11 + 1').factor(limit=17)
            Traceback (most recent call last):
            ...
            PariError: incorrect type in boundfact (t_POL)

        PARI doesn't have an algorithm for factoring multivariate
        polynomials::

            sage: pari('x^3 - y^3').factor()
            Traceback (most recent call last):
            ...
            PariError: sorry, factor for general polynomials is not yet implemented

        TESTS::

            sage: pari(2^1000+1).factor(limit=0)
            doctest:...: DeprecationWarning: factor(..., lim=0) is deprecated, use an explicit limit instead
            See http://trac.sagemath.org/20205 for details.
            [257, 1; 1601, 1; 25601, 1; 76001, 1; 133842787352016..., 1]
        """
<<<<<<< HEAD
        cdef int r
        cdef GEN t0
        cdef GEN cutoff
        if limit == -1 and typ(self.g) == t_INT and proof:
            sig_on()
            # cutoff for checking true primality: 2^64 according to the
            # PARI documentation ??ispseudoprime.
            cutoff = mkintn(3, 1, 0, 0)  # expansion of 2^64 in base 2^32: (1,0,0)
            r = factorint_withproof_sage(&t0, self.g, cutoff)
            z = P.new_gen(t0)
            if not r:
                return z
            else:
                return _factor_int_when_pari_factor_failed(self, z)
        sig_on()
        return P.new_gen(factor0(self.g, limit))
=======
        cdef GEN g
        if limit == 0:
            deprecation(20205, "factor(..., lim=0) is deprecated, use an explicit limit instead")
            limit = maxprime()
        global factor_proven
        cdef int saved_factor_proven = factor_proven
        try:
            if proof is not None:
                factor_proven = 1 if proof else 0
            pari_catch_sig_on()
            if limit >= 0:
                g = boundfact(self.g, limit)
            else:
                g = factor(self.g)
            return P.new_gen(g)
        finally:
            factor_proven = saved_factor_proven
>>>>>>> c0ed97a0


    ###########################################
    # misc (classify when I know where they go)
    ###########################################

    def order(self):
        sig_on()
        return P.new_gen(order(self.g))

    def znprimroot(self):
        r"""
        Return a primitive root modulo ``self``, whenever it exists.

        INPUT:

        - ``self`` -- an integer `n` such that `|n|` is equal to 1, 2,
          4, a power of an odd prime, or twice a power of an odd prime

        OUTPUT:

        A generator (type ``t_INTMOD``) of `(\ZZ/n\ZZ)^*`.  Note that
        this group is cyclic if and only if `n` is of the above form.

        EXAMPLES::

            sage: pari(4).znprimroot()
            Mod(3, 4)
            sage: pari(10007^3).znprimroot()
            Mod(5, 1002101470343)
            sage: pari(2*109^10).znprimroot()
            Mod(236736367459211723407, 473472734918423446802)
        """
        sig_on()
        return P.new_gen(znprimroot(self.g))

    def znstar(self):
        r"""
        Return the structure of the group `(\ZZ/n\ZZ)^*`.

        INPUT:

        - ``self`` -- any integer `n` (type ``t_INT``)

        OUTPUT:

        A triple `[\phi(n), [d_1, \ldots, d_k], [x_1, \ldots, x_k]]`,
        where

        - `\phi(n)` is the order of `(\ZZ/n\ZZ)^*`;

        - `d_1, \ldots, d_k` are the unique integers greater than 1
          with `d_k \mid d_{k-1} \mid \ldots \mid d_1` such that
          `(\ZZ/n\ZZ)^*` is isomorphic to `\prod_{i=1}^k \ZZ/d_i\ZZ`;

        - `x_1, \ldots, x_k` are the images of the standard generators
          under some isomorphism from `\prod_{i=1}^k \ZZ/d_i\ZZ` to
          `(\ZZ/n\ZZ)^*`.

        EXAMPLES::

            sage: pari(0).znstar()
            [2, [2], [-1]]
            sage: pari(96).znstar()
            [32, [8, 2, 2], [Mod(37, 96), Mod(31, 96), Mod(65, 96)]]
            sage: pari(-5).znstar()
            [4, [4], [Mod(2, 5)]]
        """
        sig_on()
        return P.new_gen(znstar(self.g))

    def __abs__(self):
        return self.abs()

    def nextprime(gen self, bint add_one=0):
        """
        nextprime(x): smallest pseudoprime greater than or equal to `x`.
        If ``add_one`` is non-zero, return the smallest pseudoprime
        strictly greater than `x`.

        EXAMPLES::

            sage: pari(1).nextprime()
            2
            sage: pari(2).nextprime()
            2
            sage: pari(2).nextprime(add_one = 1)
            3
            sage: pari(2^100).nextprime()
            1267650600228229401496703205653
        """
        sig_on()
        if add_one:
            return P.new_gen(nextprime(gaddsg(1, self.g)))
        return P.new_gen(nextprime(self.g))

    def change_variable_name(self, var):
        """
        In ``self``, which must be a ``t_POL`` or ``t_SER``, set the
        variable to ``var``.  If the variable of ``self`` is already
        ``var``, then return ``self``.

        .. WARNING::

            You should be careful with variable priorities when
            applying this on a polynomial or series of which the
            coefficients have polynomial components.  To be safe, only
            use this function on polynomials with integer or rational
            coefficients.  For a safer alternative, use :meth:`subst`.

        EXAMPLES::

            sage: f = pari('x^3 + 17*x + 3')
            sage: f.change_variable_name("y")
            y^3 + 17*y + 3
            sage: f = pari('1 + 2*y + O(y^10)')
            sage: f.change_variable_name("q")
            1 + 2*q + O(q^10)
            sage: f.change_variable_name("y") is f
            True

        In PARI, ``I`` refers to the square root of -1, so it cannot be
        used as variable name.  Note the difference with :meth:`subst`::

            sage: f = pari('x^2 + 1')
            sage: f.change_variable_name("I")
            Traceback (most recent call last):
            ...
            PariError: I already exists with incompatible valence
            sage: f.subst("x", "I")
            0
        """
        sig_on()
        cdef long n = P.get_var(var)
        sig_off()
        if varn(self.g) == n:
            return self
        if typ(self.g) != t_POL and typ(self.g) != t_SER:
            raise TypeError("set_variable() only works for polynomials or power series")
        # Copy self and then change the variable in place
        cdef gen newg = P.new_gen_noclear(self.g)
        setvarn(newg.g, n)
        return newg

    def subst(self, var, z):
        """
        In ``self``, replace the variable ``var`` by the expression `z`.

        EXAMPLES::

            sage: x = pari("x"); y = pari("y")
            sage: f = pari('x^3 + 17*x + 3')
            sage: f.subst(x, y)
            y^3 + 17*y + 3
            sage: f.subst(x, "z")
            z^3 + 17*z + 3
            sage: f.subst(x, "z")^2
            z^6 + 34*z^4 + 6*z^3 + 289*z^2 + 102*z + 9
            sage: f.subst(x, "x+1")
            x^3 + 3*x^2 + 20*x + 21
            sage: f.subst(x, "xyz")
            xyz^3 + 17*xyz + 3
            sage: f.subst(x, "xyz")^2
            xyz^6 + 34*xyz^4 + 6*xyz^3 + 289*xyz^2 + 102*xyz + 9
        """
        cdef gen t0 = objtogen(z)
        sig_on()
        return P.new_gen(gsubst(self.g, P.get_var(var), t0.g))

    def nf_subst(self, z):
        """
        Given a PARI number field ``self``, return the same PARI
        number field but in the variable ``z``.

        INPUT:

        - ``self`` -- A PARI number field being the output of ``nfinit()``,
                      ``bnfinit()`` or ``bnrinit()``.

        EXAMPLES::

            sage: x = polygen(QQ)
            sage: K = NumberField(x^2 + 5, 'a')

        We can substitute in a PARI ``nf`` structure::

            sage: Kpari = K.pari_nf()
            sage: Kpari.nf_get_pol()
            y^2 + 5
            sage: Lpari = Kpari.nf_subst('a')
            sage: Lpari.nf_get_pol()
            a^2 + 5

        We can also substitute in a PARI ``bnf`` structure::

            sage: Kpari = K.pari_bnf()
            sage: Kpari.nf_get_pol()
            y^2 + 5
            sage: Kpari.bnf_get_cyc()  # Structure of class group
            [2]
            sage: Lpari = Kpari.nf_subst('a')
            sage: Lpari.nf_get_pol()
            a^2 + 5
            sage: Lpari.bnf_get_cyc()  # We still have a bnf after substituting
            [2]
        """
        cdef gen t0 = objtogen(z)
        sig_on()
        return P.new_gen(gsubst(self.g, gvar(self.g), t0.g))

    def type(gen self):
        """
        Return the PARI type of self as a string.

        .. note::

           In Cython, it is much faster to simply use typ(self.g) for
           checking PARI types.

        EXAMPLES::

            sage: pari(7).type()
            't_INT'
            sage: pari('x').type()
            't_POL'
        """
        # The following original code leaks memory:
        #        return str(type_name(typ(self.g)))
        #
        # This code is the usual workaround:
        #        cdef char* s= <char*>type_name(typ(self.g))
        #        t=str(s)
        #        free(s)
        #        return(t)
        # However, it causes segfaults with t_INTs on some
        # machines, and errors about freeing non-aligned
        # pointers on others. So we settle for the following
        # fast but ugly code. Note that should the list of
        # valid PARI types ever be updated, this code would
        # need to be updated accordingly.
        #
        cdef long t = typ(self.g)

        if   t == t_INT:      return 't_INT'
        elif t == t_REAL:     return 't_REAL'
        elif t == t_INTMOD:   return 't_INTMOD'
        elif t == t_FRAC:     return 't_FRAC'
        elif t == t_FFELT:    return 't_FFELT'
        elif t == t_COMPLEX:  return 't_COMPLEX'
        elif t == t_PADIC:    return 't_PADIC'
        elif t == t_QUAD:     return 't_QUAD'
        elif t == t_POLMOD:   return 't_POLMOD'
        elif t == t_POL:      return 't_POL'
        elif t == t_SER:      return 't_SER'
        elif t == t_RFRAC:    return 't_RFRAC'
        elif t == t_QFR:      return 't_QFR'
        elif t == t_QFI:      return 't_QFI'
        elif t == t_VEC:      return 't_VEC'
        elif t == t_COL:      return 't_COL'
        elif t == t_MAT:      return 't_MAT'
        elif t == t_LIST:     return 't_LIST'
        elif t == t_STR:      return 't_STR'
        elif t == t_VECSMALL: return 't_VECSMALL'
        elif t == t_CLOSURE:  return 't_CLOSURE'
        else:
            raise TypeError("Unknown PARI type: %s" % t)

    def polinterpolate(self, ya, x):
        """
        self.polinterpolate(ya,x,e): polynomial interpolation at x
        according to data vectors self, ya (i.e. return P such that
        P(self[i]) = ya[i] for all i). Also return an error estimate on the
        returned value.
        """
        cdef gen t0 = objtogen(ya)
        cdef gen t1 = objtogen(x)
        cdef GEN dy, g
        sig_on()
        g = polint(self.g, t0.g, t1.g, &dy)
        dif = P.new_gen_noclear(dy)
        return P.new_gen(g), dif

    def algdep(self, long n):
        """
        EXAMPLES::

            sage: n = pari.set_real_precision(210)
            sage: w1 = pari('z1=2-sqrt(26); (z1+I)/(z1-I)')
            sage: f = w1.algdep(12); f
            545*x^11 - 297*x^10 - 281*x^9 + 48*x^8 - 168*x^7 + 690*x^6 - 168*x^5 + 48*x^4 - 281*x^3 - 297*x^2 + 545*x
            sage: f(w1).abs() < 1.0e-200
            True
            sage: f.factor()
            [x, 1; x + 1, 2; x^2 + 1, 1; x^2 + x + 1, 1; 545*x^4 - 1932*x^3 + 2790*x^2 - 1932*x + 545, 1]
            sage: pari.set_real_precision(n)
            210
        """
        sig_on()
        return P.new_gen(algdep(self.g, n))

    def listinsert(self, obj, long n):
        cdef gen t0 = objtogen(obj)
        sig_on()
        return P.new_gen(listinsert(self.g, t0.g, n))

    def listput(self, obj, long n):
        cdef gen t0 = objtogen(obj)
        sig_on()
        return P.new_gen(listput(self.g, t0.g, n))

    def elleisnum(self, long k, long flag=0, unsigned long precision=0):
        """
        om.elleisnum(k, flag=0): om=[om1,om2] being a 2-component vector
        giving a basis of a lattice L and k an even positive integer,
        computes the numerical value of the Eisenstein series of weight k.
        When flag is non-zero and k=4 or 6, this gives g2 or g3 with the
        correct normalization.

        INPUT:


        -  ``om`` - gen, 2-component vector giving a basis of a
           lattice L

        -  ``k`` - int (even positive)

        -  ``flag`` - int (default 0)


        OUTPUT:


        -  ``gen`` - numerical value of E_k


        EXAMPLES::

            sage: e = pari([0,1,1,-2,0]).ellinit()
            sage: om = e.omega()
            sage: om
            [2.49021256085506, -1.97173770155165*I]
            sage: om.elleisnum(2)
            10.0672605281120
            sage: om.elleisnum(4)
            112.000000000000
            sage: om.elleisnum(100)
            2.15314248576078 E50
        """
        sig_on()
        return P.new_gen(elleisnum(self.g, k, flag, prec_bits_to_words(precision)))

    def ellwp(gen self, z='z', long n=20, long flag=0, unsigned long precision=0):
        """
        Return the value or the series expansion of the Weierstrass
        `P`-function at `z` on the lattice `self` (or the lattice
        defined by the elliptic curve `self`).

        INPUT:

        -  ``self`` -- an elliptic curve created using ``ellinit`` or a
           list ``[om1, om2]`` representing generators for a lattice.

        -  ``z`` -- (default: 'z') a complex number or a variable name
           (as string or PARI variable).

        -  ``n`` -- (default: 20) if 'z' is a variable, compute the
           series expansion up to at least `O(z^n)`.

        -  ``flag`` -- (default = 0): If ``flag`` is 0, compute only
           `P(z)`.  If ``flag`` is 1, compute `[P(z), P'(z)]`.

        OUTPUT:

        - `P(z)` (if ``flag`` is 0) or `[P(z), P'(z)]` (if ``flag`` is 1).
           numbers

        EXAMPLES:

        We first define the elliptic curve X_0(11)::

            sage: E = pari([0,-1,1,-10,-20]).ellinit()

        Compute P(1)::

            sage: E.ellwp(1)
            13.9658695257485

        Compute P(1+i), where i = sqrt(-1)::

            sage: C.<i> = ComplexField()
            sage: E.ellwp(pari(1+i))
            -1.11510682565555 + 2.33419052307470*I
            sage: E.ellwp(1+i)
            -1.11510682565555 + 2.33419052307470*I

        The series expansion, to the default `O(z^20)` precision::

            sage: E.ellwp()
            z^-2 + 31/15*z^2 + 2501/756*z^4 + 961/675*z^6 + 77531/41580*z^8 + 1202285717/928746000*z^10 + 2403461/2806650*z^12 + 30211462703/43418875500*z^14 + 3539374016033/7723451736000*z^16 + 413306031683977/1289540602350000*z^18 + O(z^20)

        Compute the series for wp to lower precision::

            sage: E.ellwp(n=4)
            z^-2 + 31/15*z^2 + O(z^4)

        Next we use the version where the input is generators for a
        lattice::

            sage: pari([1.2692, 0.63 + 1.45*i]).ellwp(1)
            13.9656146936689 + 0.000644829272810...*I

        With flag=1, compute the pair P(z) and P'(z)::

            sage: E.ellwp(1, flag=1)
            [13.9658695257485, 50.5619300880073]
        """
        cdef gen t0 = objtogen(z)
        cdef GEN g0 = t0.g

        # Emulate toser_i() but with given precision
        sig_on()
        if typ(g0) == t_POL:
            g0 = RgX_to_ser(g0, n+4)
        elif typ(g0) == t_RFRAC:
            g0 = rfrac_to_ser(g0, n+4)
        return P.new_gen(ellwp0(self.g, g0, flag, prec_bits_to_words(precision)))

    def ellchangepoint(self, y):
        """
        self.ellchangepoint(y): change data on point or vector of points
        self on an elliptic curve according to y=[u,r,s,t]

        EXAMPLES::

            sage: e = pari([0,1,1,-2,0]).ellinit()
            sage: x = pari([1,0])
            sage: e.ellisoncurve([1,4])
            False
            sage: e.ellisoncurve(x)
            True
            sage: f = e.ellchangecurve([1,2,3,-1])
            sage: f[:5]   # show only first five entries
            [6, -2, -1, 17, 8]
            sage: x.ellchangepoint([1,2,3,-1])
            [-1, 4]
            sage: f.ellisoncurve([-1,4])
            True
        """
        cdef gen t0 = objtogen(y)
        sig_on()
        return P.new_gen(ellchangepoint(self.g, t0.g))

    def debug(gen self, long depth = -1):
        r"""
        Show the internal structure of self (like the ``\x`` command in gp).

        EXAMPLE::

            sage: pari('[1/2, 1.0*I]').debug()  # random addresses
            [&=0000000004c5f010] VEC(lg=3):2200000000000003 0000000004c5eff8 0000000004c5efb0
              1st component = [&=0000000004c5eff8] FRAC(lg=3):0800000000000003 0000000004c5efe0 0000000004c5efc8
                num = [&=0000000004c5efe0] INT(lg=3):0200000000000003 (+,lgefint=3):4000000000000003 0000000000000001
                den = [&=0000000004c5efc8] INT(lg=3):0200000000000003 (+,lgefint=3):4000000000000003 0000000000000002
              2nd component = [&=0000000004c5efb0] COMPLEX(lg=3):0c00000000000003 00007fae8a2eb840 0000000004c5ef90
                real = gen_0
                imag = [&=0000000004c5ef90] REAL(lg=4):0400000000000004 (+,expo=0):6000000000000000 8000000000000000 0000000000000000
        """
        sig_on()
        dbgGEN(self.g, depth)
        sig_off()
        return

    ####################################################################
    # Functions deprecated by upstream PARI
    #
    # NOTE: these should remain in Sage as long as PARI supports them,
    # do not just delete these methods!
    ####################################################################

    def bezout(x, y):
        deprecation(18203, "bezout() is deprecated in PARI, use gcdext() instead (note that the output is in a different order!)")
        u, v, g = x.gcdext(y)
        return g, u, v

    def xgcd(x, y):
        """
        Returns u,v,d such that d=gcd(x,y) and u\*x+v\*y=d.

        EXAMPLES::

            sage: pari(10).xgcd(15)
            doctest:...: DeprecationWarning: xgcd() is deprecated, use gcdext() instead (note that the output is in a different order!)
            See http://trac.sagemath.org/18203 for details.
            (5, -1, 1)
        """
        deprecation(18203, "xgcd() is deprecated, use gcdext() instead (note that the output is in a different order!)")
        u, v, g = x.gcdext(y)
        return g, u, v

    def sizedigit(x):
        """
        sizedigit(x): Return a quick estimate for the maximal number of
        decimal digits before the decimal point of any component of x.

        INPUT:

        -  ``x`` - gen

        OUTPUT: Python integer

        EXAMPLES::

            sage: x = pari('10^100')
            sage: x.Str().length()
            101
            sage: x.sizedigit()
            doctest:...: DeprecationWarning: sizedigit() is deprecated in PARI
            See http://trac.sagemath.org/18203 for details.
            101

        Note that digits after the decimal point are ignored::

            sage: x = pari('1.234')
            sage: x
            1.23400000000000
            sage: x.sizedigit()
            1

        The estimate can be one too big::

            sage: pari('7234.1').sizedigit()
            4
            sage: pari('9234.1').sizedigit()
            5
        """
        deprecation(18203, "sizedigit() is deprecated in PARI")
        return sizedigit(x.g)

    def bernvec(x):
        r"""
        Creates a vector containing, as rational numbers, the Bernoulli
        numbers `B_0, B_2,\ldots, B_{2x}`. This routine is
        obsolete. Use bernfrac instead each time you need a Bernoulli
        number in exact form.

        Note: this routine is implemented using repeated independent calls
        to bernfrac, which is faster than the standard recursion in exact
        arithmetic.

        EXAMPLES::

            sage: pari(8).bernvec()
            doctest:...: DeprecationWarning: bernvec() is deprecated, use repeated calls to bernfrac() instead
            See http://trac.sagemath.org/15767 for details.
            [1, 1/6, -1/30, 1/42, -1/30, 5/66, -691/2730, 7/6, -3617/510]
            sage: [pari(2*n).bernfrac() for n in range(9)]
            [1, 1/6, -1/30, 1/42, -1/30, 5/66, -691/2730, 7/6, -3617/510]
        """
        deprecation(15767, 'bernvec() is deprecated, use repeated calls to bernfrac() instead')
        sig_on()
        return P.new_gen(bernvec(x))

    bezoutres = deprecated_function_alias(18203, gen_auto.polresultantext)

    ellbil = deprecated_function_alias(18203, ellheight)

    ellpow = deprecated_function_alias(18203, ellmul)

    def rnfpolred(*args, **kwds):
        deprecation(18203, "rnfpolred() is deprecated in PARI, port your code to use rnfpolredbest() instead")
        return gen_auto.rnfpolred(*args, **kwds)

    def rnfpolredabs(*args, **kwds):
        deprecation(18203, "rnfpolredabs() is deprecated in PARI, port your code to use rnfpolredbest() instead")
        return gen_auto.rnfpolredabs(*args, **kwds)


cpdef gen objtogen(s):
    """
    Convert any Sage/Python object to a PARI gen.

    For Sage types, this uses the `_pari_()` method on the object.
    Basic Python types like ``int`` are converted directly. For other
    types, the string representation is used.

    EXAMPLES::

        sage: pari([2,3,5])
        [2, 3, 5]
        sage: pari(Matrix(2,2,range(4)))
        [0, 1; 2, 3]
        sage: pari(x^2-3)
        x^2 - 3

    ::

        sage: a = pari(1); a, a.type()
        (1, 't_INT')
        sage: a = pari(1/2); a, a.type()
        (1/2, 't_FRAC')
        sage: a = pari(1/2); a, a.type()
        (1/2, 't_FRAC')

    Conversion from reals uses the real's own precision::

        sage: a = pari(1.2); a, a.type(), a.precision()
        (1.20000000000000, 't_REAL', 4) # 32-bit
        (1.20000000000000, 't_REAL', 3) # 64-bit

    Conversion from strings uses the current PARI real precision.
    By default, this is 64 bits::

        sage: a = pari('1.2'); a, a.type(), a.precision()
        (1.20000000000000, 't_REAL', 4)  # 32-bit
        (1.20000000000000, 't_REAL', 3)  # 64-bit

    But we can change this precision::

        sage: pari.set_real_precision(35)  # precision in decimal digits
        15
        sage: a = pari('1.2'); a, a.type(), a.precision()
        (1.2000000000000000000000000000000000, 't_REAL', 6)  # 32-bit
        (1.2000000000000000000000000000000000, 't_REAL', 4)  # 64-bit

    Set the precision to 15 digits for the remaining tests::

        sage: pari.set_real_precision(15)
        35

    Conversion from matrices and vectors is supported::

        sage: a = pari(matrix(2,3,[1,2,3,4,5,6])); a, a.type()
        ([1, 2, 3; 4, 5, 6], 't_MAT')
        sage: v = vector([1.2, 3.4, 5.6])
        sage: pari(v)
        [1.20000000000000, 3.40000000000000, 5.60000000000000]

    Some more exotic examples::

        sage: K.<a> = NumberField(x^3 - 2)
        sage: pari(K)
        [y^3 - 2, [1, 1], -108, 1, [[1, 1.25992104989487, 1.58740105196820; 1, -0.629960524947437 + 1.09112363597172*I, -0.793700525984100 - 1.37472963699860*I], [1, 1.25992104989487, 1.58740105196820; 1, 0.461163111024285, -2.16843016298270; 1, -1.72108416091916, 0.581029111014503], [1, 1, 2; 1, 0, -2; 1, -2, 1], [3, 0, 0; 0, 0, 6; 0, 6, 0], [6, 0, 0; 0, 6, 0; 0, 0, 3], [2, 0, 0; 0, 0, 1; 0, 1, 0], [2, [0, 0, 2; 1, 0, 0; 0, 1, 0]], []], [1.25992104989487, -0.629960524947437 + 1.09112363597172*I], [1, y, y^2], [1, 0, 0; 0, 1, 0; 0, 0, 1], [1, 0, 0, 0, 0, 2, 0, 2, 0; 0, 1, 0, 1, 0, 0, 0, 0, 2; 0, 0, 1, 0, 1, 0, 1, 0, 0]]

        sage: E = EllipticCurve('37a1')
        sage: pari(E)
        [0, 0, 1, -1, 0, 0, -2, 1, -1, 48, -216, 37, 110592/37, Vecsmall([1]), [Vecsmall([64, 1])], [0, 0, 0, 0, 0, 0, 0, 0]]

    Conversion from basic Python types::

        sage: pari(int(-5))
        -5
        sage: pari(long(2**150))
        1427247692705959881058285969449495136382746624
        sage: pari(float(pi))
        3.14159265358979
        sage: pari(complex(exp(pi*I/4)))
        0.707106781186548 + 0.707106781186548*I
        sage: pari(False)
        0
        sage: pari(True)
        1

    Some commands are just executed without returning a value::

        sage: pari("dummy = 0; kill(dummy)")
        sage: type(pari("dummy = 0; kill(dummy)"))
        <type 'NoneType'>

    TESTS::

        sage: pari(None)
        Traceback (most recent call last):
        ...
        ValueError: Cannot convert None to pari
    """
    cdef GEN g
    cdef Py_ssize_t length, i
    cdef mpz_t mpz_int
    cdef gen v

    if isinstance(s, gen):
        return s
    try:
        return s._pari_()
    except AttributeError:
        pass

    # Check basic Python types. Start with strings, which are a very
    # common case.
    if isinstance(s, str):
        sig_on()
        g = gp_read_str(PyString_AsString(s))
        if g == gnil:
            P.clear_stack()
            return None
        return P.new_gen(g)
    if isinstance(s, int):
        sig_on()
        return P.new_gen(stoi(PyInt_AS_LONG(s)))
    if isinstance(s, bool):
        return P.PARI_ONE if s else P.PARI_ZERO
    if isinstance(s, long):
        sig_on()
        mpz_init(mpz_int)
        mpz_set_pylong(mpz_int, s)
        g = P._new_GEN_from_mpz_t(mpz_int)
        mpz_clear(mpz_int)
        return P.new_gen(g)
    if isinstance(s, float):
        sig_on()
        return P.new_gen(dbltor(PyFloat_AS_DOUBLE(s)))
    if isinstance(s, complex):
        sig_on()
        g = cgetg(3, t_COMPLEX)
        set_gel(g, 1, dbltor(PyComplex_RealAsDouble(s)))
        set_gel(g, 2, dbltor(PyComplex_ImagAsDouble(s)))
        return P.new_gen(g)

    if isinstance(s, (types.ListType, types.XRangeType,
                        types.TupleType, types.GeneratorType)):
        length = len(s)
        v = P._empty_vector(length)
        for i from 0 <= i < length:
            v[i] = objtogen(s[i])
        return v

    if callable(s):
        return objtoclosure(s)

    if s is None:
        raise ValueError("Cannot convert None to pari")

    # Simply use the string representation
    return objtogen(str(s))


cpdef gentoobj(gen z, locals={}):
    """
    Convert a PARI gen to a Sage/Python object.

    See the ``python`` method of :class:`gen` for documentation and
    examples.
    """
    cdef GEN g = z.g
    cdef long t = typ(g)
    cdef long tx, ty
    cdef gen real, imag
    cdef Py_ssize_t i, j, nr, nc

    if t == t_INT:
         return Integer(z)
    elif t == t_FRAC:
         return Rational(z)
    elif t == t_REAL:
        from sage.rings.all import RealField
        prec = prec_words_to_bits(z.precision())
        return RealField(prec)(z)
    elif t == t_COMPLEX:
        real = z.real()
        imag = z.imag()
        tx = typ(real.g)
        ty = typ(imag.g)
        if tx in [t_INTMOD, t_PADIC] or ty in [t_INTMOD, t_PADIC]:
            raise NotImplementedError("No conversion to python available for t_COMPLEX with t_INTMOD or t_PADIC components")
        if tx == t_REAL or ty == t_REAL:
            xprec = real.precision()  # will be 0 if exact
            yprec = imag.precision()  # will be 0 if exact
            if xprec == 0:
                prec = prec_words_to_bits(yprec)
            elif yprec == 0:
                prec = prec_words_to_bits(xprec)
            else:
                prec = max(prec_words_to_bits(xprec), prec_words_to_bits(yprec))

            from sage.rings.all import RealField, ComplexField
            R = RealField(prec)
            C = ComplexField(prec)
            return C(R(real), R(imag))
        else:
            from sage.rings.all import QuadraticField
            K = QuadraticField(-1, 'i')
            return K([gentoobj(real), gentoobj(imag)])
    elif t == t_VEC or t == t_COL:
        return [gentoobj(x, locals) for x in z.python_list()]
    elif t == t_VECSMALL:
        return z.python_list_small()
    elif t == t_MAT:
        nc = lg(g)-1
        nr = 0 if nc == 0 else lg(gel(g,1))-1
        L = [gentoobj(z[i,j], locals) for i in range(nr) for j in range(nc)]
        from sage.matrix.constructor import matrix
        return matrix(nr, nc, L)
    elif t == t_PADIC:
        from sage.rings.padics.factory import Qp
        p = z.padicprime()
        K = Qp(Integer(p), precp(g))
        return K(z.lift())

    # Fallback (e.g. polynomials): use string representation
    from sage.misc.sage_eval import sage_eval
    return sage_eval(str(z), locals=locals)


cdef GEN _Vec_append(GEN v, GEN a, long n):
    """
    This implements appending zeros (or another constant GEN ``a``) to
    the result of :meth:`Vec` and similar functions.

    This is a shallow function, copying ``a`` and entries of ``v`` to
    the result.  The result is simply stored on the PARI stack.

    INPUT:

    - ``v`` -- GEN of type ``t_VEC`` or ``t_COL``

    - ``a`` -- GEN which will be used for the added entries.
      Normally, this would be ``gen_0``.

    - ``n`` -- Make the vector of minimal length `|n|`. If `n > 0`,
      append zeros; if `n < 0`, prepend zeros.

    OUTPUT:

    A GEN of the same type as ``v``.
    """
    cdef long lenv = lg(v)-1
    cdef GEN w
    cdef long i
    # Do we need to extend the vector with zeros?
    if n > lenv:
        w = cgetg(n+1, typ(v))
        for i from 1 <= i <= lenv:
            set_gel(w, i, gel(v, i))
        for i from 1 <= i <= n-lenv:
            set_gel(w, i+lenv, a)
        return w
    elif n < -lenv:
        n = -n  # Make n positive
        w = cgetg(n+1, typ(v))
        for i from 1 <= i <= lenv:
            set_gel(w, i+(n-lenv), gel(v, i))
        for i from 1 <= i <= n-lenv:
            set_gel(w, i, a)
        return w
    else:
        return v<|MERGE_RESOLUTION|>--- conflicted
+++ resolved
@@ -5577,13 +5577,7 @@
             sage: pari(10^7).primepi()
             664579
         """
-<<<<<<< HEAD
-        sig_on()
-        if self > P._primelimit():
-            P.init_primes(self + 10)
-=======
-        pari_catch_sig_on()
->>>>>>> c0ed97a0
+        sig_on()
         if signe(self.g) != 1:
             sig_off()
             return P.PARI_ZERO
@@ -9101,24 +9095,6 @@
             See http://trac.sagemath.org/20205 for details.
             [257, 1; 1601, 1; 25601, 1; 76001, 1; 133842787352016..., 1]
         """
-<<<<<<< HEAD
-        cdef int r
-        cdef GEN t0
-        cdef GEN cutoff
-        if limit == -1 and typ(self.g) == t_INT and proof:
-            sig_on()
-            # cutoff for checking true primality: 2^64 according to the
-            # PARI documentation ??ispseudoprime.
-            cutoff = mkintn(3, 1, 0, 0)  # expansion of 2^64 in base 2^32: (1,0,0)
-            r = factorint_withproof_sage(&t0, self.g, cutoff)
-            z = P.new_gen(t0)
-            if not r:
-                return z
-            else:
-                return _factor_int_when_pari_factor_failed(self, z)
-        sig_on()
-        return P.new_gen(factor0(self.g, limit))
-=======
         cdef GEN g
         if limit == 0:
             deprecation(20205, "factor(..., lim=0) is deprecated, use an explicit limit instead")
@@ -9128,7 +9104,7 @@
         try:
             if proof is not None:
                 factor_proven = 1 if proof else 0
-            pari_catch_sig_on()
+            sig_on()
             if limit >= 0:
                 g = boundfact(self.g, limit)
             else:
@@ -9136,8 +9112,6 @@
             return P.new_gen(g)
         finally:
             factor_proven = saved_factor_proven
->>>>>>> c0ed97a0
-
 
     ###########################################
     # misc (classify when I know where they go)
