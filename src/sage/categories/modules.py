r"""
Modules
"""
#*****************************************************************************
#  Copyright (C) 2005      David Kohel <kohel@maths.usyd.edu>
#                          William Stein <wstein@math.ucsd.edu>
#                2008      Teresa Gomez-Diaz (CNRS) <Teresa.Gomez-Diaz@univ-mlv.fr>
#                2008-2011 Nicolas M. Thiery <nthiery at users.sf.net>
#
#  Distributed under the terms of the GNU General Public License (GPL)
#                  http://www.gnu.org/licenses/
#******************************************************************************

from sage.misc.cachefunc import cached_method
from sage.misc.lazy_import import LazyImport
from sage.categories.category_with_axiom import CategoryWithAxiom_over_base_ring
from sage.categories.homsets import HomsetsCategory
from category import Category, JoinCategory
from category_types import Category_module, Category_over_base_ring
from sage.categories.tensor import TensorProductsCategory, tensor
from dual import DualObjectsCategory
from sage.categories.sets_cat import Sets
from sage.categories.bimodules import Bimodules
from sage.categories.fields import Fields
_Fields = Fields()

class Modules(Category_module):
    r"""
    The category of all modules over a base ring `R`.

    An `R`-module `M` is a left and right `R`-module over a
    commutative ring `R` such that:

    .. MATH::

        r*(x*s) = (r*x)*s \qquad  \forall r,s \in R \text{ and } x \in M

    INPUT:

    - ``base_ring`` -- a ring `R` or subcategory of ``Rings()``
    - ``dispatch`` -- a boolean (for internal use; default: ``True``)

    When the base ring is a field, the category of vector spaces is
    returned instead (unless ``dispatch == False``).

    .. WARNING::

        Outside of the context of symmetric modules over a commutative
        ring, the specifications of this category are fuzzy and not
        yet set in stone (see below). The code in this category and
        its subcategories is therefore prone to bugs or arbitrary
        limitations in this case.

    EXAMPLES::

        sage: Modules(ZZ)
        Category of modules over Integer Ring
        sage: Modules(QQ)
        Category of vector spaces over Rational Field

        sage: Modules(Rings())
        Category of modules over rings
        sage: Modules(FiniteFields())
        Category of vector spaces over finite fields

        sage: Modules(Integers(9))
        Category of modules over Ring of integers modulo 9

        sage: Modules(Integers(9)).super_categories()
        [Category of bimodules over Ring of integers modulo 9 on the left and Ring of integers modulo 9 on the right]

        sage: Modules(ZZ).super_categories()
        [Category of bimodules over Integer Ring on the left and Integer Ring on the right]

        sage: Modules == RingModules
        True

        sage: Modules(ZZ['x']).is_abelian()   # see #6081
        True

    TESTS::

        sage: TestSuite(Modules(ZZ)).run()

    .. TODO::

        - Clarify the distinction, if any, with ``BiModules(R, R)``.
          In particular, if `R` is a commutative ring (e.g. a field),
          some pieces of the code possibly assume that `M` is a
          *symmetric `R`-`R`-bimodule*:

          .. MATH::

              r*x = x*r \qquad  \forall r \in R \text{ and } x \in M

        - Make sure that non symmetric modules are properly supported
          by all the code, and advertise it.

        - Make sure that non commutative rings are properly supported
          by all the code, and advertise it.

        - Add support for base semirings.

        - Implement a ``FreeModules(R)`` category, when so prompted by a
          concrete use case: e.g.  modeling a free module with several
          bases (using :meth:`Sets.SubcategoryMethods.Realizations`)
          or with an atlas of local maps (see e.g. :trac:`15916`).
    """

    @staticmethod
    def __classcall_private__(cls, base_ring, dispatch = True):
        r"""
        Implement the dispatching of ``Modules(field)`` to
        ``VectorSpaces(field)``.

        This feature will later be extended, probably as a covariant
        functorial construction, to support modules over various kinds
        of rings (principal ideal domains, ...), or even over semirings.

        TESTS::

            sage: C = Modules(ZZ); C
            Category of modules over Integer Ring
            sage: C is Modules(ZZ, dispatch = False)
            True
            sage: C is Modules(ZZ, dispatch = True)
            True
            sage: C._reduction
            (<class 'sage.categories.modules.Modules'>, (Integer Ring,), {'dispatch': False})
            sage: TestSuite(C).run()

            sage: Modules(QQ) is VectorSpaces(QQ)
            True
            sage: Modules(QQ, dispatch = True) is VectorSpaces(QQ)
            True

            sage: C = Modules(NonNegativeIntegers()); C   # todo: not implemented
            Category of semiring modules over Non negative integers

            sage: C = Modules(QQ, dispatch = False); C
            Category of modules over Rational Field
            sage: C._reduction
            (<class 'sage.categories.modules.Modules'>, (Rational Field,), {'dispatch': False})
            sage: TestSuite(C).run()
        """
        if dispatch:
            if base_ring in _Fields or (isinstance(base_ring, Category)
                                        and base_ring.is_subcategory(_Fields)):
                from vector_spaces import VectorSpaces
                return VectorSpaces(base_ring, check=False)
        result = super(Modules, cls).__classcall__(cls, base_ring)
        result._reduction[2]['dispatch'] = False
        return result

    def super_categories(self):
        """
        EXAMPLES::

            sage: Modules(ZZ).super_categories()
            [Category of bimodules over Integer Ring on the left and Integer Ring on the right]

        Nota bene::

            sage: Modules(QQ)
            Category of vector spaces over Rational Field
            sage: Modules(QQ).super_categories()
            [Category of modules over Rational Field]
        """
        R = self.base_ring()
        return [Bimodules(R,R)]

    def additional_structure(self):
        r"""
        Return ``None``.

        Indeed, the category of modules defines no additional structure:
        a bimodule morphism between two modules is a module morphism.

        .. SEEALSO:: :meth:`Category.additional_structure`

        .. TODO:: Should this category be a :class:`~sage.categories.category_with_axiom.CategoryWithAxiom`?

        EXAMPLES::

            sage: Modules(ZZ).additional_structure()
        """
        return None

    class SubcategoryMethods:

        @cached_method
        def base_ring(self):
            r"""
            Return the base ring (category) for ``self``.

            This implements a ``base_ring`` method for all
            subcategories of ``Modules(K)``.

            EXAMPLES::

                sage: C = Modules(QQ) & Semigroups(); C
                Join of Category of semigroups and Category of vector spaces over Rational Field
                sage: C.base_ring()
                Rational Field
                sage: C.base_ring.__module__
                'sage.categories.modules'

                sage: C = Modules(Rings()) & Semigroups(); C
                Join of Category of semigroups and Category of modules over rings
                sage: C.base_ring()
                Category of rings
                sage: C.base_ring.__module__
                'sage.categories.modules'

                sage: C = DescentAlgebra(QQ,3).B().category()
                sage: C.base_ring.__module__
                'sage.categories.modules'
                sage: C.base_ring()
                Rational Field

                sage: C = QuasiSymmetricFunctions(QQ).F().category()
                sage: C.base_ring.__module__
                'sage.categories.modules'
                sage: C.base_ring()
                Rational Field
            """
            for C in self.super_categories():
                # Is there a better way to ask if C is a subcategory of Modules?
                if hasattr(C, "base_ring"):
                    return C.base_ring()
            assert False, "some super category of {} should be a category over base ring".format(self)

        def TensorProducts(self):
            r"""
            Return the full subcategory of objects of ``self`` constructed
            as tensor products.

            .. SEEALSO::

                - :class:`.tensor.TensorProductsCategory`
                - :class:`~.covariant_functorial_construction.RegressiveCovariantFunctorialConstruction`.

            EXAMPLES::

                sage: ModulesWithBasis(QQ).TensorProducts()
                Category of tensor products of vector spaces with basis over Rational Field
            """
            return TensorProductsCategory.category_of(self)

        @cached_method
        def DualObjects(self):
            r"""
            Return the category of spaces constructed as duals of
            spaces of ``self``.

            The *dual* of a vector space `V` is the space consisting of
            all linear functionals on `V` (see :wikipedia:`Dual_space`).
            Additional structure on `V` can endow its dual with
            additional structure; for example, if `V` is a finite
            dimensional algebra, then its dual is a coalgebra.

            This returns the category of spaces constructed as dual of
            spaces in ``self``, endowed with the appropriate
            additional structure.

            .. WARNING::

                - This semantic of ``dual`` and ``DualObject`` is
                  imposed on all subcategories, in particular to make
                  ``dual`` a covariant functorial construction.

                  A subcategory that defines a different notion of
                  dual needs to use a different name.

                - Typically, the category of graded modules should
                  define a separate ``graded_dual`` construction (see
                  :trac:`15647`). For now the two constructions are
                  not distinguished which is an oversimplified model.

            .. SEEALSO::

                - :class:`.dual.DualObjectsCategory`
                - :class:`~.covariant_functorial_construction.CovariantFunctorialConstruction`.

            EXAMPLES::

                sage: VectorSpaces(QQ).DualObjects()
                Category of duals of vector spaces over Rational Field

            The dual of a vector space is a vector space::

                sage: VectorSpaces(QQ).DualObjects().super_categories()
                [Category of vector spaces over Rational Field]

            The dual of an algebra is a coalgebra::

                sage: sorted(Algebras(QQ).DualObjects().super_categories(), key=str)
                [Category of coalgebras over Rational Field,
                 Category of duals of vector spaces over Rational Field]

            The dual of a coalgebra is an algebra::

                sage: sorted(Coalgebras(QQ).DualObjects().super_categories(), key=str)
                [Category of algebras over Rational Field,
                 Category of duals of vector spaces over Rational Field]

            As a shorthand, this category can be accessed with the
            :meth:`~Modules.SubcategoryMethods.dual` method::

                sage: VectorSpaces(QQ).dual()
                Category of duals of vector spaces over Rational Field

            TESTS::

                sage: C = VectorSpaces(QQ).DualObjects()
                sage: C.base_category()
                Category of vector spaces over Rational Field
                sage: C.super_categories()
                [Category of vector spaces over Rational Field]
                sage: latex(C)
                \mathbf{DualObjects}(\mathbf{VectorSpaces}_{\Bold{Q}})
                sage: TestSuite(C).run()
            """
            return DualObjectsCategory.category_of(self)

        dual = DualObjects

        @cached_method
        def FiniteDimensional(self):
            r"""
            Return the full subcategory of the finite dimensional objects of ``self``.

            EXAMPLES::

                sage: Modules(ZZ).FiniteDimensional()
                Category of finite dimensional modules over Integer Ring
                sage: Coalgebras(QQ).FiniteDimensional()
                Category of finite dimensional coalgebras over Rational Field
                sage: AlgebrasWithBasis(QQ).FiniteDimensional()
                Category of finite dimensional algebras with basis over Rational Field

            TESTS::

                sage: TestSuite(Modules(ZZ).FiniteDimensional()).run()
                sage: Coalgebras(QQ).FiniteDimensional.__module__
                'sage.categories.modules'
            """
            return self._with_axiom("FiniteDimensional")

        @cached_method
        def Filtered(self, base_ring=None):
            r"""
            Return the subcategory of the filtered objects of ``self``.

            INPUT::

            - ``base_ring`` -- this is ignored

            EXAMPLES::

                sage: Modules(ZZ).Filtered()
                Category of filtered modules over Integer Ring

                sage: Coalgebras(QQ).Filtered()
                Join of Category of filtered modules over Rational Field
                 and Category of coalgebras over Rational Field

                sage: AlgebrasWithBasis(QQ).Filtered()
                Category of filtered algebras with basis over Rational Field

            .. TODO::

                - Explain why this does not commute with :meth:`WithBasis`
                - Improve the support for covariant functorial
                  constructions categories over a base ring so as to
                  get rid of the ``base_ring`` argument.

            TESTS::

                sage: Coalgebras(QQ).Graded.__module__
                'sage.categories.modules'
            """
            assert base_ring is None or base_ring is self.base_ring()
            from sage.categories.filtered_modules import FilteredModulesCategory
            return FilteredModulesCategory.category_of(self)

        @cached_method
        def Graded(self, base_ring=None):
            r"""
            Return the subcategory of the graded objects of ``self``.

            INPUT:

            - ``base_ring`` -- this is ignored

            EXAMPLES::

                sage: Modules(ZZ).Graded()
                Category of graded modules over Integer Ring

                sage: Coalgebras(QQ).Graded()
                Join of Category of graded modules over Rational Field and Category of coalgebras over Rational Field

                sage: AlgebrasWithBasis(QQ).Graded()
                Category of graded algebras with basis over Rational Field

            .. TODO::

                - Explain why this does not commute with :meth:`WithBasis`
                - Improve the support for covariant functorial
                  constructions categories over a base ring so as to
                  get rid of the ``base_ring`` argument.

            TESTS::

                sage: Coalgebras(QQ).Graded.__module__
                'sage.categories.modules'
            """
            assert base_ring is None or base_ring is self.base_ring()
            from sage.categories.graded_modules import GradedModulesCategory
            return GradedModulesCategory.category_of(self)

        @cached_method
        def Super(self, base_ring=None):
            r"""
            Return the super-analogue category of ``self``.

<<<<<<< HEAD
            INPUT::
=======
            INPUT:
>>>>>>> aec22cc5

            - ``base_ring`` -- this is ignored

            EXAMPLES::

                sage: Modules(ZZ).Super()
                Category of super modules over Integer Ring

                sage: Coalgebras(QQ).Super()
                Category of super coalgebras over Rational Field

                sage: AlgebrasWithBasis(QQ).Super()
                Category of super algebras with basis over Rational Field

            .. TODO::

<<<<<<< HEAD
                Same as :meth:`Graded`.
=======
                - Explain why this does not commute with :meth:`WithBasis`
                - Improve the support for covariant functorial
                  constructions categories over a base ring so as to
                  get rid of the ``base_ring`` argument.
>>>>>>> aec22cc5

            TESTS::

                sage: Coalgebras(QQ).Super.__module__
                'sage.categories.modules'
            """
            assert base_ring is None or base_ring is self.base_ring()
            from sage.categories.super_modules import SuperModulesCategory
            return SuperModulesCategory.category_of(self)

        @cached_method
        def WithBasis(self):
            r"""
            Return the full subcategory of the objects of ``self`` with
            a distinguished basis.

            EXAMPLES::

                sage: Modules(ZZ).WithBasis()
                Category of modules with basis over Integer Ring
                sage: Coalgebras(QQ).WithBasis()
                Category of coalgebras with basis over Rational Field
                sage: AlgebrasWithBasis(QQ).WithBasis()
                Category of algebras with basis over Rational Field

            TESTS::

                sage: TestSuite(Modules(ZZ).WithBasis()).run()
                sage: Coalgebras(QQ).WithBasis.__module__
                'sage.categories.modules'
            """
            return self._with_axiom("WithBasis")

    class FiniteDimensional(CategoryWithAxiom_over_base_ring):

        def extra_super_categories(self):
            """
            Implement the fact that a finite dimensional module over a finite
            ring is finite.

            EXAMPLES::

                sage: Modules(IntegerModRing(4)).FiniteDimensional().extra_super_categories()
                [Category of finite sets]
                sage: Modules(ZZ).FiniteDimensional().extra_super_categories()
                []
                sage: Modules(GF(5)).FiniteDimensional().is_subcategory(Sets().Finite())
                True
                sage: Modules(ZZ).FiniteDimensional().is_subcategory(Sets().Finite())
                False
            """
            if self.base_ring() in Sets().Finite():
                return [Sets().Finite()]
            else:
                return []

    Filtered = LazyImport('sage.categories.filtered_modules', 'FilteredModules')
    Graded = LazyImport('sage.categories.graded_modules', 'GradedModules')
    Super = LazyImport('sage.categories.super_modules', 'SuperModules')
    WithBasis = LazyImport('sage.categories.modules_with_basis', 'ModulesWithBasis')

    class ParentMethods:
        @cached_method
        def tensor_square(self):
            """
            Returns the tensor square of ``self``

            EXAMPLES::

                sage: A = HopfAlgebrasWithBasis(QQ).example()
                sage: A.tensor_square()
<<<<<<< HEAD
                An example of Hopf algebra with basis: the group algebra of the Dihedral group of order 6 as a permutation group over Rational Field # An example of Hopf algebra with basis: the group algebra of the Dihedral group of order 6 as a permutation group over Rational Field
=======
                An example of Hopf algebra with basis:
                 the group algebra of the Dihedral group of order 6
                 as a permutation group over Rational Field # An example
                 of Hopf algebra with basis: the group algebra of the Dihedral
                 group of order 6 as a permutation group over Rational Field
>>>>>>> aec22cc5
            """
            return tensor([self, self])

    class ElementMethods:

        def __mul__(left, right):
            """
            TESTS::

                sage: F = CombinatorialFreeModule(QQ, ["a", "b"])
                sage: x = F.monomial("a")
                sage: x * int(2)
                2*B['a']

            TODO: make a better unit test once Modules().example() is implemented
            """
            from sage.structure.element import get_coercion_model
            import operator
            return get_coercion_model().bin_op(left, right, operator.mul)

        def __rmul__(right, left):
            """
            TESTS::

                sage: F = CombinatorialFreeModule(QQ, ["a", "b"])
                sage: x = F.monomial("a")
                sage: int(2) * x
                2*B['a']

            TODO: make a better unit test once Modules().example() is implemented
            """
            from sage.structure.element import get_coercion_model
            import operator
            return get_coercion_model().bin_op(left, right, operator.mul)


    class Homsets(HomsetsCategory):
        r"""
        The category of homomorphism sets `\hom(X,Y)` for `X`, `Y` modules.
        """

        def extra_super_categories(self):
            """
            EXAMPLES::

                sage: Modules(ZZ).Homsets().extra_super_categories()
                [Category of modules over Integer Ring]
            """
            return [Modules(self.base_category().base_ring())]

        def base_ring(self):
            """
            EXAMPLES::

                sage: Modules(ZZ).Homsets().base_ring()
                Integer Ring

            .. TODO::

                Generalize this so that any homset category of a full
                subcategory of modules over a base ring is a category over
                this base ring.
            """
            return self.base_category().base_ring()

        class ParentMethods:

            @cached_method
            def base_ring(self):
                """
                Return the base ring of ``self``.

                EXAMPLES::

                    sage: E = CombinatorialFreeModule(ZZ, [1,2,3])
                    sage: F = CombinatorialFreeModule(ZZ, [2,3,4])
                    sage: H = Hom(E, F)
                    sage: H.base_ring()
                    Integer Ring

                This ``base_ring`` method is actually overridden by
                :meth:`sage.structure.category_object.CategoryObject.base_ring`::

                    sage: H.base_ring.__module__

                Here we call it directly::

                    sage: method = H.category().parent_class.base_ring
                    sage: method.__get__(H)()
                    Integer Ring
                """
                return self.domain().base_ring()

            @cached_method
            def zero(self):
                """
                EXAMPLES::

                    sage: E = CombinatorialFreeModule(ZZ, [1,2,3])
                    sage: F = CombinatorialFreeModule(ZZ, [2,3,4])
                    sage: H = Hom(E, F)
                    sage: f = H.zero()
                    sage: f
                    Generic morphism:
                      From: Free module generated by {1, 2, 3} over Integer Ring
                      To:   Free module generated by {2, 3, 4} over Integer Ring
                    sage: f(E.monomial(2))
                    0
                    sage: f(E.monomial(3)) == F.zero()
                    True

                TESTS:

                We check that ``H.zero()`` is picklable::

                    sage: loads(dumps(f.parent().zero()))
                    Generic morphism:
                      From: Free module generated by {1, 2, 3} over Integer Ring
                      To:   Free module generated by {2, 3, 4} over Integer Ring
                """
                from sage.misc.constant_function import ConstantFunction
                return self(ConstantFunction(self.codomain().zero()))

        class Endset(CategoryWithAxiom_over_base_ring):
            """
            The category of endomorphism sets `End(X)` for `X`
            a module (this is not used yet)
            """
            def extra_super_categories(self):
                """
                Implement the fact that the endomorphism set of a module is an algebra.

                .. SEEALSO:: :meth:`CategoryWithAxiom.extra_super_categories`

                EXAMPLES::

                    sage: Modules(ZZ).Endsets().extra_super_categories()
                    [Category of magmatic algebras over Integer Ring]

                    sage: End(ZZ^3) in Algebras(ZZ)
                    True
                """
                from magmatic_algebras import MagmaticAlgebras
                return [MagmaticAlgebras(self.base_category().base_ring())]<|MERGE_RESOLUTION|>--- conflicted
+++ resolved
@@ -425,11 +425,7 @@
             r"""
             Return the super-analogue category of ``self``.
 
-<<<<<<< HEAD
-            INPUT::
-=======
             INPUT:
->>>>>>> aec22cc5
 
             - ``base_ring`` -- this is ignored
 
@@ -446,14 +442,10 @@
 
             .. TODO::
 
-<<<<<<< HEAD
-                Same as :meth:`Graded`.
-=======
                 - Explain why this does not commute with :meth:`WithBasis`
                 - Improve the support for covariant functorial
                   constructions categories over a base ring so as to
                   get rid of the ``base_ring`` argument.
->>>>>>> aec22cc5
 
             TESTS::
 
@@ -525,15 +517,11 @@
 
                 sage: A = HopfAlgebrasWithBasis(QQ).example()
                 sage: A.tensor_square()
-<<<<<<< HEAD
-                An example of Hopf algebra with basis: the group algebra of the Dihedral group of order 6 as a permutation group over Rational Field # An example of Hopf algebra with basis: the group algebra of the Dihedral group of order 6 as a permutation group over Rational Field
-=======
                 An example of Hopf algebra with basis:
                  the group algebra of the Dihedral group of order 6
                  as a permutation group over Rational Field # An example
                  of Hopf algebra with basis: the group algebra of the Dihedral
                  group of order 6 as a permutation group over Rational Field
->>>>>>> aec22cc5
             """
             return tensor([self, self])
 
