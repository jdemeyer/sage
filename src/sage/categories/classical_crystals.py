--- conflicted
+++ resolved
@@ -94,34 +94,24 @@
         `U_q(\mathfrak{g})`-crystals, where `\mathfrak{g}` is of
         finite type.
 
-<<<<<<< HEAD
+        .. SEEALSO:: :meth:`Category.additional_structure`
+
+        EXAMPLES::
+
+            sage: ClassicalCrystals().additional_structure()
+        """
+        return None
+
+
+    class ParentMethods:
+
         def opposition_automorphism(self):
             r"""
             Deprecated in :trac:`15560`. Use the corresponding method in
             Cartan type.
-=======
-        .. SEEALSO:: :meth:`Category.additional_structure`
-
-        EXAMPLES::
-
-            sage: ClassicalCrystals().additional_structure()
-        """
-        return None
->>>>>>> f16112c7
-
-
-<<<<<<< HEAD
-=======
-    class ParentMethods:
-
-        def opposition_automorphism(self):
-            r"""
-            Deprecated in :trac:`15560`. Use the corresponding method in
-            Cartan type.
-
-            EXAMPLES::
-
->>>>>>> f16112c7
+
+            EXAMPLES::
+
                 sage: T = crystals.Tableaux(['A',5],shape=[1])
                 sage: T.opposition_automorphism()
                 doctest:...: DeprecationWarning: opposition_automorphism is deprecated.
