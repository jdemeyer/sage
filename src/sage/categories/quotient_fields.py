r"""
Quotient fields
"""
#*****************************************************************************
#  Copyright (C) 2008 Teresa Gomez-Diaz (CNRS) <Teresa.Gomez-Diaz@univ-mlv.fr>
#
#  Distributed under the terms of the GNU General Public License (GPL)
#                  http://www.gnu.org/licenses/
#******************************************************************************

from sage.categories.category_singleton import Category_singleton
from sage.misc.abstract_method import abstract_method
from sage.categories.fields import Fields

from sage.structure.element import coerce_binop

class QuotientFields(Category_singleton):
    """
    The category of quotient fields over an integral domain

    EXAMPLES::

        sage: QuotientFields()
        Category of quotient fields
        sage: QuotientFields().super_categories()
        [Category of fields]

    TESTS::

        sage: TestSuite(QuotientFields()).run()
    """

    def super_categories(self):
        """
        EXAMPLES::

            sage: QuotientFields().super_categories()
            [Category of fields]
        """
        return [Fields()]

    class ParentMethods:
        pass

    class ElementMethods:

        @abstract_method
        def numerator(self):
            pass

        @abstract_method
        def denominator(self):
            pass

        @coerce_binop
        def gcd(self, other):
            """
            Greatest common divisor

            .. NOTE::

                In a field, the greatest common divisor is not very informative,
                as it is only determined up to a unit. But in the fraction field
                of an integral domain that provides both gcd and lcm, it is
                possible to be a bit more specific and define the gcd uniquely
                up to a unit of the base ring (rather than in the fraction
                field).

            AUTHOR:

<<<<<<< HEAD
            - Simon King (2011-02): See :trac:`10771`
=======
            - Simon King (2011-02): See trac ticket :trac:`10771`
>>>>>>> a4ea5887

            EXAMPLES::

                sage: R.<x> = QQ['x']
                sage: p = (1+x)^3*(1+2*x^2)/(1-x^5)
                sage: q = (1+x)^2*(1+3*x^2)/(1-x^4)
                sage: factor(p)
                (-2) * (x - 1)^-1 * (x + 1)^3 * (x^2 + 1/2) * (x^4 + x^3 + x^2 + x + 1)^-1
                sage: factor(q)
                (-3) * (x - 1)^-1 * (x + 1) * (x^2 + 1)^-1 * (x^2 + 1/3)
                sage: gcd(p,q)
                (x + 1)/(x^7 + x^5 - x^2 - 1)
                sage: factor(gcd(p,q))
                (x - 1)^-1 * (x + 1) * (x^2 + 1)^-1 * (x^4 + x^3 + x^2 + x + 1)^-1
                sage: factor(gcd(p,1+x))
                (x - 1)^-1 * (x + 1) * (x^4 + x^3 + x^2 + x + 1)^-1
                sage: factor(gcd(1+x,q))
                (x - 1)^-1 * (x + 1) * (x^2 + 1)^-1

            TESTS:

            The following tests that the fraction field returns a correct gcd
            even if the base ring does not provide lcm and gcd::

                sage: R = ZZ.extension(x^2+1, names='i')
                sage: i = R.1
                sage: gcd(5, 3 + 4*i)
                -i - 2
                sage: P.<t> = R[]
                sage: gcd(t, i)
                Traceback (most recent call last):
                ...
                TypeError: unable to find gcd
                sage: q = t/(t+1); q.parent()
                Fraction Field of Univariate Polynomial Ring in t over Maximal Order in Number Field in i with defining polynomial x^2 + 1
                sage: gcd(q, q)
                1
                sage: q.gcd(0)
                1
                sage: (q*0).gcd(0)
                0
            """
            P = self.parent()
            try:
                selfN = self.numerator()
                selfD = self.denominator()
                selfGCD = selfN.gcd(selfD)
                otherN = other.numerator()
                otherD = other.denominator()
                otherGCD = otherN.gcd(otherD)
                selfN = selfN // selfGCD
                selfD = selfD // selfGCD
                otherN = otherN // otherGCD
                otherD = otherD // otherGCD
                tmp = P(selfN.gcd(otherN))/P(selfD.lcm(otherD))
                return tmp
            except (AttributeError, NotImplementedError, TypeError, ValueError):
                zero = P.zero()
                if self == zero and other == zero:
                    return zero
                return P.one()

        @coerce_binop
        def lcm(self,other):
            """
            Least common multiple

            .. NOTE::

                In a field, the least common multiple is not very informative,
                as it is only determined up to a unit. But in the fraction field
                of an integral domain that provides both gcd and lcm, it is
                reasonable to be a bit more specific and to define the least
                common multiple so that it restricts to the usual least common
                multiple in the base ring and is unique up to a unit of the base
                ring (rather than up to a unit of the fraction field).

            AUTHOR:

<<<<<<< HEAD
            - Simon King (2011-02): See :trac:`10771`
=======
            - Simon King (2011-02): See trac ticket :trac:`10771`
>>>>>>> a4ea5887

            EXAMPLES::

                sage: R.<x>=QQ[]
                sage: p = (1+x)^3*(1+2*x^2)/(1-x^5)
                sage: q = (1+x)^2*(1+3*x^2)/(1-x^4)
                sage: factor(p)
                (-2) * (x - 1)^-1 * (x + 1)^3 * (x^2 + 1/2) * (x^4 + x^3 + x^2 + x + 1)^-1
                sage: factor(q)
                (-3) * (x - 1)^-1 * (x + 1) * (x^2 + 1)^-1 * (x^2 + 1/3)
                sage: factor(lcm(p,q))
                (x - 1)^-1 * (x + 1)^3 * (x^2 + 1/3) * (x^2 + 1/2)
                sage: factor(lcm(p,1+x))
                (x + 1)^3 * (x^2 + 1/2)
                sage: factor(lcm(1+x,q))
                (x + 1) * (x^2 + 1/3)

            TESTS:

            The following tests that the fraction field returns a correct lcm
            even if the base ring does not provide lcm and gcd::

                sage: R = ZZ.extension(x^2+1, names='i')
                sage: i = R.1
                sage: P.<t> = R[]
                sage: lcm(t, i)
                Traceback (most recent call last):
                ...
                AttributeError: 'sage.rings.polynomial.polynomial_element.Polynomial_generic_dense' object has no attribute 'gcd'
                sage: q = t/(t+1); q.parent()
                Fraction Field of Univariate Polynomial Ring in t over Maximal Order in Number Field in i with defining polynomial x^2 + 1
                sage: lcm(q, q)
                1
                sage: q.lcm(0)
                0
                sage: (q*0).lcm(0)
                0
            """
            P = self.parent()
            try:
                selfN = self.numerator()
                selfD = self.denominator()
                selfGCD = selfN.gcd(selfD)
                otherN = other.numerator()
                otherD = other.denominator()
                otherGCD = otherN.gcd(otherD)
                selfN = selfN // selfGCD
                selfD = selfD // selfGCD
                otherN = otherN // otherGCD
                otherD = otherD // otherGCD
                return P(selfN.lcm(otherN))/P(selfD.gcd(otherD))
            except (AttributeError, NotImplementedError, TypeError, ValueError):
                zero = P.zero()
                if self == zero or other == zero:
                    return zero
                return P.one()

        @coerce_binop
        def xgcd(self, other):
            """
            Return a triple ``(g,s,t)`` of elements of that field such that
            ``g`` is the greatest common divisor of ``self`` and ``other`` and
            ``g = s*self + t*other``.

            .. NOTE::

                In a field, the greatest common divisor is not very informative,
                as it is only determined up to a unit. But in the fraction field
                of an integral domain that provides both xgcd and lcm, it is
                possible to be a bit more specific and define the gcd uniquely
                up to a unit of the base ring (rather than in the fraction
                field).

            EXAMPLES::

                sage: QQ(3).xgcd(QQ(2))
                (1, 1, -1)
                sage: QQ(3).xgcd(QQ(1/2))
                (1/2, 0, 1)
                sage: QQ(1/3).xgcd(QQ(2))
                (1/3, 1, 0)
                sage: QQ(3/2).xgcd(QQ(5/2))
                (1/2, 2, -1)

                sage: R.<x> = QQ['x']
                sage: p = (1+x)^3*(1+2*x^2)/(1-x^5)
                sage: q = (1+x)^2*(1+3*x^2)/(1-x^4)
                sage: factor(p)
                (-2) * (x - 1)^-1 * (x + 1)^3 * (x^2 + 1/2) * (x^4 + x^3 + x^2 + x + 1)^-1
                sage: factor(q)
                (-3) * (x - 1)^-1 * (x + 1) * (x^2 + 1)^-1 * (x^2 + 1/3)
                sage: g,s,t = xgcd(p,q)
                sage: g
                (x + 1)/(x^7 + x^5 - x^2 - 1)
                sage: g == s*p + t*q
                True

            An example without a well defined gcd or xgcd on its base ring::

                sage: K = QuadraticField(5)
                sage: O = K.maximal_order()
                sage: R = PolynomialRing(O, 'x')
                sage: F = R.fraction_field()
                sage: x = F.gen(0)
                sage: x.gcd(x+1)
                1
                sage: x.xgcd(x+1)
                (1, 1/x, 0)
                sage: zero = F.zero()
                sage: zero.gcd(x)
                1
                sage: zero.xgcd(x)
                (1, 0, 1/x)
                sage: zero.xgcd(zero)
                (0, 0, 0)
            """
            P = self.parent()
            try:
                selfN = self.numerator()
                selfD = self.denominator()
                selfGCD = selfN.gcd(selfD)

                otherN = other.numerator()
                otherD = other.denominator()
                otherGCD = otherN.gcd(otherD)

                selfN = selfN // selfGCD
                selfD = selfD // selfGCD
                otherN = otherN // otherGCD
                otherD = otherD // otherGCD

                lcmD = selfD.lcm(otherD)
                g,s,t = selfN.xgcd(otherN)
                return (P(g)/P(lcmD), P(s*selfD)/P(lcmD),P(t*otherD)/P(lcmD))
            except (AttributeError, NotImplementedError, TypeError, ValueError):
                zero = self.parent().zero()
                one  = self.parent().one()
                if self != zero:
                    return (one, ~self, zero)
                elif other != zero:
                    return (one, zero, ~other)
                else:
                    return (zero, zero, zero)

        def factor(self, *args, **kwds):
            """
            Return the factorization of ``self`` over the base ring.

            INPUT:

            - ``*args`` - Arbitrary arguments suitable over the base ring
            - ``**kwds`` - Arbitrary keyword arguments suitable over the base ring

            OUTPUT:

            - Factorization of ``self`` over the base ring

            EXAMPLES::

                sage: K.<x> = QQ[]
                sage: f = (x^3+x)/(x-3)
                sage: f.factor()
                (x - 3)^-1 * x * (x^2 + 1)

            Here is an example to show that ticket #7868 has been resolved::

                sage: R.<x,y> = GF(2)[]
                sage: f = x*y/(x+y)
                sage: f.factor()
                (x + y)^-1 * y * x
            """
            return (self.numerator().factor(*args, **kwds) /
                    self.denominator().factor(*args, **kwds))

        def partial_fraction_decomposition(self, decompose_powers=True):
            """
            Decomposes fraction field element into a whole part and a list of
            fraction field elements over prime power denominators.

            The sum will be equal to the original fraction.

            INPUT:

            - decompose_powers - whether to decompose prime power
                                 denominators as opposed to having a single
                                 term for each irreducible factor of the
                                 denominator (default: True)

            OUTPUT:

            - Partial fraction decomposition of self over the base ring.

            AUTHORS:

            - Robert Bradshaw (2007-05-31)

            EXAMPLES::

                sage: S.<t> = QQ[]
                sage: q = 1/(t+1) + 2/(t+2) + 3/(t-3); q
                (6*t^2 + 4*t - 6)/(t^3 - 7*t - 6)
                sage: whole, parts = q.partial_fraction_decomposition(); parts
                [3/(t - 3), 1/(t + 1), 2/(t + 2)]
                sage: sum(parts) == q
                True
                sage: q = 1/(t^3+1) + 2/(t^2+2) + 3/(t-3)^5
                sage: whole, parts = q.partial_fraction_decomposition(); parts
                [1/3/(t + 1), 3/(t^5 - 15*t^4 + 90*t^3 - 270*t^2 + 405*t - 243), (-1/3*t + 2/3)/(t^2 - t + 1), 2/(t^2 + 2)]
                sage: sum(parts) == q
                True
                sage: q = 2*t / (t + 3)^2
                sage: q.partial_fraction_decomposition()
                (0, [2/(t + 3), -6/(t^2 + 6*t + 9)])
                sage: for p in q.partial_fraction_decomposition()[1]: print p.factor()
                (2) * (t + 3)^-1
                (-6) * (t + 3)^-2
                sage: q.partial_fraction_decomposition(decompose_powers=False)
                (0, [2*t/(t^2 + 6*t + 9)])

            We can decompose over a given algebraic extension::

                sage: R.<x> = QQ[sqrt(2)][]
                sage: r =  1/(x^4+1)
                sage: r.partial_fraction_decomposition()
                (0,
                 [(-1/4*sqrt2*x + 1/2)/(x^2 - sqrt2*x + 1),
                  (1/4*sqrt2*x + 1/2)/(x^2 + sqrt2*x + 1)])

                sage: R.<x> = QQ[I][]  # of QQ[sqrt(-1)]
                sage: r =  1/(x^4+1)
                sage: r.partial_fraction_decomposition()
                (0, [(-1/2*I)/(x^2 - I), 1/2*I/(x^2 + I)])

            We can also ask Sage to find the least extension where the
            denominator factors in linear terms::

                sage: R.<x> = QQ[]
                sage: r = 1/(x^4+2)
                sage: N = r.denominator().splitting_field('a')
                sage: N
                Number Field in a with defining polynomial x^8 - 8*x^6 + 28*x^4 + 16*x^2 + 36
                sage: R1.<x1>=N[]
                sage: r1 = 1/(x1^4+2)
                sage: r1.partial_fraction_decomposition()
                (0,
                 [(-1/224*a^6 + 13/448*a^4 - 5/56*a^2 - 25/224)/(x1 - 1/28*a^6 + 13/56*a^4 - 5/7*a^2 - 25/28),
                  (1/224*a^6 - 13/448*a^4 + 5/56*a^2 + 25/224)/(x1 + 1/28*a^6 - 13/56*a^4 + 5/7*a^2 + 25/28),
                  (-5/1344*a^7 + 43/1344*a^5 - 85/672*a^3 - 31/672*a)/(x1 - 5/168*a^7 + 43/168*a^5 - 85/84*a^3 - 31/84*a),
                  (5/1344*a^7 - 43/1344*a^5 + 85/672*a^3 + 31/672*a)/(x1 + 5/168*a^7 - 43/168*a^5 + 85/84*a^3 + 31/84*a)])

            Or we may work directly over an algebraically closed field::

                sage: R.<x> = QQbar[]
                sage: r =  1/(x^4+1)
                sage: r.partial_fraction_decomposition()
                (0,
                 [(-0.1767766952966369? - 0.1767766952966369?*I)/(x - 0.7071067811865475? - 0.7071067811865475?*I),
                  (-0.1767766952966369? + 0.1767766952966369?*I)/(x - 0.7071067811865475? + 0.7071067811865475?*I),
                  (0.1767766952966369? - 0.1767766952966369?*I)/(x + 0.7071067811865475? - 0.7071067811865475?*I),
                  (0.1767766952966369? + 0.1767766952966369?*I)/(x + 0.7071067811865475? + 0.7071067811865475?*I)])

            We do the best we can over inexact fields::

                sage: R.<x> = RealField(20)[]
                sage: q = 1/(x^2 + x + 2)^2 + 1/(x-1); q
                (x^4 + 2.0000*x^3 + 5.0000*x^2 + 5.0000*x + 3.0000)/(x^5 + x^4 + 3.0000*x^3 - x^2 - 4.0000)
                sage: whole, parts = q.partial_fraction_decomposition(); parts
                [1.0000/(x - 1.0000), 1.0000/(x^4 + 2.0000*x^3 + 5.0000*x^2 + 4.0000*x + 4.0000)]
                sage: sum(parts)
                (x^4 + 2.0000*x^3 + 5.0000*x^2 + 5.0000*x + 3.0000)/(x^5 + x^4 + 3.0000*x^3 - x^2 - 4.0000)

            TESTS:

            We test partial fraction for irreducible denominators::

                sage: R.<x> = ZZ[]
                sage: q = x^2/(x-1)
                sage: q.partial_fraction_decomposition()
                (x + 1, [1/(x - 1)])
                sage: q = x^10/(x-1)^5
                sage: whole, parts = q.partial_fraction_decomposition()
                sage: whole + sum(parts) == q
                True

            And also over finite fields (see trac #6052, #9945)::

                sage: R.<x> = GF(2)[]
                sage: q = (x+1)/(x^3+x+1)
                sage: q.partial_fraction_decomposition()
                (0, [(x + 1)/(x^3 + x + 1)])

                sage: R.<x> = GF(11)[]
                sage: q = x + 1 + 1/(x+1) + x^2/(x^3 + 2*x + 9)
                sage: q.partial_fraction_decomposition()
                (x + 1, [1/(x + 1), x^2/(x^3 + 2*x + 9)])

            And even the rationals::

                sage: (26/15).partial_fraction_decomposition()
                (1, [1/3, 2/5])
                sage: (26/75).partial_fraction_decomposition()
                (-1, [2/3, 3/5, 2/25])

            A larger example::

                sage: S.<t> = QQ[]
                sage: r = t / (t^3+1)^5
                sage: r.partial_fraction_decomposition()
                (0,
                 [-35/729/(t + 1),
                  -35/729/(t^2 + 2*t + 1),
                  -25/729/(t^3 + 3*t^2 + 3*t + 1),
                  -4/243/(t^4 + 4*t^3 + 6*t^2 + 4*t + 1),
                  -1/243/(t^5 + 5*t^4 + 10*t^3 + 10*t^2 + 5*t + 1),
                  (35/729*t - 35/729)/(t^2 - t + 1),
                  (25/729*t - 8/729)/(t^4 - 2*t^3 + 3*t^2 - 2*t + 1),
                  (-1/81*t + 5/81)/(t^6 - 3*t^5 + 6*t^4 - 7*t^3 + 6*t^2 - 3*t + 1),
                  (-2/27*t + 1/9)/(t^8 - 4*t^7 + 10*t^6 - 16*t^5 + 19*t^4 - 16*t^3 + 10*t^2 - 4*t + 1),
                  (-2/27*t + 1/27)/(t^10 - 5*t^9 + 15*t^8 - 30*t^7 + 45*t^6 - 51*t^5 + 45*t^4 - 30*t^3 + 15*t^2 - 5*t + 1)])
                sage: sum(r.partial_fraction_decomposition()[1]) == r
                True

            Some special cases::

                sage: R = Frac(QQ['x']); x = R.gen()
                sage: x.partial_fraction_decomposition()
                (x, [])
                sage: R(0).partial_fraction_decomposition()
                (0, [])
                sage: R(1).partial_fraction_decomposition()
                (1, [])
                sage: (1/x).partial_fraction_decomposition()
                (0, [1/x])
                sage: (1/x+1/x^3).partial_fraction_decomposition()
                (0, [1/x, 1/x^3])
                
            This was fixed in :trac:`16240`::
            
                sage: R.<x> = QQ['x']
                sage: p=1/(-x + 1)
                sage: whole,parts = p.partial_fraction_decomposition()
                sage: p == sum(parts)
                True
                sage: p=3/(-x^4 + 1)
                sage: whole,parts = p.partial_fraction_decomposition()
                sage: p == sum(parts)
                True
                sage: p=(6*x^2 - 9*x + 5)/(-x^3 + 3*x^2 - 3*x + 1)
                sage: whole,parts = p.partial_fraction_decomposition()
                sage: p == sum(parts)
                True
            """
            denom = self.denominator()
            whole, numer = self.numerator().quo_rem(denom)
            factors = denom.factor()
            if not self.parent().is_exact():
                # factors not grouped in this case
                all = {}
                for r in factors: all[r[0]] = 0
                for r in factors: all[r[0]] += r[1]
                factors = sorted(all.items())

            # TODO(robertwb): Should there be a category of univariate polynomials?
            from sage.rings.fraction_field_element import FractionFieldElement_1poly_field
            is_polynomial_over_field = isinstance(self, FractionFieldElement_1poly_field)

            running_total = 0
            parts = []
            for r, e in factors:
                powers = [1]
                for ee in range(e):
                    powers.append(powers[-1] * r)
                d = powers[e]
                denom_div_d = denom // d
                # We know the inverse exists as the two are relatively prime.
                n = ((numer % d) * denom_div_d.inverse_mod(d)) % d
                if not is_polynomial_over_field:
                    running_total += n * denom_div_d
                # If the multiplicity is not one, further reduce.
                if decompose_powers:
                    r_parts = []
                    for ee in range(e, 0, -1):
                        n, n_part = n.quo_rem(r)
                        if n_part:
                            r_parts.append(n_part/powers[ee])
                    parts.extend(reversed(r_parts))
                else:
                    parts.append(n/powers[e])

            if not is_polynomial_over_field:
                # remainders not unique, need to re-compute whole to take into
                # account this freedom
                whole = (self.numerator() - running_total) // denom
            return whole, parts

        def derivative(self, *args):
            r"""
            The derivative of this rational function, with respect to variables
            supplied in args.

            Multiple variables and iteration counts may be supplied; see
            documentation for the global derivative() function for more
            details.

            .. seealso::

               :meth:`_derivative`

            EXAMPLES::

                sage: F.<x> = Frac(QQ['x'])
                sage: (1/x).derivative()
                -1/x^2

            ::

                sage: (x+1/x).derivative(x, 2)
                2/x^3

            ::

                sage: F.<x,y> = Frac(QQ['x,y'])
                sage: (1/(x+y)).derivative(x,y)
                2/(x^3 + 3*x^2*y + 3*x*y^2 + y^3)
            """
            from sage.misc.derivative import multi_derivative
            return multi_derivative(self, args)

        def _derivative(self, var=None):
            r"""
            Returns the derivative of this rational function with respect to the
            variable ``var``.

            Over an ring with a working gcd implementation, the derivative of a
            fraction `f/g`, supposed to be given in lowest terms, is computed as
            `(f'(g/d) - f(g'/d))/(g(g'/d))`, where `d` is a greatest common
            divisor of `f` and `g`.

            INPUT:

            - ``var`` - Variable with respect to which the derivative is computed

            OUTPUT:

            - Derivative of ``self`` with respect to ``var``

            .. seealso::

               :meth:`derivative`

            EXAMPLES::

                sage: F.<x> = Frac(QQ['x'])
                sage: t = 1/x^2
                sage: t._derivative(x)
                -2/x^3
                sage: t.derivative()
                -2/x^3

            ::

                sage: F.<x,y> = Frac(QQ['x,y'])
                sage: t = (x*y/(x+y))
                sage: t._derivative(x)
                y^2/(x^2 + 2*x*y + y^2)
                sage: t._derivative(y)
                x^2/(x^2 + 2*x*y + y^2)

            TESTS::

                sage: F.<t> = Frac(ZZ['t'])
                sage: F(0).derivative()
                0
                sage: F(2).derivative()
                0
                sage: t.derivative()
                1
                sage: (1+t^2).derivative()
                2*t
                sage: (1/t).derivative()
                -1/t^2
                sage: ((t+2)/(t-1)).derivative()
                -3/(t^2 - 2*t + 1)
                sage: (t/(1+2*t+t^2)).derivative()
                (-t + 1)/(t^3 + 3*t^2 + 3*t + 1)
            """
            R = self.parent()
            if var in R.gens():
                var = R.ring()(var)

            num = self.numerator()
            den = self.denominator()

            if (num.is_zero()):
                return R.zero()

            if R.is_exact():
                try:
                    numder = num._derivative(var)
                    dender = den._derivative(var)
                    d      = den.gcd(dender)
                    den    = den // d
                    dender = dender // d
                    tnum   = numder * den - num * dender
                    tden   = self.denominator() * den
                    if not tden.is_one() and tden.is_unit():
                        try:
                            tnum = tnum * tden.inverse_of_unit()
                            tden = R.ring().one()
                        except AttributeError:
                            pass
                        except NotImplementedError:
                            pass
                    return self.__class__(R, tnum, tden,
                        coerce=False, reduce=False)
                except AttributeError:
                    pass
                except NotImplementedError:
                    pass
                except TypeError:
                    pass
                num = self.numerator()
                den = self.denominator()

            num = num._derivative(var) * den - num * den._derivative(var)
            den = den**2

            return self.__class__(R, num, den,
                coerce=False, reduce=False)
<|MERGE_RESOLUTION|>--- conflicted
+++ resolved
@@ -68,11 +68,7 @@
 
             AUTHOR:
 
-<<<<<<< HEAD
             - Simon King (2011-02): See :trac:`10771`
-=======
-            - Simon King (2011-02): See trac ticket :trac:`10771`
->>>>>>> a4ea5887
 
             EXAMPLES::
 
@@ -152,11 +148,7 @@
 
             AUTHOR:
 
-<<<<<<< HEAD
             - Simon King (2011-02): See :trac:`10771`
-=======
-            - Simon King (2011-02): See trac ticket :trac:`10771`
->>>>>>> a4ea5887
 
             EXAMPLES::
 
