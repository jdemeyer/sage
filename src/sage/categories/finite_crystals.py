r"""
Finite Crystals
"""
#*****************************************************************************
#  Copyright (C) 2010    Anne Schilling <anne at math.ucdavis.edu>
#
#  Distributed under the terms of the GNU General Public License (GPL)
#                  http://www.gnu.org/licenses/
#******************************************************************************

from sage.misc.cachefunc import cached_method
from sage.categories.category_with_axiom import CategoryWithAxiom
from sage.categories.finite_enumerated_sets import FiniteEnumeratedSets
<<<<<<< HEAD
from sage.categories.tensor import TensorProductsCategory
=======
from sage.categories.category import HomCategory
>>>>>>> 9ab7120d

class FiniteCrystals(CategoryWithAxiom):
    """
    The category of finite crystals.

    EXAMPLES::

        sage: C = FiniteCrystals()
        sage: C
        Category of finite crystals
        sage: C.super_categories()
        [Category of crystals, Category of finite enumerated sets]
        sage: C.example()
        Highest weight crystal of type A_3 of highest weight omega_1

    TESTS::

        sage: TestSuite(C).run()
        sage: B = FiniteCrystals().example()
        sage: TestSuite(B).run(verbose = True)
        running ._test_an_element() . . . pass
        running ._test_category() . . . pass
        running ._test_elements() . . .
          Running the test suite of self.an_element()
          running ._test_category() . . . pass
          running ._test_eq() . . . pass
          running ._test_not_implemented_methods() . . . pass
          running ._test_pickling() . . . pass
          running ._test_stembridge_local_axioms() . . . pass
          pass
        running ._test_elements_eq_reflexive() . . . pass
        running ._test_elements_eq_symmetric() . . . pass
        running ._test_elements_eq_transitive() . . . pass
        running ._test_elements_neq() . . . pass
        running ._test_enumerated_set_contains() . . . pass
        running ._test_enumerated_set_iter_cardinality() . . . pass
        running ._test_enumerated_set_iter_list() . . . pass
        running ._test_eq() . . . pass
        running ._test_fast_iter() . . . pass
        running ._test_not_implemented_methods() . . . pass
        running ._test_pickling() . . . pass
        running ._test_some_elements() . . . pass
        running ._test_stembridge_local_axioms() . . . pass
    """

    @cached_method
    def extra_super_categories(self):
        r"""
        EXAMPLES::

            sage: FiniteCrystals().extra_super_categories()
            [Category of finite enumerated sets]
        """
        return [FiniteEnumeratedSets()]

    def example(self, n = 3):
        """
        Returns an example of highest weight crystals, as per
        :meth:`Category.example`.

        EXAMPLES::

            sage: B = FiniteCrystals().example(); B
            Highest weight crystal of type A_3 of highest weight omega_1
        """
        from sage.categories.crystals import Crystals
        return Crystals().example(n)

<<<<<<< HEAD
    class TensorProducts(TensorProductsCategory):
        """
        The category of finite crystals constructed by tensor
        product of finite crystals.
        """
        @cached_method
        def extra_super_categories(self):
            """
            EXAMPLES::

                sage: FiniteCrystals().TensorProducts().extra_super_categories()
                [Category of finite crystals]
            """
            return [self.base_category()]
=======
    class HomCategory(HomCategory):
        """
        The category of homomorphisms sets `Hom(X,Y)` for
        finite crystals `X, Y`.
        """
        class ElementMethods:
            def is_isomorphism(self):
                """
                Check if ``self`` is a crystal isomorphism.

                EXAMPLES::

                    sage: B = crystals.Tableaux(['C',2], shape=[1,1])
                    sage: C = crystals.Tableaux(['C',2], ([2,1], [1,1]))
                    sage: psi = B.crystal_morphism(C.module_generators[1:], codomain=C)
                    sage: psi.is_isomorphism()
                    False
                """
                G = self.domain().digraph(index_set=self._index_set)
                H = self.codomain().digraph(index_set=self._index_set)
                return G.is_isomorphic(H, edge_labels=True)

            # TODO: This could be moved to finite sets
            def is_embedding(self):
                """
                Check if ``self`` is an injective crystal morphism.

                EXAMPLES::

                    sage: B = crystals.Tableaux(['C',2], shape=[1,1])
                    sage: C = crystals.Tableaux(['C',2], ([2,1], [1,1]))
                    sage: psi = B.crystal_morphism(C.module_generators[1:], codomain=C)
                    sage: psi.is_embedding()
                    True
                """
                S = set(self(x) for x in self.domain())
                return len(S) == self.domain().cardinality()

            def is_strict(self):
                """
                Check if ``self`` is a strict crystal morphism.

                EXAMPLES::

                    sage: B = crystals.Tableaux(['C',2], shape=[1,1])
                    sage: C = crystals.Tableaux(['C',2], ([2,1], [1,1]))
                    sage: psi = B.crystal_morphism(C.module_generators[1:], codomain=C)
                    sage: psi.is_strict()
                    True
                """
                for x in self.domain():
                    y = self(x)
                    for i in self._index_set:
                        if self(x.f(i)) != y.f(i) or self(x.e(i)) != y.e(i):
                            return False
                return True
>>>>>>> 9ab7120d
<|MERGE_RESOLUTION|>--- conflicted
+++ resolved
@@ -11,11 +11,8 @@
 from sage.misc.cachefunc import cached_method
 from sage.categories.category_with_axiom import CategoryWithAxiom
 from sage.categories.finite_enumerated_sets import FiniteEnumeratedSets
-<<<<<<< HEAD
 from sage.categories.tensor import TensorProductsCategory
-=======
 from sage.categories.category import HomCategory
->>>>>>> 9ab7120d
 
 class FiniteCrystals(CategoryWithAxiom):
     """
@@ -84,7 +81,6 @@
         from sage.categories.crystals import Crystals
         return Crystals().example(n)
 
-<<<<<<< HEAD
     class TensorProducts(TensorProductsCategory):
         """
         The category of finite crystals constructed by tensor
@@ -99,7 +95,8 @@
                 [Category of finite crystals]
             """
             return [self.base_category()]
-=======
+
+
     class HomCategory(HomCategory):
         """
         The category of homomorphisms sets `Hom(X,Y)` for
@@ -155,5 +152,4 @@
                     for i in self._index_set:
                         if self(x.f(i)) != y.f(i) or self(x.e(i)) != y.e(i):
                             return False
-                return True
->>>>>>> 9ab7120d
+                return True