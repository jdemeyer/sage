from category import Category

from category_types import(
                        Elements,
<<<<<<< HEAD
                        Sequences,
=======
                        SimplicialComplexes,
>>>>>>> 19ceb812
                        ChainComplexes,
)

from sage.categories.simplicial_complexes import SimplicialComplexes

from tensor     import tensor
from cartesian_product import cartesian_product

from functor  import (ForgetfulFunctor,
                      IdentityFunctor)

from homset   import (Hom, hom,
                      End, end,
                      Homset, HomsetWithBase)

from morphism import Morphism

from basic import *

from realizations import Realizations

from g_sets import GSets
from pointed_sets import PointedSets

from sets_with_partial_maps import SetsWithPartialMaps
from sets_with_grading import SetsWithGrading

from groupoid import Groupoid
from permutation_groups import PermutationGroups

# enumerated sets
from finite_sets import FiniteSets
from enumerated_sets import EnumeratedSets
from finite_enumerated_sets import FiniteEnumeratedSets
from infinite_enumerated_sets import InfiniteEnumeratedSets

# posets
from posets import Posets
from finite_posets import FinitePosets
from lattice_posets import LatticePosets
from finite_lattice_posets import FiniteLatticePosets

# finite groups/...
from finite_semigroups import FiniteSemigroups
from finite_monoids import FiniteMonoids
from finite_groups import FiniteGroups
from finite_permutation_groups import FinitePermutationGroups

# fields
from number_fields import NumberFields
from function_fields import FunctionFields

# modules
from left_modules import LeftModules
from right_modules import RightModules
from bimodules import Bimodules

from modules import Modules
RingModules = Modules
from vector_spaces import VectorSpaces

# (hopf) algebra structures
from algebras import Algebras
from commutative_algebras import CommutativeAlgebras
from coalgebras import Coalgebras
from bialgebras import Bialgebras
from hopf_algebras import HopfAlgebras

# specific algebras
from monoid_algebras import MonoidAlgebras
from group_algebras import GroupAlgebras
from matrix_algebras import MatrixAlgebras

# ideals
from ring_ideals import RingIdeals
Ideals = RingIdeals
from commutative_ring_ideals import CommutativeRingIdeals
from algebra_modules import AlgebraModules
from algebra_ideals import AlgebraIdeals
from commutative_algebra_ideals import CommutativeAlgebraIdeals

# schemes and varieties
from modular_abelian_varieties import ModularAbelianVarieties
from schemes import Schemes

# * with basis
from modules_with_basis import ModulesWithBasis
FreeModules = ModulesWithBasis
from hecke_modules            import HeckeModules
from algebras_with_basis      import AlgebrasWithBasis
from coalgebras_with_basis    import CoalgebrasWithBasis
from bialgebras_with_basis    import BialgebrasWithBasis
from hopf_algebras_with_basis import HopfAlgebrasWithBasis

# finite dimensional * with basis
from finite_dimensional_modules_with_basis       import FiniteDimensionalModulesWithBasis
from finite_dimensional_algebras_with_basis      import FiniteDimensionalAlgebrasWithBasis
from finite_dimensional_coalgebras_with_basis    import FiniteDimensionalCoalgebrasWithBasis
from finite_dimensional_bialgebras_with_basis    import FiniteDimensionalBialgebrasWithBasis
from finite_dimensional_hopf_algebras_with_basis import FiniteDimensionalHopfAlgebrasWithBasis

# graded *
from graded_modules       import GradedModules
from graded_algebras      import GradedAlgebras
from graded_coalgebras    import GradedCoalgebras
from graded_bialgebras    import GradedBialgebras
from graded_hopf_algebras import GradedHopfAlgebras

# graded * with basis
from graded_modules_with_basis       import GradedModulesWithBasis
from graded_algebras_with_basis      import GradedAlgebrasWithBasis
from graded_coalgebras_with_basis    import GradedCoalgebrasWithBasis
from graded_bialgebras_with_basis    import GradedBialgebrasWithBasis
from graded_hopf_algebras_with_basis import GradedHopfAlgebrasWithBasis


# Coxeter groups
from coxeter_groups import CoxeterGroups
from finite_coxeter_groups import FiniteCoxeterGroups
from weyl_groups import WeylGroups
from finite_weyl_groups import FiniteWeylGroups
from affine_weyl_groups import AffineWeylGroups

# crystal bases
from crystals import Crystals
from highest_weight_crystals import HighestWeightCrystals
from regular_crystals import RegularCrystals
from finite_crystals import FiniteCrystals
from classical_crystals import ClassicalCrystals

# polyhedra
from sage.misc.lazy_import import lazy_import
lazy_import('sage.categories.polyhedra', 'PolyhedralSets')<|MERGE_RESOLUTION|>--- conflicted
+++ resolved
@@ -2,11 +2,6 @@
 
 from category_types import(
                         Elements,
-<<<<<<< HEAD
-                        Sequences,
-=======
-                        SimplicialComplexes,
->>>>>>> 19ceb812
                         ChainComplexes,
 )
 
